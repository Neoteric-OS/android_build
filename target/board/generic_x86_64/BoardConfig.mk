# Copyright (C) 2018 The Android Open Source Project
#
# Licensed under the Apache License, Version 2.0 (the "License");
# you may not use this file except in compliance with the License.
# You may obtain a copy of the License at
#
#      http://www.apache.org/licenses/LICENSE-2.0
#
# Unless required by applicable law or agreed to in writing, software
# distributed under the License is distributed on an "AS IS" BASIS,
# WITHOUT WARRANTIES OR CONDITIONS OF ANY KIND, either express or implied.
# See the License for the specific language governing permissions and
# limitations under the License.
#

# x86_64 emulator specific definitions
TARGET_CPU_ABI := x86_64
TARGET_ARCH := x86_64
TARGET_ARCH_VARIANT := x86_64

TARGET_2ND_CPU_ABI := x86
TARGET_2ND_ARCH := x86
TARGET_2ND_ARCH_VARIANT := x86_64

TARGET_PRELINK_MODULE := false
include build/make/target/board/BoardConfigGsiCommon.mk
ifndef BUILDING_GSI
include build/make/target/board/BoardConfigEmuCommon.mk

BOARD_USERDATAIMAGE_PARTITION_SIZE := 576716800

BOARD_SEPOLICY_DIRS += device/generic/goldfish/sepolicy/x86

# Wifi.
BOARD_WLAN_DEVICE           := emulator
BOARD_HOSTAPD_DRIVER        := NL80211
BOARD_WPA_SUPPLICANT_DRIVER := NL80211
BOARD_HOSTAPD_PRIVATE_LIB   := lib_driver_cmd_simulated
BOARD_WPA_SUPPLICANT_PRIVATE_LIB := lib_driver_cmd_simulated
WPA_SUPPLICANT_VERSION      := VER_0_8_X
WIFI_DRIVER_FW_PATH_PARAM   := "/dev/null"
WIFI_DRIVER_FW_PATH_STA     := "/dev/null"
WIFI_DRIVER_FW_PATH_AP      := "/dev/null"
<<<<<<< HEAD

# TODO(b/150232543): Delete the following line.
BUILD_BROKEN_USES_BUILD_COPY_HEADERS := true
=======
endif
>>>>>>> 3268eb82
<|MERGE_RESOLUTION|>--- conflicted
+++ resolved
@@ -41,10 +41,7 @@
 WIFI_DRIVER_FW_PATH_PARAM   := "/dev/null"
 WIFI_DRIVER_FW_PATH_STA     := "/dev/null"
 WIFI_DRIVER_FW_PATH_AP      := "/dev/null"
-<<<<<<< HEAD
+endif
 
 # TODO(b/150232543): Delete the following line.
-BUILD_BROKEN_USES_BUILD_COPY_HEADERS := true
-=======
-endif
->>>>>>> 3268eb82
+BUILD_BROKEN_USES_BUILD_COPY_HEADERS := true