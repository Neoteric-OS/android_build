--- conflicted
+++ resolved
@@ -73,12 +73,8 @@
     recovery \
     service \
     servicemanager \
-<<<<<<< HEAD
-    sh \
+    shell_and_utilities \
     storaged \
-=======
-    shell_and_utilities \
->>>>>>> 7206a3b3
     surfaceflinger \
     tombstoned \
     tzdatacheck \
