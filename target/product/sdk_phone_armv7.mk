#
# Copyright (C) 2007 The Android Open Source Project
#
# Licensed under the Apache License, Version 2.0 (the "License");
# you may not use this file except in compliance with the License.
# You may obtain a copy of the License at
#
#      http://www.apache.org/licenses/LICENSE-2.0
#
# Unless required by applicable law or agreed to in writing, software
# distributed under the License is distributed on an "AS IS" BASIS,
# WITHOUT WARRANTIES OR CONDITIONS OF ANY KIND, either express or implied.
# See the License for the specific language governing permissions and
# limitations under the License.
#
QEMU_USE_SYSTEM_EXT_PARTITIONS := true
PRODUCT_USE_DYNAMIC_PARTITIONS := true

# This is a build configuration for a full-featured build of the
# Open-Source part of the tree. It's geared toward a US-centric
# build quite specifically for the emulator, and might not be
# entirely appropriate to inherit from for on-device configurations.

# Enable mainline checking for exact this product name
ifeq (sdk_phone_armv7,$(TARGET_PRODUCT))
PRODUCT_ENFORCE_ARTIFACT_PATH_REQUIREMENTS := relaxed
endif

#
# All components inherited here go to system image
#
<<<<<<< HEAD
$(call inherit-product, $(SRC_TARGET_DIR)/product/mainline_system.mk)
=======
$(call inherit-product, $(SRC_TARGET_DIR)/product/generic_system.mk)
>>>>>>> f72c2709

#
# All components inherited here go to system_ext image
#
$(call inherit-product, $(SRC_TARGET_DIR)/product/handheld_system_ext.mk)
$(call inherit-product, $(SRC_TARGET_DIR)/product/telephony_system_ext.mk)

#
# All components inherited here go to product image
#
$(call inherit-product, $(SRC_TARGET_DIR)/product/aosp_product.mk)

#
# All components inherited here go to vendor image
#
$(call inherit-product-if-exists, device/generic/goldfish/arm32-vendor.mk)
$(call inherit-product, $(SRC_TARGET_DIR)/product/emulator_vendor.mk)
$(call inherit-product, $(SRC_TARGET_DIR)/board/emulator_arm/device.mk)

# Define the host tools and libs that are parts of the SDK.
$(call inherit-product, sdk/build/product_sdk.mk)
$(call inherit-product, development/build/product_sdk.mk)

# keep this apk for sdk targets for now
PRODUCT_PACKAGES += \
    EmulatorSmokeTests


# Overrides
PRODUCT_BRAND := Android
PRODUCT_NAME := sdk_phone_armv7
PRODUCT_DEVICE := emulator_arm
PRODUCT_MODEL := Android SDK built for arm<|MERGE_RESOLUTION|>--- conflicted
+++ resolved
@@ -29,11 +29,7 @@
 #
 # All components inherited here go to system image
 #
-<<<<<<< HEAD
-$(call inherit-product, $(SRC_TARGET_DIR)/product/mainline_system.mk)
-=======
 $(call inherit-product, $(SRC_TARGET_DIR)/product/generic_system.mk)
->>>>>>> f72c2709
 
 #
 # All components inherited here go to system_ext image
