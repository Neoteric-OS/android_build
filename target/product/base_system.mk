#
# Copyright (C) 2018 The Android Open Source Project
#
# Licensed under the Apache License, Version 2.0 (the "License");
# you may not use this file except in compliance with the License.
# You may obtain a copy of the License at
#
#      http://www.apache.org/licenses/LICENSE-2.0
#
# Unless required by applicable law or agreed to in writing, software
# distributed under the License is distributed on an "AS IS" BASIS,
# WITHOUT WARRANTIES OR CONDITIONS OF ANY KIND, either express or implied.
# See the License for the specific language governing permissions and
# limitations under the License.
#

# Base modules and settings for the system partition.
PRODUCT_PACKAGES += \
    abx \
    aconfigd \
    adbd_system_api \
    aflags \
    am \
    android.hidl.base-V1.0-java \
    android.hidl.manager-V1.0-java \
    android.system.suspend-service \
    android.test.base \
    android.test.mock \
    android.test.runner \
    apexd \
    appops \
    app_process \
    appwidget \
    atrace \
    audioserver \
    BackupRestoreConfirmation \
    bcc \
    blank_screen \
    blkid \
    bmgr \
    bootanimation \
    bootstat \
    boringssl_self_test \
    bpfloader \
    bu \
    bugreport \
    bugreportz \
    build_flag_system \
    cgroups.json \
    charger \
    cmd \
    com.android.adbd \
    com.android.adservices \
    com.android.appsearch \
    com.android.btservices \
    com.android.configinfrastructure \
    com.android.conscrypt \
    com.android.devicelock \
    com.android.extservices \
    com.android.healthfitness \
    com.android.i18n \
    com.android.ipsec \
    com.android.location.provider \
    com.android.media \
    com.android.media.swcodec \
    com.android.mediaprovider \
    com.android.ondevicepersonalization \
    com.android.os.statsd \
    com.android.permission \
    com.android.resolv \
    com.android.rkpd \
    com.android.neuralnetworks \
    com.android.scheduling \
    com.android.sdkext \
    com.android.tethering \
    $(RELEASE_PACKAGE_TZDATA_MODULE) \
    com.android.uwb \
    com.android.virt \
    com.android.wifi \
    ContactsProvider \
    content \
    CtsShimPrebuilt \
    CtsShimPrivPrebuilt \
    debuggerd\
    device_config \
    dmctl \
    dnsmasq \
    dmesgd \
    DownloadProvider \
    dpm \
    dump.erofs \
    dumpstate \
    dumpsys \
    E2eeContactKeysProvider \
    e2fsck \
    enhanced-confirmation.xml \
    ExtShared \
    flags_health_check \
    framework-connectivity-b \
    framework-graphics \
    framework-location \
    framework-minus-apex \
    framework-minus-apex-install-dependencies \
    framework-sysconfig.xml \
    fsck.erofs \
    fsck_msdos \
    fsverity-release-cert-der \
    fs_config_files_system \
    fs_config_dirs_system \
    gpu_counter_producer \
    group_system \
    gsid \
    gsi_tool \
    heapprofd \
    heapprofd_client \
    gatekeeperd \
    gpuservice \
    hid \
    idmap2 \
    idmap2d \
    ime \
    ims-common \
    incident \
    incidentd \
    incident_helper \
    incident-helper-cmd \
    init.environ.rc \
    init_system \
    initial-package-stopped-states.xml \
    input \
    installd \
    IntentResolver \
    ip \
    iptables \
    javax.obex \
    kcmdlinectrl \
    keystore2 \
    ld.mc \
    libaaudio \
    libalarm_jni \
    libamidi \
    libandroid \
    libandroidfw \
    libandroid_runtime \
    libandroid_servers \
    libartpalette-system \
    libaudioeffect_jni \
    libbinder \
    libbinder_ndk \
    libbinder_rpc_unstable \
    libc.bootstrap \
    libcamera2ndk \
    libcutils \
    libdl.bootstrap \
    libdl_android.bootstrap \
    libdrmframework \
    libdrmframework_jni \
    libEGL \
    libETC1 \
    libfdtrack \
    libFFTEm \
    libfilterfw \
    libgatekeeper \
    libGLESv1_CM \
    libGLESv2 \
    libGLESv3 \
    libgui \
    libhardware \
    libhardware_legacy \
    libincident \
    libinput \
    libinputflinger \
    libiprouteutil \
    libjnigraphics \
    libjpeg \
    liblog \
    libm.bootstrap \
    libmedia \
    libmedia_jni \
    libmediandk \
    libmonkey_jni \
    libmtp \
    libnetd_client \
    libnetlink \
    libnetutils \
    libneuralnetworks_packageinfo \
    libOpenMAXAL \
    libOpenSLES \
    libpdfium \
    libpower \
    libpowermanager \
    libradio_metadata \
    librtp_jni \
    libsensorservice \
    libsfplugin_ccodec \
    libskia \
    libsonic \
    libsonivox \
    libsoundpool \
    libspeexresampler \
    libsqlite \
    libstagefright \
    libstagefright_foundation \
    libstagefright_omx \
    libstdc++ \
    libsysutils \
    libui \
    libusbhost \
    libutils \
    libvintf_jni \
    libvulkan \
    libwilhelm \
    linker \
<<<<<<< HEAD
=======
    llkd \
    llndk_libs \
>>>>>>> c69e8bf5
    lmkd \
    LocalTransport \
    locksettings \
    logcat \
    logd \
    lpdump \
    lshal \
    mdnsd \
    mediacodec.policy \
    mediaextractor \
    mediametrics \
    media_profiles_V1_0.dtd \
    MediaProviderLegacy \
    mediaserver \
    mediaserver64 \
    mediaserverwrapper \
    mke2fs \
    mkfs.erofs \
    monkey \
    misctrl \
    mtectrl \
    ndc \
    netd \
    NetworkStack \
    odsign \
    org.apache.http.legacy \
    otacerts \
    PackageInstaller \
    package-shareduid-allowlist.xml \
    passwd_system \
    perfetto \
    perfetto-extras \
    ping \
    ping6 \
    pintool \
    platform.xml \
    pm \
    preinstalled-packages-asl-files.xml \
    preinstalled-packages-platform.xml \
    preinstalled-packages-strict-signature.xml \
    printflags \
    privapp-permissions-platform.xml \
    prng_seeder \
    recovery-persist \
    resize2fs \
    rss_hwm_reset \
    run-as \
    sanitizer.libraries.txt \
    schedtest \
    screencap \
    sdcard \
    secdiscard \
    selinux_policy_system \
    sensorservice \
    service \
    servicemanager \
    services \
    settings \
    SettingsProvider \
    sfdo \
    sgdisk \
    Shell \
    shell_and_utilities_system \
    sm \
    snapuserd \
    storaged \
    surfaceflinger \
    svc \
    system-build.prop \
    task_profiles.json \
    tc \
    telecom \
    telephony-common \
    tombstoned \
    traced \
    traced_probes \
    tradeinmode \
    tune2fs \
    uiautomator \
    uinput \
    uncrypt \
    usbd \
    vdc \
    vintf \
    voip-common \
    vold \
    watchdogd \
    wificond \
    wifi.rc \
    wm \

# When we release crashrecovery module
ifeq ($(RELEASE_CRASHRECOVERY_MODULE),true)
  PRODUCT_PACKAGES += \
        com.android.crashrecovery \

else
  PRODUCT_PACKAGES += \
    framework-platformcrashrecovery \

endif

# When we release uprobestats module
ifeq ($(RELEASE_UPROBESTATS_MODULE),true)
    PRODUCT_PACKAGES += \
        com.android.uprobestats \

else
    PRODUCT_PACKAGES += \
        uprobestats \
        libuprobestats_client \

endif

# These packages are not used on Android TV
ifneq ($(PRODUCT_IS_ATV),true)
  PRODUCT_PACKAGES += \
      $(RELEASE_PACKAGE_SOUND_PICKER) \

endif

# Product does not support Dynamic System Update
ifneq ($(PRODUCT_NO_DYNAMIC_SYSTEM_UPDATE),true)
    PRODUCT_PACKAGES += \
        DynamicSystemInstallationService \

endif

# Check if the build supports NFC apex or not
ifeq ($(RELEASE_PACKAGE_NFC_STACK),NfcNci)
    PRODUCT_PACKAGES += \
        framework-nfc \
        NfcNci
else
    PRODUCT_PACKAGES += \
        com.android.nfcservices
endif

# Check if the build supports Profiling module
ifeq ($(RELEASE_PACKAGE_PROFILING_MODULE),true)
    PRODUCT_PACKAGES += \
       com.android.profiling \
       trace_redactor
endif

ifeq ($(RELEASE_USE_WEBVIEW_BOOTSTRAP_MODULE),true)
    PRODUCT_PACKAGES += \
        com.android.webview.bootstrap
endif

ifneq (,$(RELEASE_RANGING_STACK))
    PRODUCT_PACKAGES += \
        com.android.ranging
endif

ifeq ($(RELEASE_MEMORY_MANAGEMENT_DAEMON),true)
  PRODUCT_PACKAGES += \
        mm_daemon
endif

# VINTF data for system image
PRODUCT_PACKAGES += \
    system_manifest.xml \
    system_compatibility_matrix.xml \

# Base modules when shipping api level is less than or equal to 34
PRODUCT_PACKAGES_SHIPPING_API_LEVEL_34 += \
    android.hidl.memory@1.0-impl \

# hwservicemanager is now installed on system_ext, but apexes might be using
# old libraries that are expecting it to be installed on system. This allows
# those apexes to continue working. The symlink can be removed once we are sure
# there are no devices using hwservicemanager (when Android V launching devices
# are no longer supported for dessert upgrades).
PRODUCT_PACKAGES += \
    hwservicemanager_compat_symlink_module \

PRODUCT_PACKAGES_ARM64 := libclang_rt.hwasan \
 libclang_rt.hwasan.bootstrap \
 libc_hwasan \

# Jacoco agent JARS to be built and installed, if any.
ifeq ($(EMMA_INSTRUMENT),true)
  ifneq ($(EMMA_INSTRUMENT_STATIC),true)
    # For instrumented build, if Jacoco is not being included statically
    # in instrumented packages then include Jacoco classes in the product
    # packages.
    PRODUCT_PACKAGES += jacocoagent
    ifneq ($(EMMA_INSTRUMENT_FRAMEWORK),true)
      # For instrumented build, if Jacoco is not being included statically
      # in instrumented packages and has not already been included in the
      # bootclasspath via ART_APEX_JARS then include Jacoco classes into the
      # bootclasspath.
      PRODUCT_BOOT_JARS += jacocoagent
    endif # EMMA_INSTRUMENT_FRAMEWORK
  endif # EMMA_INSTRUMENT_STATIC
endif # EMMA_INSTRUMENT

ifeq (,$(DISABLE_WALLPAPER_BACKUP))
  PRODUCT_PACKAGES += \
    WallpaperBackup
endif

PRODUCT_PACKAGES += \
    libEGL_angle \
    libGLESv1_CM_angle \
    libGLESv2_angle

# For testing purposes
ifeq ($(FORCE_AUDIO_SILENT), true)
    PRODUCT_SYSTEM_PROPERTIES += ro.audio.silent=1
endif

# Host tools to install
PRODUCT_HOST_PACKAGES += \
    BugReport \
    adb \
    adevice \
    atest \
    bcc \
    bit \
    dump.erofs \
    e2fsck \
    fastboot \
    flags_health_check \
    fsck.erofs \
    icu-data_host_i18n_apex \
    tzdata_icu_res_files_host_prebuilts \
    idmap2 \
    incident_report \
    ld.mc \
    lpdump \
    mke2fs \
    mkfs.erofs \
    pbtombstone \
    resize2fs \
    sgdisk \
    sqlite3 \
    tinyplay \
    tune2fs \
    unwind_info \
    unwind_reg_info \
    unwind_symbols \
    tzdata_host \
    tzdata_host_tzdata_apex \
    tzlookup.xml_host_tzdata_apex \
    tz_version_host \
    tz_version_host_tzdata_apex \

# For art-tools, if the dependencies have changed, please sync them to art/Android.bp as well.
PRODUCT_HOST_PACKAGES += \
    ahat \
    dexdump \
    hprof-conv
# A subset of the tools are disabled when HOST_PREFER_32_BIT is defined as make reports that
# they are not supported on host (b/129323791). This is likely due to art_apex disabling host
# APEX builds when HOST_PREFER_32_BIT is set (b/120617876).
ifneq ($(HOST_PREFER_32_BIT),true)
PRODUCT_HOST_PACKAGES += \
    dexlist \
    oatdump
endif


PRODUCT_PACKAGES += init.usb.rc init.usb.configfs.rc

PRODUCT_PACKAGES += etc_hosts

PRODUCT_PACKAGES += init.zygote32.rc
PRODUCT_VENDOR_PROPERTIES += ro.zygote?=zygote32

PRODUCT_SYSTEM_PROPERTIES += debug.atrace.tags.enableflags=0
PRODUCT_SYSTEM_PROPERTIES += persist.traced.enable=1

# Include kernel configs.
PRODUCT_PACKAGES += \
    approved-ogki-builds.xml \
    kernel-lifetimes.xml

# Packages included only for eng or userdebug builds, previously debug tagged
PRODUCT_PACKAGES_DEBUG := \
    adevice_fingerprint \
    arping \
    dmuserd \
    evemu-record \
    idlcli \
    init-debug.rc \
    iotop \
    iperf3 \
    iw \
    layertracegenerator \
    libclang_rt.ubsan_standalone \
    logpersist.start \
    logtagd.rc \
    ot-cli-ftd \
    ot-ctl \
    procrank \
    profcollectd \
    profcollectctl \
    record_binder \
    servicedispatcher \
    showmap \
    snapshotctl \
    sqlite3 \
    ss \
    start_with_lockagent \
    strace \
    su \
    sanitizer-status \
    tracepath \
    tracepath6 \
    traceroute6 \
    unwind_info \
    unwind_reg_info \
    unwind_symbols \

# The set of packages whose code can be loaded by the system server.
PRODUCT_SYSTEM_SERVER_APPS += \
    SettingsProvider \

ifeq (,$(DISABLE_WALLPAPER_BACKUP))
  PRODUCT_SYSTEM_SERVER_APPS += \
    WallpaperBackup
endif

PRODUCT_PACKAGES_DEBUG_JAVA_COVERAGE := \
    libdumpcoverage

PRODUCT_COPY_FILES += $(call add-to-product-copy-files-if-exists,\
    frameworks/base/config/preloaded-classes:system/etc/preloaded-classes)

# Enable dirty image object binning to reduce dirty pages in the image.
PRODUCT_PACKAGES += dirty-image-objects

# Enable go/perfetto-persistent-tracing for eng builds
ifneq (,$(filter eng, $(TARGET_BUILD_VARIANT)))
    PRODUCT_PRODUCT_PROPERTIES += persist.debug.perfetto.persistent_sysui_tracing_for_bugreport=1
endif

$(call inherit-product, $(SRC_TARGET_DIR)/product/runtime_libart.mk)

# Ensure all trunk-stable flags are available.
$(call inherit-product, $(SRC_TARGET_DIR)/product/build_variables.mk)

# Use "image" APEXes always.
$(call inherit-product,$(SRC_TARGET_DIR)/product/updatable_apex.mk)

$(call soong_config_set, bionic, large_system_property_node, $(RELEASE_LARGE_SYSTEM_PROPERTY_NODE))
$(call soong_config_set, Aconfig, read_from_new_storage, $(RELEASE_READ_FROM_NEW_STORAGE))
$(call soong_config_set, SettingsLib, legacy_avatar_picker_app_enabled, $(if $(RELEASE_AVATAR_PICKER_APP),,true))<|MERGE_RESOLUTION|>--- conflicted
+++ resolved
@@ -211,11 +211,7 @@
     libvulkan \
     libwilhelm \
     linker \
-<<<<<<< HEAD
-=======
-    llkd \
     llndk_libs \
->>>>>>> c69e8bf5
     lmkd \
     LocalTransport \
     locksettings \
