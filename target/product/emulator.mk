#
# Copyright (C) 2012 The Android Open Source Project
#
# Licensed under the Apache License, Version 2.0 (the "License");
# you may not use this file except in compliance with the License.
# You may obtain a copy of the License at
#
#      http://www.apache.org/licenses/LICENSE-2.0
#
# Unless required by applicable law or agreed to in writing, software
# distributed under the License is distributed on an "AS IS" BASIS,
# WITHOUT WARRANTIES OR CONDITIONS OF ANY KIND, either express or implied.
# See the License for the specific language governing permissions and
# limitations under the License.

#
# This file is included by other product makefiles to add all the
# emulator-related host modules to PRODUCT_PACKAGES.
#

PRODUCT_PACKAGES += \
	emulator \
	emulator-x86 \
	emulator-arm \
	emulator-mips \
	emulator64-x86 \
	emulator64-arm \
	emulator64-mips \
	libOpenglRender \
	libGLES_CM_translator \
	libGLES_V2_translator \
	libEGL_translator \
	lib64OpenglRender \
	lib64GLES_CM_translator \
	lib64GLES_V2_translator \
	lib64EGL_translator

<<<<<<< HEAD
PRODUCT_COPY_FILES += \
    device/generic/goldfish/fstab.goldfish:root/fstab.goldfish \
    device/generic/goldfish/init.goldfish.rc:root/init.goldfish.rc \
    device/generic/goldfish/init.goldfish.sh:system/etc/init.goldfish.sh \
    device/generic/goldfish/ueventd.goldfish.rc:root/ueventd.goldfish.rc
=======
PRODUCT_PACKAGES += \
    egl.cfg \
    gles_emul.cfg \
    libGLESv1_CM_emul \
    libGLESv2_emul \
    libEGL_emul \
    libut_rendercontrol_enc \
    gralloc.goldfish \
    libGLESv1_CM_emulation \
    lib_renderControl_enc \
    libEGL_emulation \
    libGLESv2_enc \
    libOpenglSystemCommon \
    libGLESv2_emulation \
    libGLESv1_enc \
    qemu-props \
    qemud \
    camera.goldfish \
    lights.goldfish \
    gps.goldfish \
    sensors.goldfish
>>>>>>> de949b11
<|MERGE_RESOLUTION|>--- conflicted
+++ resolved
@@ -15,33 +15,28 @@
 
 #
 # This file is included by other product makefiles to add all the
-# emulator-related host modules to PRODUCT_PACKAGES.
+# emulator-related modules to PRODUCT_PACKAGES.
 #
 
+# Host modules
 PRODUCT_PACKAGES += \
-	emulator \
-	emulator-x86 \
-	emulator-arm \
-	emulator-mips \
-	emulator64-x86 \
-	emulator64-arm \
-	emulator64-mips \
-	libOpenglRender \
-	libGLES_CM_translator \
-	libGLES_V2_translator \
-	libEGL_translator \
-	lib64OpenglRender \
-	lib64GLES_CM_translator \
-	lib64GLES_V2_translator \
-	lib64EGL_translator
+    emulator \
+    emulator-x86 \
+    emulator-arm \
+    emulator-mips \
+    emulator64-x86 \
+    emulator64-arm \
+    emulator64-mips \
+    libOpenglRender \
+    libGLES_CM_translator \
+    libGLES_V2_translator \
+    libEGL_translator \
+    lib64OpenglRender \
+    lib64GLES_CM_translator \
+    lib64GLES_V2_translator \
+    lib64EGL_translator
 
-<<<<<<< HEAD
-PRODUCT_COPY_FILES += \
-    device/generic/goldfish/fstab.goldfish:root/fstab.goldfish \
-    device/generic/goldfish/init.goldfish.rc:root/init.goldfish.rc \
-    device/generic/goldfish/init.goldfish.sh:system/etc/init.goldfish.sh \
-    device/generic/goldfish/ueventd.goldfish.rc:root/ueventd.goldfish.rc
-=======
+# Device modules
 PRODUCT_PACKAGES += \
     egl.cfg \
     gles_emul.cfg \
@@ -63,4 +58,10 @@
     lights.goldfish \
     gps.goldfish \
     sensors.goldfish
->>>>>>> de949b11
+
+
+PRODUCT_COPY_FILES += \
+    device/generic/goldfish/fstab.goldfish:root/fstab.goldfish \
+    device/generic/goldfish/init.goldfish.rc:root/init.goldfish.rc \
+    device/generic/goldfish/init.goldfish.sh:system/etc/init.goldfish.sh \
+    device/generic/goldfish/ueventd.goldfish.rc:root/ueventd.goldfish.rc