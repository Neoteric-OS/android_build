--- conflicted
+++ resolved
@@ -54,11 +54,7 @@
     com.android.adservices:framework-adservices \
     com.android.adservices:framework-sdksandbox \
     com.android.appsearch:framework-appsearch \
-<<<<<<< HEAD
-=======
-    com.android.btservices:framework-bluetooth \
     com.android.configinfrastructure:framework-configinfrastructure \
->>>>>>> cf05a268
     com.android.conscrypt:conscrypt \
     com.android.federatedcompute:framework-federatedcompute \
     com.android.healthconnect:framework-healthconnect \
