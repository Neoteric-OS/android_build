--- conflicted
+++ resolved
@@ -23,11 +23,7 @@
 # /system_ext packages
 PRODUCT_PACKAGES += \
     AccessibilityMenu \
-<<<<<<< HEAD
-=======
     $(if $(RELEASE_AVATAR_PICKER_APP), AvatarPicker,) \
-    Launcher3QuickStep \
->>>>>>> 25224f64
     Provision \
     Settings \
     StorageManager \
