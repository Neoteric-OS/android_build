function hmm() {
cat <<EOF

Run "m help" for help with the build system itself.

Invoke ". build/envsetup.sh" from your shell to add the following functions to your environment:
- lunch:      lunch <product_name>-<build_variant>
              Selects <product_name> as the product to build, and <build_variant> as the variant to
              build, and stores those selections in the environment to be read by subsequent
              invocations of 'm' etc.
- tapas:      tapas [<App1> <App2> ...] [arm|x86|mips|arm64|x86_64|mips64] [eng|userdebug|user]
- croot:      Changes directory to the top of the tree.
- m:          Makes from the top of the tree.
- mm:         Builds all of the modules in the current directory, but not their dependencies.
- mmm:        Builds all of the modules in the supplied directories, but not their dependencies.
              To limit the modules being built use the syntax: mmm dir/:target1,target2.
- mma:        Builds all of the modules in the current directory, and their dependencies.
- mmma:       Builds all of the modules in the supplied directories, and their dependencies.
- provision:  Flash device with all required partitions. Options will be passed on to fastboot.
- cgrep:      Greps on all local C/C++ files.
- ggrep:      Greps on all local Gradle files.
- jgrep:      Greps on all local Java files.
- resgrep:    Greps on all local res/*.xml files.
- mangrep:    Greps on all local AndroidManifest.xml files.
- mgrep:      Greps on all local Makefiles files.
- sepgrep:    Greps on all local sepolicy files.
- sgrep:      Greps on all local source files.
- godir:      Go to the directory containing a file.
- allmod:     List all modules.
- gomod:      Go to the directory containing a module.
- refreshmod: Refresh list of modules for allmod/gomod.

Environment options:
- SANITIZE_HOST: Set to 'true' to use ASAN for all host modules. Note that
                 ASAN_OPTIONS=detect_leaks=0 will be set by default until the
                 build is leak-check clean.

Look at the source to view more functions. The complete list is:
EOF
    local T=$(gettop)
    local A=""
    local i
    for i in `cat $T/build/envsetup.sh | sed -n "/^[[:blank:]]*function /s/function \([a-z_]*\).*/\1/p" | sort | uniq`; do
      A="$A $i"
    done
    echo $A
}

# Get all the build variables needed by this script in a single call to the build system.
function build_build_var_cache()
{
    local T=$(gettop)
    # Grep out the variable names from the script.
    cached_vars=(`cat $T/build/envsetup.sh | tr '()' '  ' | awk '{for(i=1;i<=NF;i++) if($i~/get_build_var/) print $(i+1)}' | sort -u | tr '\n' ' '`)
    cached_abs_vars=(`cat $T/build/envsetup.sh | tr '()' '  ' | awk '{for(i=1;i<=NF;i++) if($i~/get_abs_build_var/) print $(i+1)}' | sort -u | tr '\n' ' '`)
    # Call the build system to dump the "<val>=<value>" pairs as a shell script.
    build_dicts_script=`\builtin cd $T; build/soong/soong_ui.bash --dumpvars-mode \
                        --vars="${cached_vars[*]}" \
                        --abs-vars="${cached_abs_vars[*]}" \
                        --var-prefix=var_cache_ \
                        --abs-var-prefix=abs_var_cache_`
    local ret=$?
    if [ $ret -ne 0 ]
    then
        unset build_dicts_script
        return $ret
    fi
    # Execute the script to store the "<val>=<value>" pairs as shell variables.
    eval "$build_dicts_script"
    ret=$?
    unset build_dicts_script
    if [ $ret -ne 0 ]
    then
        return $ret
    fi
    BUILD_VAR_CACHE_READY="true"
}

# Delete the build var cache, so that we can still call into the build system
# to get build variables not listed in this script.
function destroy_build_var_cache()
{
    unset BUILD_VAR_CACHE_READY
    local v
    for v in $cached_vars; do
      unset var_cache_$v
    done
    unset cached_vars
    for v in $cached_abs_vars; do
      unset abs_var_cache_$v
    done
    unset cached_abs_vars
}

# Get the value of a build variable as an absolute path.
function get_abs_build_var()
{
    if [ "$BUILD_VAR_CACHE_READY" = "true" ]
    then
        eval "echo \"\${abs_var_cache_$1}\""
    return
    fi

    local T=$(gettop)
    if [ ! "$T" ]; then
        echo "Couldn't locate the top of the tree.  Try setting TOP." >&2
        return
    fi
    (\cd $T; build/soong/soong_ui.bash --dumpvar-mode --abs $1)
}

# Get the exact value of a build variable.
function get_build_var()
{
    if [ "$BUILD_VAR_CACHE_READY" = "true" ]
    then
        eval "echo \"\${var_cache_$1}\""
    return
    fi

    local T=$(gettop)
    if [ ! "$T" ]; then
        echo "Couldn't locate the top of the tree.  Try setting TOP." >&2
        return
    fi
    (\cd $T; build/soong/soong_ui.bash --dumpvar-mode $1)
}

# check to see if the supplied product is one we can build
function check_product()
{
    local T=$(gettop)
    if [ ! "$T" ]; then
        echo "Couldn't locate the top of the tree.  Try setting TOP." >&2
        return
    fi
        TARGET_PRODUCT=$1 \
        TARGET_BUILD_VARIANT= \
        TARGET_BUILD_TYPE= \
        TARGET_BUILD_APPS= \
        get_build_var TARGET_DEVICE > /dev/null
    # hide successful answers, but allow the errors to show
}

VARIANT_CHOICES=(user userdebug eng)

# check to see if the supplied variant is valid
function check_variant()
{
    local v
    for v in ${VARIANT_CHOICES[@]}
    do
        if [ "$v" = "$1" ]
        then
            return 0
        fi
    done
    return 1
}

function setpaths()
{
    local T=$(gettop)
    if [ ! "$T" ]; then
        echo "Couldn't locate the top of the tree.  Try setting TOP."
        return
    fi

    ##################################################################
    #                                                                #
    #              Read me before you modify this code               #
    #                                                                #
    #   This function sets ANDROID_BUILD_PATHS to what it is adding  #
    #   to PATH, and the next time it is run, it removes that from   #
    #   PATH.  This is required so lunch can be run more than once   #
    #   and still have working paths.                                #
    #                                                                #
    ##################################################################

    # Note: on windows/cygwin, ANDROID_BUILD_PATHS will contain spaces
    # due to "C:\Program Files" being in the path.

    # out with the old
    if [ -n "$ANDROID_BUILD_PATHS" ] ; then
        export PATH=${PATH/$ANDROID_BUILD_PATHS/}
    fi
    if [ -n "$ANDROID_PRE_BUILD_PATHS" ] ; then
        export PATH=${PATH/$ANDROID_PRE_BUILD_PATHS/}
        # strip leading ':', if any
        export PATH=${PATH/:%/}
    fi

    # and in with the new
    local prebuiltdir=$(getprebuilt)
    local gccprebuiltdir=$(get_abs_build_var ANDROID_GCC_PREBUILTS)

    # defined in core/config.mk
    local targetgccversion=$(get_build_var TARGET_GCC_VERSION)
    local targetgccversion2=$(get_build_var 2ND_TARGET_GCC_VERSION)
    export TARGET_GCC_VERSION=$targetgccversion

    # The gcc toolchain does not exists for windows/cygwin. In this case, do not reference it.
    export ANDROID_TOOLCHAIN=
    export ANDROID_TOOLCHAIN_2ND_ARCH=
    local ARCH=$(get_build_var TARGET_ARCH)
    local toolchaindir toolchaindir2=
    case $ARCH in
        x86) toolchaindir=x86/x86_64-linux-android-$targetgccversion/bin
            ;;
        x86_64) toolchaindir=x86/x86_64-linux-android-$targetgccversion/bin
            ;;
        arm) toolchaindir=arm/arm-linux-androideabi-$targetgccversion/bin
            ;;
        arm64) toolchaindir=aarch64/aarch64-linux-android-$targetgccversion/bin;
               toolchaindir2=arm/arm-linux-androideabi-$targetgccversion2/bin
            ;;
        mips|mips64) toolchaindir=mips/mips64el-linux-android-$targetgccversion/bin
            ;;
        *)
            echo "Can't find toolchain for unknown architecture: $ARCH"
            toolchaindir=xxxxxxxxx
            ;;
    esac
    if [ -d "$gccprebuiltdir/$toolchaindir" ]; then
        export ANDROID_TOOLCHAIN=$gccprebuiltdir/$toolchaindir
    fi

    if [ "$toolchaindir2" -a -d "$gccprebuiltdir/$toolchaindir2" ]; then
        export ANDROID_TOOLCHAIN_2ND_ARCH=$gccprebuiltdir/$toolchaindir2
    fi

    export ANDROID_DEV_SCRIPTS=$T/development/scripts:$T/prebuilts/devtools/tools:$T/external/selinux/prebuilts/bin

    # add kernel specific binaries
    case $(uname -s) in
        Linux)
            export ANDROID_DEV_SCRIPTS=$ANDROID_DEV_SCRIPTS:$T/prebuilts/misc/linux-x86/dtc:$T/prebuilts/misc/linux-x86/libufdt
            ;;
        *)
            ;;
    esac

    ANDROID_BUILD_PATHS=$(get_build_var ANDROID_BUILD_PATHS):$ANDROID_TOOLCHAIN
    if [ -n "$ANDROID_TOOLCHAIN_2ND_ARCH" ]; then
        ANDROID_BUILD_PATHS=$ANDROID_BUILD_PATHS:$ANDROID_TOOLCHAIN_2ND_ARCH
    fi
    ANDROID_BUILD_PATHS=$ANDROID_BUILD_PATHS:$ANDROID_DEV_SCRIPTS:
    export ANDROID_BUILD_PATHS

    # If prebuilts/android-emulator/<system>/ exists, prepend it to our PATH
    # to ensure that the corresponding 'emulator' binaries are used.
    case $(uname -s) in
        Darwin)
            ANDROID_EMULATOR_PREBUILTS=$T/prebuilts/android-emulator/darwin-x86_64
            ;;
        Linux)
            ANDROID_EMULATOR_PREBUILTS=$T/prebuilts/android-emulator/linux-x86_64
            ;;
        *)
            ANDROID_EMULATOR_PREBUILTS=
            ;;
    esac
    if [ -n "$ANDROID_EMULATOR_PREBUILTS" -a -d "$ANDROID_EMULATOR_PREBUILTS" ]; then
        ANDROID_BUILD_PATHS=$ANDROID_BUILD_PATHS$ANDROID_EMULATOR_PREBUILTS:
        export ANDROID_EMULATOR_PREBUILTS
    fi

    export PATH=$ANDROID_BUILD_PATHS$PATH

    # out with the duplicate old
    if [ -n $ANDROID_PYTHONPATH ]; then
        export PYTHONPATH=${PYTHONPATH//$ANDROID_PYTHONPATH/}
    fi
    # and in with the new
    export ANDROID_PYTHONPATH=$T/development/python-packages:
    export PYTHONPATH=$ANDROID_PYTHONPATH$PYTHONPATH

    export ANDROID_JAVA_HOME=$(get_abs_build_var ANDROID_JAVA_HOME)
    export JAVA_HOME=$ANDROID_JAVA_HOME
    export ANDROID_JAVA_TOOLCHAIN=$(get_abs_build_var ANDROID_JAVA_TOOLCHAIN)
    export ANDROID_PRE_BUILD_PATHS=$ANDROID_JAVA_TOOLCHAIN:
    export PATH=$ANDROID_PRE_BUILD_PATHS$PATH

    unset ANDROID_PRODUCT_OUT
    export ANDROID_PRODUCT_OUT=$(get_abs_build_var PRODUCT_OUT)
    export OUT=$ANDROID_PRODUCT_OUT

    unset ANDROID_HOST_OUT
    export ANDROID_HOST_OUT=$(get_abs_build_var HOST_OUT)

    unset ANDROID_HOST_OUT_TESTCASES
    export ANDROID_HOST_OUT_TESTCASES=$(get_abs_build_var HOST_OUT_TESTCASES)

    unset ANDROID_TARGET_OUT_TESTCASES
    export ANDROID_TARGET_OUT_TESTCASES=$(get_abs_build_var TARGET_OUT_TESTCASES)

    # needed for building linux on MacOS
    # TODO: fix the path
    #export HOST_EXTRACFLAGS="-I "$T/system/kernel_headers/host_include
}

function printconfig()
{
    local T=$(gettop)
    if [ ! "$T" ]; then
        echo "Couldn't locate the top of the tree.  Try setting TOP." >&2
        return
    fi
    get_build_var report_config
}

function set_stuff_for_environment()
{
    setpaths
    set_sequence_number

    export ANDROID_BUILD_TOP=$(gettop)
    # With this environment variable new GCC can apply colors to warnings/errors
    export GCC_COLORS='error=01;31:warning=01;35:note=01;36:caret=01;32:locus=01:quote=01'
    export ASAN_OPTIONS=detect_leaks=0
}

function set_sequence_number()
{
    export BUILD_ENV_SEQUENCE_NUMBER=13
}

# Takes a command name, and check if it's in ENVSETUP_NO_COMPLETION or not.
function should_add_completion() {
    local cmd="$(basename $1| sed 's/_completion//' |sed 's/\.\(.*\)*sh$//')"
    case :"$ENVSETUP_NO_COMPLETION": in
        *:"$cmd":*)
            return 1
            ;;
    esac
    return 0
}

function addcompletions()
{
    local T dir f

    # Keep us from trying to run in something that's neither bash nor zsh.
    if [ -z "$BASH_VERSION" -a -z "$ZSH_VERSION" ]; then
        return
    fi

    # Keep us from trying to run in bash that's too old.
    if [ -n "$BASH_VERSION" -a ${BASH_VERSINFO[0]} -lt 3 ]; then
        return
    fi

    local completion_files=(
      system/core/adb/adb.bash
      system/core/fastboot/fastboot.bash
      tools/tradefederation/core/atest/atest_completion.sh
    )
    # Completion can be disabled selectively to allow users to use non-standard completion.
    # e.g.
    # ENVSETUP_NO_COMPLETION=adb # -> disable adb completion
    # ENVSETUP_NO_COMPLETION=adb:bit # -> disable adb and bit completion
    for f in ${completion_files[*]}; do
        if [ -f "$f" ] && should_add_completion "$f"; then
            . $f
        fi
    done
<<<<<<< HEAD

    if should_add_completion bit ; then
        complete -C "bit --tab" bit
    fi
    complete -F _lunch lunch
=======

    if should_add_completion bit ; then
        complete -C "bit --tab" bit
    fi
    complete -F _lunch lunch

    complete -F _complete_android_module_names gomod
    complete -F _complete_android_module_names m
>>>>>>> 83da2a07
}

function choosetype()
{
    echo "Build type choices are:"
    echo "     1. release"
    echo "     2. debug"
    echo

    local DEFAULT_NUM DEFAULT_VALUE
    DEFAULT_NUM=1
    DEFAULT_VALUE=release

    export TARGET_BUILD_TYPE=
    local ANSWER
    while [ -z $TARGET_BUILD_TYPE ]
    do
        echo -n "Which would you like? ["$DEFAULT_NUM"] "
        if [ -z "$1" ] ; then
            read ANSWER
        else
            echo $1
            ANSWER=$1
        fi
        case $ANSWER in
        "")
            export TARGET_BUILD_TYPE=$DEFAULT_VALUE
            ;;
        1)
            export TARGET_BUILD_TYPE=release
            ;;
        release)
            export TARGET_BUILD_TYPE=release
            ;;
        2)
            export TARGET_BUILD_TYPE=debug
            ;;
        debug)
            export TARGET_BUILD_TYPE=debug
            ;;
        *)
            echo
            echo "I didn't understand your response.  Please try again."
            echo
            ;;
        esac
        if [ -n "$1" ] ; then
            break
        fi
    done

    build_build_var_cache
    set_stuff_for_environment
    destroy_build_var_cache
}

#
# This function isn't really right:  It chooses a TARGET_PRODUCT
# based on the list of boards.  Usually, that gets you something
# that kinda works with a generic product, but really, you should
# pick a product by name.
#
function chooseproduct()
{
    local default_value
    if [ "x$TARGET_PRODUCT" != x ] ; then
        default_value=$TARGET_PRODUCT
    else
        default_value=aosp_arm
    fi

    export TARGET_BUILD_APPS=
    export TARGET_PRODUCT=
    local ANSWER
    while [ -z "$TARGET_PRODUCT" ]
    do
        echo -n "Which product would you like? [$default_value] "
        if [ -z "$1" ] ; then
            read ANSWER
        else
            echo $1
            ANSWER=$1
        fi

        if [ -z "$ANSWER" ] ; then
            export TARGET_PRODUCT=$default_value
        else
            if check_product $ANSWER
            then
                export TARGET_PRODUCT=$ANSWER
            else
                echo "** Not a valid product: $ANSWER"
            fi
        fi
        if [ -n "$1" ] ; then
            break
        fi
    done

    build_build_var_cache
    set_stuff_for_environment
    destroy_build_var_cache
}

function choosevariant()
{
    echo "Variant choices are:"
    local index=1
    local v
    for v in ${VARIANT_CHOICES[@]}
    do
        # The product name is the name of the directory containing
        # the makefile we found, above.
        echo "     $index. $v"
        index=$(($index+1))
    done

    local default_value=eng
    local ANSWER

    export TARGET_BUILD_VARIANT=
    while [ -z "$TARGET_BUILD_VARIANT" ]
    do
        echo -n "Which would you like? [$default_value] "
        if [ -z "$1" ] ; then
            read ANSWER
        else
            echo $1
            ANSWER=$1
        fi

        if [ -z "$ANSWER" ] ; then
            export TARGET_BUILD_VARIANT=$default_value
        elif (echo -n $ANSWER | grep -q -e "^[0-9][0-9]*$") ; then
            if [ "$ANSWER" -le "${#VARIANT_CHOICES[@]}" ] ; then
                export TARGET_BUILD_VARIANT=${VARIANT_CHOICES[$(($ANSWER-1))]}
            fi
        else
            if check_variant $ANSWER
            then
                export TARGET_BUILD_VARIANT=$ANSWER
            else
                echo "** Not a valid variant: $ANSWER"
            fi
        fi
        if [ -n "$1" ] ; then
            break
        fi
    done
}

function choosecombo()
{
    choosetype $1

    echo
    echo
    chooseproduct $2

    echo
    echo
    choosevariant $3

    echo
    build_build_var_cache
    set_stuff_for_environment
    printconfig
    destroy_build_var_cache
}

# Clear this variable.  It will be built up again when the vendorsetup.sh
# files are included at the end of this file.
unset LUNCH_MENU_CHOICES
function add_lunch_combo()
{
    local new_combo=$1
    local c
    for c in ${LUNCH_MENU_CHOICES[@]} ; do
        if [ "$new_combo" = "$c" ] ; then
            return
        fi
    done
    LUNCH_MENU_CHOICES=(${LUNCH_MENU_CHOICES[@]} $new_combo)
}

function print_lunch_menu()
{
    local uname=$(uname)
    echo
    echo "You're building on" $uname
    echo
    echo "Lunch menu... pick a combo:"

    local i=1
    local choice
    for choice in $(TARGET_BUILD_APPS= LUNCH_MENU_CHOICES="${LUNCH_MENU_CHOICES[@]}" get_build_var COMMON_LUNCH_CHOICES)
    do
        echo "     $i. $choice"
        i=$(($i+1))
    done

    echo
}

function lunch()
{
    local answer

    if [ "$1" ] ; then
        answer=$1
    else
        print_lunch_menu
        echo -n "Which would you like? [aosp_arm-eng] "
        read answer
    fi

    local selection=

    if [ -z "$answer" ]
    then
        selection=aosp_arm-eng
    elif (echo -n $answer | grep -q -e "^[0-9][0-9]*$")
    then
        local choices=($(TARGET_BUILD_APPS= LUNCH_MENU_CHOICES="${LUNCH_MENU_CHOICES[@]}" get_build_var COMMON_LUNCH_CHOICES))
        if [ $answer -le ${#choices[@]} ]
        then
            # array in zsh starts from 1 instead of 0.
            if [ -n "$ZSH_VERSION" ]
            then
                selection=${choices[$(($answer))]}
            else
                selection=${choices[$(($answer-1))]}
            fi
        fi
    else
        selection=$answer
    fi

    export TARGET_BUILD_APPS=

    local product variant_and_version variant version

    product=${selection%%-*} # Trim everything after first dash
    variant_and_version=${selection#*-} # Trim everything up to first dash
    if [ "$variant_and_version" != "$selection" ]; then
        variant=${variant_and_version%%-*}
        if [ "$variant" != "$variant_and_version" ]; then
            version=${variant_and_version#*-}
        fi
    fi

    if [ -z "$product" ]
    then
        echo
        echo "Invalid lunch combo: $selection"
        return 1
    fi

    TARGET_PRODUCT=$product \
    TARGET_BUILD_VARIANT=$variant \
    TARGET_PLATFORM_VERSION=$version \
    build_build_var_cache
    if [ $? -ne 0 ]
    then
        return 1
    fi

    export TARGET_PRODUCT=$(get_build_var TARGET_PRODUCT)
    export TARGET_BUILD_VARIANT=$(get_build_var TARGET_BUILD_VARIANT)
    if [ -n "$version" ]; then
      export TARGET_PLATFORM_VERSION=$(get_build_var TARGET_PLATFORM_VERSION)
    else
      unset TARGET_PLATFORM_VERSION
    fi
    export TARGET_BUILD_TYPE=release

    echo

    set_stuff_for_environment
    printconfig
    destroy_build_var_cache
}

unset COMMON_LUNCH_CHOICES_CACHE
# Tab completion for lunch.
function _lunch()
{
    local cur prev opts
    COMPREPLY=()
    cur="${COMP_WORDS[COMP_CWORD]}"
    prev="${COMP_WORDS[COMP_CWORD-1]}"

    if [ -z "$COMMON_LUNCH_CHOICES_CACHE" ]; then
        COMMON_LUNCH_CHOICES_CACHE=$(TARGET_BUILD_APPS= LUNCH_MENU_CHOICES="${LUNCH_MENU_CHOICES[@]}" get_build_var COMMON_LUNCH_CHOICES)
    fi

    COMPREPLY=( $(compgen -W "${COMMON_LUNCH_CHOICES_CACHE}" -- ${cur}) )
    return 0
}

# Configures the build to build unbundled apps.
# Run tapas with one or more app names (from LOCAL_PACKAGE_NAME)
function tapas()
{
    local showHelp="$(echo $* | xargs -n 1 echo | \grep -E '^(help)$' | xargs)"
    local arch="$(echo $* | xargs -n 1 echo | \grep -E '^(arm|x86|mips|arm64|x86_64|mips64)$' | xargs)"
    local variant="$(echo $* | xargs -n 1 echo | \grep -E '^(user|userdebug|eng)$' | xargs)"
    local density="$(echo $* | xargs -n 1 echo | \grep -E '^(ldpi|mdpi|tvdpi|hdpi|xhdpi|xxhdpi|xxxhdpi|alldpi)$' | xargs)"
    local apps="$(echo $* | xargs -n 1 echo | \grep -E -v '^(user|userdebug|eng|arm|x86|mips|arm64|x86_64|mips64|ldpi|mdpi|tvdpi|hdpi|xhdpi|xxhdpi|xxxhdpi|alldpi)$' | xargs)"

    if [ "$showHelp" != "" ]; then
      $(gettop)/build/make/tapasHelp.sh
      return
    fi

    if [ $(echo $arch | wc -w) -gt 1 ]; then
        echo "tapas: Error: Multiple build archs supplied: $arch"
        return
    fi
    if [ $(echo $variant | wc -w) -gt 1 ]; then
        echo "tapas: Error: Multiple build variants supplied: $variant"
        return
    fi
    if [ $(echo $density | wc -w) -gt 1 ]; then
        echo "tapas: Error: Multiple densities supplied: $density"
        return
    fi

    local product=aosp_arm
    case $arch in
      x86)    product=aosp_x86;;
      mips)   product=aosp_mips;;
      arm64)  product=aosp_arm64;;
      x86_64) product=aosp_x86_64;;
      mips64)  product=aosp_mips64;;
    esac
    if [ -z "$variant" ]; then
        variant=eng
    fi
    if [ -z "$apps" ]; then
        apps=all
    fi
    if [ -z "$density" ]; then
        density=alldpi
    fi

    export TARGET_PRODUCT=$product
    export TARGET_BUILD_VARIANT=$variant
    export TARGET_BUILD_DENSITY=$density
    export TARGET_BUILD_TYPE=release
    export TARGET_BUILD_APPS=$apps

    build_build_var_cache
    set_stuff_for_environment
    printconfig
    destroy_build_var_cache
}

function gettop
{
    local TOPFILE=build/make/core/envsetup.mk
    if [ -n "$TOP" -a -f "$TOP/$TOPFILE" ] ; then
        # The following circumlocution ensures we remove symlinks from TOP.
        (cd $TOP; PWD= /bin/pwd)
    else
        if [ -f $TOPFILE ] ; then
            # The following circumlocution (repeated below as well) ensures
            # that we record the true directory name and not one that is
            # faked up with symlink names.
            PWD= /bin/pwd
        else
            local HERE=$PWD
            local T=
            while [ \( ! \( -f $TOPFILE \) \) -a \( $PWD != "/" \) ]; do
                \cd ..
                T=`PWD= /bin/pwd -P`
            done
            \cd $HERE
            if [ -f "$T/$TOPFILE" ]; then
                echo $T
            fi
        fi
    fi
}

function call_hook
{
    if [ "$2" = "-h" ] ||[ "$2" = "clean" ] ||[ "$2" = "--help" ]; then
        return 0
    fi
    local T=$(gettop)
    local ARGS
    if [ "$T" ]; then
        if [ "$1" = "m" ] ||  [ "$1" = "make" ] || [ "$1" = "mma" ] ||  [ "$1" = "mmma" ]; then
            ARGS=$T
        elif [ "$1" = "mm" ]; then
            ARGS=`/bin/pwd`
        elif [ "$1" = "mmm" ]; then
            local DIRS=$(echo "${@:2}" | awk -v RS=" " -v ORS=" " '/^[^-].*$/')
            local prefix=`/bin/pwd`
            for dir in $DIRS
            do
                ARGS+=$prefix"/"$dir" "
            done
            echo $ARGS
        fi
        if [ -e $T/${QCPATH}/common/restriction_checker/restriction_checker.py ]; then
            python $T/${QCPATH}/common/restriction_checker/restriction_checker.py $T $ARGS
        else
            echo "Restriction Checker not present, skipping.."
        fi
        local ret_val=$?
        if [ $ret_val -ne 0 ]; then
            echo "Violations detected, aborting build."
        fi
        return $ret_val
    else
        echo "Couldn't locate the top of the tree.  Try setting TOP."
        return 1
    fi
}

function m()
{
    call_hook ${FUNCNAME[0]} $@
    if [ $? -ne 0 ]; then
        return 1
    fi

    local T=$(gettop)
    if [ "$T" ]; then
        _wrap_build $T/build/soong/soong_ui.bash --make-mode $@
    else
        echo "Couldn't locate the top of the tree.  Try setting TOP."
        return 1
    fi
}

function findmakefile()
{
    local TOPFILE=build/make/core/envsetup.mk
    local HERE=$PWD
    if [ "$1" ]; then
        \cd $1
    fi;
    local T=
    while [ \( ! \( -f $TOPFILE \) \) -a \( $PWD != "/" \) ]; do
        T=`PWD= /bin/pwd`
        if [ -f "$T/Android.mk" -o -f "$T/Android.bp" ]; then
            echo $T/Android.mk
            \cd $HERE
            return
        fi
        \cd ..
    done
    \cd $HERE
    return 1
}

function mm()
{
    call_hook ${FUNCNAME[0]} $@
    if [ $? -ne 0 ]; then
        return 1
    fi

    local T=$(gettop)
    # If we're sitting in the root of the build tree, just do a
    # normal build.
    if [ -f build/soong/soong_ui.bash ]; then
        _wrap_build $T/build/soong/soong_ui.bash --make-mode $@
    else
        # Find the closest Android.mk file.
        local M=$(findmakefile)
        local MODULES=
        local GET_INSTALL_PATH=
        local ARGS=
        # Remove the path to top as the makefilepath needs to be relative
        local M=`echo $M|sed 's:'$T'/::'`
        if [ ! "$T" ]; then
            echo "Couldn't locate the top of the tree.  Try setting TOP."
            return 1
        elif [ ! "$M" ]; then
            echo "Couldn't locate a makefile from the current directory."
            return 1
        else
            local ARG
            for ARG in $@; do
                case $ARG in
                  GET-INSTALL-PATH) GET_INSTALL_PATH=$ARG;;
                esac
            done
            if [ -n "$GET_INSTALL_PATH" ]; then
              MODULES=
              ARGS=GET-INSTALL-PATH-IN-$(dirname ${M})
              ARGS=${ARGS//\//-}
            else
              MODULES=MODULES-IN-$(dirname ${M})
              # Convert "/" to "-".
              MODULES=${MODULES//\//-}
              ARGS=$@
            fi
            if [ "1" = "${WITH_TIDY_ONLY}" -o "true" = "${WITH_TIDY_ONLY}" ]; then
              MODULES=tidy_only
            fi
            ONE_SHOT_MAKEFILE=$M _wrap_build $T/build/soong/soong_ui.bash --make-mode $MODULES $ARGS
        fi
    fi
}

function mmm()
{
    call_hook ${FUNCNAME[0]} $@
    if [ $? -ne 0 ]; then
        return 1
    fi

    local T=$(gettop)
    if [ "$T" ]; then
        local MAKEFILE=
        local MODULES=
        local MODULES_IN_PATHS=
        local ARGS=
        local DIR TO_CHOP
        local DIR_MODULES
        local GET_INSTALL_PATH=
        local GET_INSTALL_PATHS=
        local DASH_ARGS=$(echo "$@" | awk -v RS=" " -v ORS=" " '/^-.*$/')
        local DIRS=$(echo "$@" | awk -v RS=" " -v ORS=" " '/^[^-].*$/')
        for DIR in $DIRS ; do
            DIR_MODULES=`echo $DIR | sed -n -e 's/.*:\(.*$\)/\1/p' | sed 's/,/ /'`
            DIR=`echo $DIR | sed -e 's/:.*//' -e 's:/$::'`
            # Remove the leading ./ and trailing / if any exists.
            DIR=${DIR#./}
            DIR=${DIR%/}
            local M
            if [ "$DIR_MODULES" = "" ]; then
                M=$(findmakefile $DIR)
            else
                # Only check the target directory if a module is specified.
                if [ -f $DIR/Android.mk -o -f $DIR/Android.bp ]; then
                    local HERE=$PWD
                    cd $DIR
                    M=`PWD= /bin/pwd`
                    M=$M/Android.mk
                    cd $HERE
                fi
            fi
            if [ "$M" ]; then
                # Remove the path to top as the makefilepath needs to be relative
                local M=`echo $M|sed 's:'$T'/::'`
                if [ "$DIR_MODULES" = "" ]; then
                    MODULES_IN_PATHS="$MODULES_IN_PATHS MODULES-IN-$(dirname ${M})"
                    GET_INSTALL_PATHS="$GET_INSTALL_PATHS GET-INSTALL-PATH-IN-$(dirname ${M})"
                else
                    MODULES="$MODULES $DIR_MODULES"
                fi
                MAKEFILE="$MAKEFILE $M"
            else
                case $DIR in
                  showcommands | snod | dist | *=*) ARGS="$ARGS $DIR";;
                  GET-INSTALL-PATH) GET_INSTALL_PATH=$DIR;;
                  *) if [ -d $DIR ]; then
                         echo "No Android.mk in $DIR.";
                     else
                         echo "Couldn't locate the directory $DIR";
                     fi
                     return 1;;
                esac
            fi
        done
        if [ -n "$GET_INSTALL_PATH" ]; then
          ARGS=${GET_INSTALL_PATHS//\//-}
          MODULES=
          MODULES_IN_PATHS=
        fi
        if [ "1" = "${WITH_TIDY_ONLY}" -o "true" = "${WITH_TIDY_ONLY}" ]; then
          MODULES=tidy_only
          MODULES_IN_PATHS=
        fi
        # Convert "/" to "-".
        MODULES_IN_PATHS=${MODULES_IN_PATHS//\//-}
        ONE_SHOT_MAKEFILE="$MAKEFILE" _wrap_build $T/build/soong/soong_ui.bash --make-mode $DASH_ARGS $MODULES $MODULES_IN_PATHS $ARGS
    else
        echo "Couldn't locate the top of the tree.  Try setting TOP."
        return 1
    fi
}

function mma()
{
  call_hook ${FUNCNAME[0]} $@
  if [ $? -ne 0 ]; then
      return 1
  fi

  local T=$(gettop)
  if [ -f build/soong/soong_ui.bash ]; then
    _wrap_build $T/build/soong/soong_ui.bash --make-mode $@
  else
    if [ ! "$T" ]; then
      echo "Couldn't locate the top of the tree.  Try setting TOP."
      return 1
    fi
    local M=$(findmakefile || echo $(realpath $PWD)/Android.mk)
    # Remove the path to top as the makefilepath needs to be relative
    local M=`echo $M|sed 's:'$T'/::'`
    local MODULES_IN_PATHS=MODULES-IN-$(dirname ${M})
    # Convert "/" to "-".
    MODULES_IN_PATHS=${MODULES_IN_PATHS//\//-}
    _wrap_build $T/build/soong/soong_ui.bash --make-mode $@ $MODULES_IN_PATHS
  fi
}

function mmma()
{
  call_hook ${FUNCNAME[0]} $@
  if [ $? -ne 0 ]; then
      return 1
  fi

  local T=$(gettop)
  if [ "$T" ]; then
    local DASH_ARGS=$(echo "$@" | awk -v RS=" " -v ORS=" " '/^-.*$/')
    local DIRS=$(echo "$@" | awk -v RS=" " -v ORS=" " '/^[^-].*$/')
    local MY_PWD=`PWD= /bin/pwd`
    if [ "$MY_PWD" = "$T" ]; then
      MY_PWD=
    else
      MY_PWD=`echo $MY_PWD|sed 's:'$T'/::'`
    fi
    local DIR=
    local MODULES_IN_PATHS=
    local ARGS=
    for DIR in $DIRS ; do
      if [ -d $DIR ]; then
        # Remove the leading ./ and trailing / if any exists.
        DIR=${DIR#./}
        DIR=${DIR%/}
        if [ "$MY_PWD" != "" ]; then
          DIR=$MY_PWD/$DIR
        fi
        MODULES_IN_PATHS="$MODULES_IN_PATHS MODULES-IN-$DIR"
      else
        case $DIR in
          showcommands | snod | dist | *=*) ARGS="$ARGS $DIR";;
          *) echo "Couldn't find directory $DIR"; return 1;;
        esac
      fi
    done
    # Convert "/" to "-".
    MODULES_IN_PATHS=${MODULES_IN_PATHS//\//-}
    _wrap_build $T/build/soong/soong_ui.bash --make-mode $DASH_ARGS $ARGS $MODULES_IN_PATHS
  else
    echo "Couldn't locate the top of the tree.  Try setting TOP."
    return 1
  fi
}

function croot()
{
    local T=$(gettop)
    if [ "$T" ]; then
        if [ "$1" ]; then
            \cd $(gettop)/$1
        else
            \cd $(gettop)
        fi
    else
        echo "Couldn't locate the top of the tree.  Try setting TOP."
    fi
}

function cproj()
{
    local TOPFILE=build/make/core/envsetup.mk
    local HERE=$PWD
    local T=
    while [ \( ! \( -f $TOPFILE \) \) -a \( $PWD != "/" \) ]; do
        T=$PWD
        if [ -f "$T/Android.mk" ]; then
            \cd $T
            return
        fi
        \cd ..
    done
    \cd $HERE
    echo "can't find Android.mk"
}

# simplified version of ps; output in the form
# <pid> <procname>
function qpid() {
    local prepend=''
    local append=''
    if [ "$1" = "--exact" ]; then
        prepend=' '
        append='$'
        shift
    elif [ "$1" = "--help" -o "$1" = "-h" ]; then
        echo "usage: qpid [[--exact] <process name|pid>"
        return 255
    fi

    local EXE="$1"
    if [ "$EXE" ] ; then
        qpid | \grep "$prepend$EXE$append"
    else
        adb shell ps \
            | tr -d '\r' \
            | sed -e 1d -e 's/^[^ ]* *\([0-9]*\).* \([^ ]*\)$/\1 \2/'
    fi
}

# coredump_setup - enable core dumps globally for any process
#                  that has the core-file-size limit set correctly
#
# NOTE: You must call also coredump_enable for a specific process
#       if its core-file-size limit is not set already.
# NOTE: Core dumps are written to ramdisk; they will not survive a reboot!

function coredump_setup()
{
    echo "Getting root...";
    adb root;
    adb wait-for-device;

    echo "Remounting root partition read-write...";
    adb shell mount -w -o remount -t rootfs rootfs;
    sleep 1;
    adb wait-for-device;
    adb shell mkdir -p /cores;
    adb shell mount -t tmpfs tmpfs /cores;
    adb shell chmod 0777 /cores;

    echo "Granting SELinux permission to dump in /cores...";
    adb shell restorecon -R /cores;

    echo "Set core pattern.";
    adb shell 'echo /cores/core.%p > /proc/sys/kernel/core_pattern';

    echo "Done."
}

# coredump_enable - enable core dumps for the specified process
# $1 = PID of process (e.g., $(pid mediaserver))
#
# NOTE: coredump_setup must have been called as well for a core
#       dump to actually be generated.

function coredump_enable()
{
    local PID=$1;
    if [ -z "$PID" ]; then
        printf "Expecting a PID!\n";
        return;
    fi;
    echo "Setting core limit for $PID to infinite...";
    adb shell /system/bin/ulimit -p $PID -c unlimited
}

# core - send SIGV and pull the core for process
# $1 = PID of process (e.g., $(pid mediaserver))
#
# NOTE: coredump_setup must be called once per boot for core dumps to be
#       enabled globally.

function core()
{
    local PID=$1;

    if [ -z "$PID" ]; then
        printf "Expecting a PID!\n";
        return;
    fi;

    local CORENAME=core.$PID;
    local COREPATH=/cores/$CORENAME;
    local SIG=SEGV;

    coredump_enable $1;

    local done=0;
    while [ $(adb shell "[ -d /proc/$PID ] && echo -n yes") ]; do
        printf "\tSending SIG%s to %d...\n" $SIG $PID;
        adb shell kill -$SIG $PID;
        sleep 1;
    done;

    adb shell "while [ ! -f $COREPATH ] ; do echo waiting for $COREPATH to be generated; sleep 1; done"
    echo "Done: core is under $COREPATH on device.";
}

# systemstack - dump the current stack trace of all threads in the system process
# to the usual ANR traces file
function systemstack()
{
    stacks system_server
}

# Read the ELF header from /proc/$PID/exe to determine if the process is
# 64-bit.
function is64bit()
{
    local PID="$1"
    if [ "$PID" ] ; then
        if [[ "$(adb shell cat /proc/$PID/exe | xxd -l 1 -s 4 -p)" -eq "02" ]] ; then
            echo "64"
        else
            echo ""
        fi
    else
        echo ""
    fi
}

case `uname -s` in
    Darwin)
        function sgrep()
        {
            find -E . -name .repo -prune -o -name .git -prune -o  -type f -iregex '.*\.(c|h|cc|cpp|hpp|S|java|xml|sh|mk|aidl|vts)' \
                -exec grep --color -n "$@" {} +
        }

        ;;
    *)
        function sgrep()
        {
            find . -name .repo -prune -o -name .git -prune -o  -type f -iregex '.*\.\(c\|h\|cc\|cpp\|hpp\|S\|java\|xml\|sh\|mk\|aidl\|vts\)' \
                -exec grep --color -n "$@" {} +
        }
        ;;
esac

function gettargetarch
{
    get_build_var TARGET_ARCH
}

function ggrep()
{
    find . -name .repo -prune -o -name .git -prune -o -name out -prune -o -type f -name "*\.gradle" \
        -exec grep --color -n "$@" {} +
}

function jgrep()
{
    find . -name .repo -prune -o -name .git -prune -o -name out -prune -o -type f -name "*\.java" \
        -exec grep --color -n "$@" {} +
}

function cgrep()
{
    find . -name .repo -prune -o -name .git -prune -o -name out -prune -o -type f \( -name '*.c' -o -name '*.cc' -o -name '*.cpp' -o -name '*.h' -o -name '*.hpp' \) \
        -exec grep --color -n "$@" {} +
}

function resgrep()
{
    local dir
    for dir in `find . -name .repo -prune -o -name .git -prune -o -name out -prune -o -name res -type d`; do
        find $dir -type f -name '*\.xml' -exec grep --color -n "$@" {} +
    done
}

function mangrep()
{
    find . -name .repo -prune -o -name .git -prune -o -path ./out -prune -o -type f -name 'AndroidManifest.xml' \
        -exec grep --color -n "$@" {} +
}

function sepgrep()
{
    find . -name .repo -prune -o -name .git -prune -o -path ./out -prune -o -name sepolicy -type d \
        -exec grep --color -n -r --exclude-dir=\.git "$@" {} +
}

function rcgrep()
{
    find . -name .repo -prune -o -name .git -prune -o -name out -prune -o -type f -name "*\.rc*" \
        -exec grep --color -n "$@" {} +
}

case `uname -s` in
    Darwin)
        function mgrep()
        {
            find -E . -name .repo -prune -o -name .git -prune -o -path ./out -prune -o \( -iregex '.*/(Makefile|Makefile\..*|.*\.make|.*\.mak|.*\.mk|.*\.bp)' -o -regex '(.*/)?soong/[^/]*.go' \) -type f \
                -exec grep --color -n "$@" {} +
        }

        function treegrep()
        {
            find -E . -name .repo -prune -o -name .git -prune -o -type f -iregex '.*\.(c|h|cpp|hpp|S|java|xml)' \
                -exec grep --color -n -i "$@" {} +
        }

        ;;
    *)
        function mgrep()
        {
            find . -name .repo -prune -o -name .git -prune -o -path ./out -prune -o \( -regextype posix-egrep -iregex '(.*\/Makefile|.*\/Makefile\..*|.*\.make|.*\.mak|.*\.mk|.*\.bp)' -o -regextype posix-extended -regex '(.*/)?soong/[^/]*.go' \) -type f \
                -exec grep --color -n "$@" {} +
        }

        function treegrep()
        {
            find . -name .repo -prune -o -name .git -prune -o -regextype posix-egrep -iregex '.*\.(c|h|cpp|hpp|S|java|xml)' -type f \
                -exec grep --color -n -i "$@" {} +
        }

        ;;
esac

function getprebuilt
{
    get_abs_build_var ANDROID_PREBUILTS
}

function tracedmdump()
{
    local T=$(gettop)
    if [ ! "$T" ]; then
        echo "Couldn't locate the top of the tree.  Try setting TOP."
        return
    fi
    local prebuiltdir=$(getprebuilt)
    local arch=$(gettargetarch)
    local KERNEL=$T/prebuilts/qemu-kernel/$arch/vmlinux-qemu

    local TRACE=$1
    if [ ! "$TRACE" ] ; then
        echo "usage:  tracedmdump  tracename"
        return
    fi

    if [ ! -r "$KERNEL" ] ; then
        echo "Error: cannot find kernel: '$KERNEL'"
        return
    fi

    local BASETRACE=$(basename $TRACE)
    if [ "$BASETRACE" = "$TRACE" ] ; then
        TRACE=$ANDROID_PRODUCT_OUT/traces/$TRACE
    fi

    echo "post-processing traces..."
    rm -f $TRACE/qtrace.dexlist
    post_trace $TRACE
    if [ $? -ne 0 ]; then
        echo "***"
        echo "*** Error: malformed trace.  Did you remember to exit the emulator?"
        echo "***"
        return
    fi
    echo "generating dexlist output..."
    /bin/ls $ANDROID_PRODUCT_OUT/system/framework/*.jar $ANDROID_PRODUCT_OUT/system/app/*.apk $ANDROID_PRODUCT_OUT/data/app/*.apk 2>/dev/null | xargs dexlist > $TRACE/qtrace.dexlist
    echo "generating dmtrace data..."
    q2dm -r $ANDROID_PRODUCT_OUT/symbols $TRACE $KERNEL $TRACE/dmtrace || return
    echo "generating html file..."
    dmtracedump -h $TRACE/dmtrace >| $TRACE/dmtrace.html || return
    echo "done, see $TRACE/dmtrace.html for details"
    echo "or run:"
    echo "    traceview $TRACE/dmtrace"
}

# communicate with a running device or emulator, set up necessary state,
# and run the hat command.
function runhat()
{
    # process standard adb options
    local adbTarget=""
    if [ "$1" = "-d" -o "$1" = "-e" ]; then
        adbTarget=$1
        shift 1
    elif [ "$1" = "-s" ]; then
        adbTarget="$1 $2"
        shift 2
    fi
    local adbOptions=${adbTarget}
    #echo adbOptions = ${adbOptions}

    # runhat options
    local targetPid=$1

    if [ "$targetPid" = "" ]; then
        echo "Usage: runhat [ -d | -e | -s serial ] target-pid"
        return
    fi

    # confirm hat is available
    if [ -z $(which hat) ]; then
        echo "hat is not available in this configuration."
        return
    fi

    # issue "am" command to cause the hprof dump
    local devFile=/data/local/tmp/hprof-$targetPid
    echo "Poking $targetPid and waiting for data..."
    echo "Storing data at $devFile"
    adb ${adbOptions} shell am dumpheap $targetPid $devFile
    echo "Press enter when logcat shows \"hprof: heap dump completed\""
    echo -n "> "
    read

    local localFile=/tmp/$$-hprof

    echo "Retrieving file $devFile..."
    adb ${adbOptions} pull $devFile $localFile

    adb ${adbOptions} shell rm $devFile

    echo "Running hat on $localFile"
    echo "View the output by pointing your browser at http://localhost:7000/"
    echo ""
    hat -JXmx512m $localFile
}

function getbugreports()
{
    local reports=(`adb shell ls /sdcard/bugreports | tr -d '\r'`)

    if [ ! "$reports" ]; then
        echo "Could not locate any bugreports."
        return
    fi

    local report
    for report in ${reports[@]}
    do
        echo "/sdcard/bugreports/${report}"
        adb pull /sdcard/bugreports/${report} ${report}
        gunzip ${report}
    done
}

function getsdcardpath()
{
    adb ${adbOptions} shell echo -n \$\{EXTERNAL_STORAGE\}
}

function getscreenshotpath()
{
    echo "$(getsdcardpath)/Pictures/Screenshots"
}

function getlastscreenshot()
{
    local screenshot_path=$(getscreenshotpath)
    local screenshot=`adb ${adbOptions} ls ${screenshot_path} | grep Screenshot_[0-9-]*.*\.png | sort -rk 3 | cut -d " " -f 4 | head -n 1`
    if [ "$screenshot" = "" ]; then
        echo "No screenshots found."
        return
    fi
    echo "${screenshot}"
    adb ${adbOptions} pull ${screenshot_path}/${screenshot}
}

function startviewserver()
{
    local port=4939
    if [ $# -gt 0 ]; then
            port=$1
    fi
    adb shell service call window 1 i32 $port
}

function stopviewserver()
{
    adb shell service call window 2
}

function isviewserverstarted()
{
    adb shell service call window 3
}

function key_home()
{
    adb shell input keyevent 3
}

function key_back()
{
    adb shell input keyevent 4
}

function key_menu()
{
    adb shell input keyevent 82
}

function smoketest()
{
    if [ ! "$ANDROID_PRODUCT_OUT" ]; then
        echo "Couldn't locate output files.  Try running 'lunch' first." >&2
        return
    fi
    local T=$(gettop)
    if [ ! "$T" ]; then
        echo "Couldn't locate the top of the tree.  Try setting TOP." >&2
        return
    fi

    (\cd "$T" && mmm tests/SmokeTest) &&
      adb uninstall com.android.smoketest > /dev/null &&
      adb uninstall com.android.smoketest.tests > /dev/null &&
      adb install $ANDROID_PRODUCT_OUT/data/app/SmokeTestApp.apk &&
      adb install $ANDROID_PRODUCT_OUT/data/app/SmokeTest.apk &&
      adb shell am instrument -w com.android.smoketest.tests/android.test.InstrumentationTestRunner
}

# simple shortcut to the runtest command
function runtest()
{
    local T=$(gettop)
    if [ ! "$T" ]; then
        echo "Couldn't locate the top of the tree.  Try setting TOP." >&2
        return
    fi
    ("$T"/development/testrunner/runtest.py $@)
}

function godir () {
    if [[ -z "$1" ]]; then
        echo "Usage: godir <regex>"
        return
    fi
    local T=$(gettop)
    local FILELIST
    if [ ! "$OUT_DIR" = "" ]; then
        mkdir -p $OUT_DIR
        FILELIST=$OUT_DIR/filelist
    else
        FILELIST=$T/filelist
    fi
    if [[ ! -f $FILELIST ]]; then
        echo -n "Creating index..."
        (\cd $T; find . -wholename ./out -prune -o -wholename ./.repo -prune -o -type f > $FILELIST)
        echo " Done"
        echo ""
    fi
    local lines
    lines=($(\grep "$1" $FILELIST | sed -e 's/\/[^/]*$//' | sort | uniq))
    if [[ ${#lines[@]} = 0 ]]; then
        echo "Not found"
        return
    fi
    local pathname
    local choice
    if [[ ${#lines[@]} > 1 ]]; then
        while [[ -z "$pathname" ]]; do
            local index=1
            local line
            for line in ${lines[@]}; do
                printf "%6s %s\n" "[$index]" $line
                index=$(($index + 1))
            done
            echo
            echo -n "Select one: "
            unset choice
            read choice
            if [[ $choice -gt ${#lines[@]} || $choice -lt 1 ]]; then
                echo "Invalid choice"
                continue
            fi
            pathname=${lines[$(($choice-1))]}
        done
    else
        pathname=${lines[0]}
    fi
    \cd $T/$pathname
}

# Update module-info.json in out.
function refreshmod() {
    if [ ! "$ANDROID_PRODUCT_OUT" ]; then
        echo "No ANDROID_PRODUCT_OUT. Try running 'lunch' first." >&2
        return 1
    fi

    echo "Refreshing modules (building module-info.json). Log at $ANDROID_PRODUCT_OUT/module-info.json.build.log." >&2

    # for the output of the next command
    mkdir -p $ANDROID_PRODUCT_OUT || return 1

    # Note, can't use absolute path because of the way make works.
    m out/target/product/$(get_build_var TARGET_DEVICE)/module-info.json \
        > $ANDROID_PRODUCT_OUT/module-info.json.build.log 2>&1
}

# List all modules for the current device, as cached in module-info.json. If any build change is
# made and it should be reflected in the output, you should run 'refreshmod' first.
function allmod() {
    if [ ! "$ANDROID_PRODUCT_OUT" ]; then
        echo "No ANDROID_PRODUCT_OUT. Try running 'lunch' first." >&2
        return 1
    fi

    if [ ! -f "$ANDROID_PRODUCT_OUT/module-info.json" ]; then
        echo "Could not find module-info.json. It will only be built once, and it can be updated with 'refreshmod'" >&2
        refreshmod || return 1
    fi

    python -c "import json; print '\n'.join(sorted(json.load(open('$ANDROID_PRODUCT_OUT/module-info.json')).keys()))"
}

# Go to a specific module in the android tree, as cached in module-info.json. If any build change
# is made, and it should be reflected in the output, you should run 'refreshmod' first.
function gomod() {
    if [ ! "$ANDROID_PRODUCT_OUT" ]; then
        echo "No ANDROID_PRODUCT_OUT. Try running 'lunch' first." >&2
        return 1
    fi

    if [[ $# -ne 1 ]]; then
        echo "usage: gomod <module>" >&2
        return 1
    fi

    if [ ! -f "$ANDROID_PRODUCT_OUT/module-info.json" ]; then
        echo "Could not find module-info.json. It will only be built once, and it can be updated with 'refreshmod'" >&2
        refreshmod || return 1
    fi

    local relpath=$(python -c "import json, os
module = '$1'
module_info = json.load(open('$ANDROID_PRODUCT_OUT/module-info.json'))
if module not in module_info:
    exit(1)
print module_info[module]['path'][0]" 2>/dev/null)

    if [ -z "$relpath" ]; then
        echo "Could not find module '$1' (try 'refreshmod' if there have been build changes?)." >&2
        return 1
    else
        cd $ANDROID_BUILD_TOP/$relpath
    fi
}

function _complete_android_module_names() {
    local word=${COMP_WORDS[COMP_CWORD]}
    COMPREPLY=( $(allmod | grep -E "^$word") )
}

# Print colored exit condition
function pez {
    "$@"
    local retval=$?
    if [ $retval -ne 0 ]
    then
        echo $'\E'"[0;31mFAILURE\e[00m"
    else
        echo $'\E'"[0;32mSUCCESS\e[00m"
    fi
    return $retval
}

function get_make_command()
{
    # If we're in the top of an Android tree, use soong_ui.bash instead of make
    if [ -f build/soong/soong_ui.bash ]; then
        # Always use the real make if -C is passed in
        for arg in "$@"; do
            if [[ $arg == -C* ]]; then
                echo command make
                return
            fi
        done
        echo build/soong/soong_ui.bash --make-mode
    else
        echo command make
    fi
}

function _wrap_build()
{
    local start_time=$(date +"%s")
    "$@"
    local ret=$?
    local end_time=$(date +"%s")
    local tdiff=$(($end_time-$start_time))
    local hours=$(($tdiff / 3600 ))
    local mins=$((($tdiff % 3600) / 60))
    local secs=$(($tdiff % 60))
    local ncolors=$(tput colors 2>/dev/null)
    if [ -n "$ncolors" ] && [ $ncolors -ge 8 ]; then
        color_failed=$'\E'"[0;31m"
        color_success=$'\E'"[0;32m"
        color_reset=$'\E'"[00m"
    else
        color_failed=""
        color_success=""
        color_reset=""
    fi
    echo
    if [ $ret -eq 0 ] ; then
        echo -n "${color_success}#### build completed successfully "
    else
        echo -n "${color_failed}#### failed to build some targets "
    fi
    if [ $hours -gt 0 ] ; then
        printf "(%02g:%02g:%02g (hh:mm:ss))" $hours $mins $secs
    elif [ $mins -gt 0 ] ; then
        printf "(%02g:%02g (mm:ss))" $mins $secs
    elif [ $secs -gt 0 ] ; then
        printf "(%s seconds)" $secs
    fi
    echo " ####${color_reset}"
    echo
    return $ret
}


function make()
{
    call_hook ${FUNCNAME[0]} $@
    if [ $? -ne 0 ]; then
        return 1
    fi

    if [ -f $ANDROID_BUILD_TOP/$QTI_BUILDTOOLS_DIR/build/update-vendor-hal-makefiles.sh ]; then
        vendor_hal_script=$ANDROID_BUILD_TOP/$QTI_BUILDTOOLS_DIR/build/update-vendor-hal-makefiles.sh
        source $vendor_hal_script --check
        regen_needed=$?
    else
        vendor_hal_script=$ANDROID_BUILD_TOP/device/qcom/common/vendor_hal_makefile_generator.sh
        regen_needed=1
    fi

    if [ $regen_needed -eq 1 ]; then
        _wrap_build $(get_make_command hidl-gen) hidl-gen ALLOW_MISSING_DEPENDENCIES=true
        RET=$?
        if [ $RET -ne 0 ]; then
            echo -n "${color_failed}#### hidl-gen compilation failed, check above errors"
            echo " ####${color_reset}"
            return $RET
        fi
        source $vendor_hal_script
        RET=$?
        if [ $RET -ne 0 ]; then
            echo -n "${color_failed}#### HAL file .bp generation failed dure to incpomaptible HAL files , please check above error log"
            echo " ####${color_reset}"
            return $RET
        fi
    fi
    _wrap_build $(get_make_command "$@") "$@"
}

function provision()
{
    if [ ! "$ANDROID_PRODUCT_OUT" ]; then
        echo "Couldn't locate output files.  Try running 'lunch' first." >&2
        return 1
    fi
    if [ ! -e "$ANDROID_PRODUCT_OUT/provision-device" ]; then
        echo "There is no provisioning script for the device." >&2
        return 1
    fi

    # Check if user really wants to do this.
    if [ "$1" = "--no-confirmation" ]; then
        shift 1
    else
        echo "This action will reflash your device."
        echo ""
        echo "ALL DATA ON THE DEVICE WILL BE IRREVOCABLY ERASED."
        echo ""
        echo -n "Are you sure you want to do this (yes/no)? "
        read
        if [[ "${REPLY}" != "yes" ]] ; then
            echo "Not taking any action. Exiting." >&2
            return 1
        fi
    fi
    "$ANDROID_PRODUCT_OUT/provision-device" "$@"
}

function atest()
{
    # Let's use the built version over the prebuilt, then source code.
    local os_arch=$(get_build_var HOST_PREBUILT_TAG)
    local built_atest=${ANDROID_HOST_OUT}/bin/atest
    local prebuilt_atest="$(gettop)"/prebuilts/asuite/atest/$os_arch/atest
    if [[ -x $built_atest ]]; then
        $built_atest "$@"
    elif [[ -x $prebuilt_atest ]]; then
        $prebuilt_atest "$@"
    else
        # TODO: once prebuilt atest released, remove the source code section
        # and change the location of atest_completion.sh in addcompletions().
        "$(gettop)"/tools/tradefederation/core/atest/atest.py "$@"
    fi
}

# Zsh needs bashcompinit called to support bash-style completion.
function enable_zsh_completion() {
    # Don't override user's options if bash-style completion is already enabled.
    if ! declare -f complete >/dev/null; then
        autoload -U compinit && compinit
        autoload -U bashcompinit && bashcompinit
    fi
}

function validate_current_shell() {
    local current_sh="$(ps -o command -p $$)"
    case "$current_sh" in
        *bash*)
            function check_type() { type -t "$1"; }
            ;;
        *zsh*)
            function check_type() { type "$1"; }
            enable_zsh_completion ;;
        *)
            echo -e "WARNING: Only bash and zsh are supported.\nUse of other shell would lead to erroneous results."
            ;;
    esac
}

function acloud()
{
    # Let's use the built version over the prebuilt.
    local built_acloud=${ANDROID_HOST_OUT}/bin/acloud
    if [ -f $built_acloud ]; then
        $built_acloud "$@"
        return $?
    fi

    local host_os_arch=$(get_build_var HOST_PREBUILT_TAG)
    case $host_os_arch in
        linux-x86) "$(gettop)"/prebuilts/asuite/acloud/linux-x86/acloud "$@"
        ;;
    *)
        echo "acloud is not supported on your host arch: $host_os_arch"
        ;;
    esac
}
<<<<<<< HEAD
=======

function aidegen()
{
    # Always use the prebuilt version.
    local host_os_arch=$(get_build_var HOST_PREBUILT_TAG)
    case $host_os_arch in
        linux-x86) "$(gettop)"/prebuilts/asuite/aidegen/linux-x86/aidegen "$@"
        ;;
    *)
        echo "aidegen is not supported on your host arch: $host_os_arch"
        ;;
    esac
}
>>>>>>> 83da2a07

# Execute the contents of any vendorsetup.sh files we can find.
function source_vendorsetup() {
    for dir in device vendor product; do
        for f in $(test -d $dir && \
            find -L $dir -maxdepth 4 -name 'vendorsetup.sh' 2>/dev/null | sort); do
            echo "including $f"; . $f
        done
    done
}

validate_current_shell
source_vendorsetup
addcompletions<|MERGE_RESOLUTION|>--- conflicted
+++ resolved
@@ -364,22 +364,14 @@
             . $f
         fi
     done
-<<<<<<< HEAD
 
     if should_add_completion bit ; then
         complete -C "bit --tab" bit
     fi
     complete -F _lunch lunch
-=======
-
-    if should_add_completion bit ; then
-        complete -C "bit --tab" bit
-    fi
-    complete -F _lunch lunch
 
     complete -F _complete_android_module_names gomod
     complete -F _complete_android_module_names m
->>>>>>> 83da2a07
 }
 
 function choosetype()
@@ -1817,8 +1809,6 @@
         ;;
     esac
 }
-<<<<<<< HEAD
-=======
 
 function aidegen()
 {
@@ -1832,7 +1822,6 @@
         ;;
     esac
 }
->>>>>>> 83da2a07
 
 # Execute the contents of any vendorsetup.sh files we can find.
 function source_vendorsetup() {
