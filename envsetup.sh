--- conflicted
+++ resolved
@@ -842,10 +842,6 @@
     export TARGET_PRODUCT=$(get_build_var TARGET_PRODUCT)
     export TARGET_BOARD_PLATFORM=$(get_build_var TARGET_BOARD_PLATFORM)
     export TARGET_BUILD_VARIANT=$(get_build_var TARGET_BUILD_VARIANT)
-<<<<<<< HEAD
-    export PLATFORM_VERSION=$(get_build_var PLATFORM_VERSION)
-=======
->>>>>>> 2552a1b0
     if [ -n "$release" ]; then
       export TARGET_RELEASE=$release
     else
