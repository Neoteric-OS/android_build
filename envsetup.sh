function hmm() {
cat <<EOF

Run "m help" for help with the build system itself.

Invoke ". build/envsetup.sh" from your shell to add the following functions to your environment:
- lunch:      lunch <product_name>-<build_variant>
              Selects <product_name> as the product to build, and <build_variant> as the variant to
              build, and stores those selections in the environment to be read by subsequent
              invocations of 'm' etc.
- tapas:      tapas [<App1> <App2> ...] [arm|x86|arm64|x86_64] [eng|userdebug|user]
              Sets up the build environment for building unbundled apps (APKs).
- banchan:    banchan <module1> [<module2> ...] [arm|x86|arm64|x86_64] [eng|userdebug|user]
              Sets up the build environment for building unbundled modules (APEXes).
- croot:      Changes directory to the top of the tree, or a subdirectory thereof.
- m:          Makes from the top of the tree.
- mm:         Builds and installs all of the modules in the current directory, and their
              dependencies.
- mmm:        Builds and installs all of the modules in the supplied directories, and their
              dependencies.
              To limit the modules being built use the syntax: mmm dir/:target1,target2.
- mma:        Same as 'mm'
- mmma:       Same as 'mmm'
- provision:  Flash device with all required partitions. Options will be passed on to fastboot.
- cgrep:      Greps on all local C/C++ files.
- ggrep:      Greps on all local Gradle files.
- gogrep:     Greps on all local Go files.
- jgrep:      Greps on all local Java files.
- ktgrep:     Greps on all local Kotlin files.
- resgrep:    Greps on all local res/*.xml files.
- mangrep:    Greps on all local AndroidManifest.xml files.
- mgrep:      Greps on all local Makefiles and *.bp files.
- owngrep:    Greps on all local OWNERS files.
- rsgrep:     Greps on all local Rust files.
- sepgrep:    Greps on all local sepolicy files.
- sgrep:      Greps on all local source files.
- godir:      Go to the directory containing a file.
- allmod:     List all modules.
- gomod:      Go to the directory containing a module.
- pathmod:    Get the directory containing a module.
- outmod:     Gets the location of a module's installed outputs with a certain extension.
- dirmods:    Gets the modules defined in a given directory.
- installmod: Adb installs a module's built APK.
- refreshmod: Refresh list of modules for allmod/gomod/pathmod/outmod/installmod.
- syswrite:   Remount partitions (e.g. system.img) as writable, rebooting if necessary.

Environment options:
- SANITIZE_HOST: Set to 'address' to use ASAN for all host modules.
- ANDROID_QUIET_BUILD: set to 'true' to display only the essential messages.

Look at the source to view more functions. The complete list is:
EOF
    local T=$(gettop)
    local A=""
    local i
    for i in `cat $T/build/envsetup.sh | sed -n "/^[[:blank:]]*function /s/function \([a-z_]*\).*/\1/p" | sort | uniq`; do
      A="$A $i"
    done
    echo $A
}

# Get all the build variables needed by this script in a single call to the build system.
function build_build_var_cache()
{
    local T=$(gettop)
    # Grep out the variable names from the script.
    cached_vars=(`cat $T/build/envsetup.sh | tr '()' '  ' | awk '{for(i=1;i<=NF;i++) if($i~/get_build_var/) print $(i+1)}' | sort -u | tr '\n' ' '`)
    cached_abs_vars=(`cat $T/build/envsetup.sh | tr '()' '  ' | awk '{for(i=1;i<=NF;i++) if($i~/get_abs_build_var/) print $(i+1)}' | sort -u | tr '\n' ' '`)
    # Call the build system to dump the "<val>=<value>" pairs as a shell script.
    build_dicts_script=`\builtin cd $T; build/soong/soong_ui.bash --dumpvars-mode \
                        --vars="${cached_vars[*]}" \
                        --abs-vars="${cached_abs_vars[*]}" \
                        --var-prefix=var_cache_ \
                        --abs-var-prefix=abs_var_cache_`
    local ret=$?
    if [ $ret -ne 0 ]
    then
        unset build_dicts_script
        return $ret
    fi
    # Execute the script to store the "<val>=<value>" pairs as shell variables.
    eval "$build_dicts_script"
    ret=$?
    unset build_dicts_script
    if [ $ret -ne 0 ]
    then
        return $ret
    fi
    BUILD_VAR_CACHE_READY="true"
}

# Delete the build var cache, so that we can still call into the build system
# to get build variables not listed in this script.
function destroy_build_var_cache()
{
    unset BUILD_VAR_CACHE_READY
    local v
    for v in $cached_vars; do
      unset var_cache_$v
    done
    unset cached_vars
    for v in $cached_abs_vars; do
      unset abs_var_cache_$v
    done
    unset cached_abs_vars
}

# Get the value of a build variable as an absolute path.
function get_abs_build_var()
{
    if [ "$BUILD_VAR_CACHE_READY" = "true" ]
    then
        eval "echo \"\${abs_var_cache_$1}\""
        return
    fi

    local T=$(gettop)
    if [ ! "$T" ]; then
        echo "Couldn't locate the top of the tree.  Try setting TOP." >&2
        return
    fi
    (\cd $T; build/soong/soong_ui.bash --dumpvar-mode --abs $1)
}

# Get the exact value of a build variable.
function get_build_var()
{
    if [ "$BUILD_VAR_CACHE_READY" = "true" ]
    then
        eval "echo \"\${var_cache_$1}\""
        return 0
    fi

    local T=$(gettop)
    if [ ! "$T" ]; then
        echo "Couldn't locate the top of the tree.  Try setting TOP." >&2
        return 1
    fi
    (\cd $T; build/soong/soong_ui.bash --dumpvar-mode $1)
}

# check to see if the supplied product is one we can build
function check_product()
{
    local T=$(gettop)
    if [ ! "$T" ]; then
        echo "Couldn't locate the top of the tree.  Try setting TOP." >&2
        return
    fi
        TARGET_PRODUCT=$1 \
        TARGET_BUILD_VARIANT= \
        TARGET_BUILD_TYPE= \
        TARGET_BUILD_APPS= \
        get_build_var TARGET_DEVICE > /dev/null
    # hide successful answers, but allow the errors to show
}

VARIANT_CHOICES=(user userdebug eng)

# check to see if the supplied variant is valid
function check_variant()
{
    local v
    for v in ${VARIANT_CHOICES[@]}
    do
        if [ "$v" = "$1" ]
        then
            return 0
        fi
    done
    return 1
}

function setpaths()
{
    local T=$(gettop)
    if [ ! "$T" ]; then
        echo "Couldn't locate the top of the tree.  Try setting TOP."
        return
    fi

    ##################################################################
    #                                                                #
    #              Read me before you modify this code               #
    #                                                                #
    #   This function sets ANDROID_BUILD_PATHS to what it is adding  #
    #   to PATH, and the next time it is run, it removes that from   #
    #   PATH.  This is required so lunch can be run more than once   #
    #   and still have working paths.                                #
    #                                                                #
    ##################################################################

    # Note: on windows/cygwin, ANDROID_BUILD_PATHS will contain spaces
    # due to "C:\Program Files" being in the path.

    # out with the old
    if [ -n "$ANDROID_BUILD_PATHS" ] ; then
        export PATH=${PATH/$ANDROID_BUILD_PATHS/}
    fi
    if [ -n "$ANDROID_PRE_BUILD_PATHS" ] ; then
        export PATH=${PATH/$ANDROID_PRE_BUILD_PATHS/}
        # strip leading ':', if any
        export PATH=${PATH/:%/}
    fi

    # and in with the new
    local prebuiltdir=$(getprebuilt)
    local gccprebuiltdir=$(get_abs_build_var ANDROID_GCC_PREBUILTS)

    # defined in core/config.mk
    local targetgccversion=$(get_build_var TARGET_GCC_VERSION)
    local targetgccversion2=$(get_build_var 2ND_TARGET_GCC_VERSION)
    export TARGET_GCC_VERSION=$targetgccversion

    # The gcc toolchain does not exists for windows/cygwin. In this case, do not reference it.
    export ANDROID_TOOLCHAIN=
    export ANDROID_TOOLCHAIN_2ND_ARCH=
    local ARCH=$(get_build_var TARGET_ARCH)
    local toolchaindir toolchaindir2=
    case $ARCH in
        x86) toolchaindir=x86/x86_64-linux-android-$targetgccversion/bin
            ;;
        x86_64) toolchaindir=x86/x86_64-linux-android-$targetgccversion/bin
            ;;
        arm) toolchaindir=arm/arm-linux-androideabi-$targetgccversion/bin
            ;;
        arm64) toolchaindir=aarch64/aarch64-linux-android-$targetgccversion/bin;
               toolchaindir2=arm/arm-linux-androideabi-$targetgccversion2/bin
            ;;
        *)
            echo "Can't find toolchain for unknown architecture: $ARCH"
            toolchaindir=xxxxxxxxx
            ;;
    esac
    if [ -d "$gccprebuiltdir/$toolchaindir" ]; then
        export ANDROID_TOOLCHAIN=$gccprebuiltdir/$toolchaindir
    fi

    if [ "$toolchaindir2" -a -d "$gccprebuiltdir/$toolchaindir2" ]; then
        export ANDROID_TOOLCHAIN_2ND_ARCH=$gccprebuiltdir/$toolchaindir2
    fi

    export ANDROID_DEV_SCRIPTS=$T/development/scripts:$T/prebuilts/devtools/tools:$T/external/selinux/prebuilts/bin

    # add kernel specific binaries
    case $(uname -s) in
        Linux)
            export ANDROID_DEV_SCRIPTS=$ANDROID_DEV_SCRIPTS:$T/prebuilts/misc/linux-x86/dtc:$T/prebuilts/misc/linux-x86/libufdt
            ;;
        *)
            ;;
    esac

    ANDROID_BUILD_PATHS=$(get_build_var ANDROID_BUILD_PATHS):$ANDROID_TOOLCHAIN
    if [ -n "$ANDROID_TOOLCHAIN_2ND_ARCH" ]; then
        ANDROID_BUILD_PATHS=$ANDROID_BUILD_PATHS:$ANDROID_TOOLCHAIN_2ND_ARCH
    fi
    ANDROID_BUILD_PATHS=$ANDROID_BUILD_PATHS:$ANDROID_DEV_SCRIPTS

    # Append llvm binutils prebuilts path to ANDROID_BUILD_PATHS.
    local ANDROID_LLVM_BINUTILS=$(get_abs_build_var ANDROID_CLANG_PREBUILTS)/llvm-binutils-stable
    ANDROID_BUILD_PATHS=$ANDROID_BUILD_PATHS:$ANDROID_LLVM_BINUTILS

    # Set up ASAN_SYMBOLIZER_PATH for SANITIZE_HOST=address builds.
    export ASAN_SYMBOLIZER_PATH=$ANDROID_LLVM_BINUTILS/llvm-symbolizer

    # If prebuilts/android-emulator/<system>/ exists, prepend it to our PATH
    # to ensure that the corresponding 'emulator' binaries are used.
    case $(uname -s) in
        Darwin)
            ANDROID_EMULATOR_PREBUILTS=$T/prebuilts/android-emulator/darwin-x86_64
            ;;
        Linux)
            ANDROID_EMULATOR_PREBUILTS=$T/prebuilts/android-emulator/linux-x86_64
            ;;
        *)
            ANDROID_EMULATOR_PREBUILTS=
            ;;
    esac
    if [ -n "$ANDROID_EMULATOR_PREBUILTS" -a -d "$ANDROID_EMULATOR_PREBUILTS" ]; then
        ANDROID_BUILD_PATHS=$ANDROID_BUILD_PATHS:$ANDROID_EMULATOR_PREBUILTS
        export ANDROID_EMULATOR_PREBUILTS
    fi

    # Append asuite prebuilts path to ANDROID_BUILD_PATHS.
    local os_arch=$(get_build_var HOST_PREBUILT_TAG)
    local ACLOUD_PATH="$T/prebuilts/asuite/acloud/$os_arch"
    local AIDEGEN_PATH="$T/prebuilts/asuite/aidegen/$os_arch"
    local ATEST_PATH="$T/prebuilts/asuite/atest/$os_arch"
    export ANDROID_BUILD_PATHS=$ANDROID_BUILD_PATHS:$ACLOUD_PATH:$AIDEGEN_PATH:$ATEST_PATH:

    export PATH=$ANDROID_BUILD_PATHS$PATH

    # out with the duplicate old
    if [ -n $ANDROID_PYTHONPATH ]; then
        export PYTHONPATH=${PYTHONPATH//$ANDROID_PYTHONPATH/}
    fi
    # and in with the new
    export ANDROID_PYTHONPATH=$T/development/python-packages:
    if [ -n $VENDOR_PYTHONPATH  ]; then
        ANDROID_PYTHONPATH=$ANDROID_PYTHONPATH$VENDOR_PYTHONPATH
    fi
    export PYTHONPATH=$ANDROID_PYTHONPATH$PYTHONPATH

    export ANDROID_JAVA_HOME=$(get_abs_build_var ANDROID_JAVA_HOME)
    export JAVA_HOME=$ANDROID_JAVA_HOME
    export ANDROID_JAVA_TOOLCHAIN=$(get_abs_build_var ANDROID_JAVA_TOOLCHAIN)
    export ANDROID_PRE_BUILD_PATHS=$ANDROID_JAVA_TOOLCHAIN:
    export PATH=$ANDROID_PRE_BUILD_PATHS$PATH

    unset ANDROID_PRODUCT_OUT
    export ANDROID_PRODUCT_OUT=$(get_abs_build_var PRODUCT_OUT)
    export OUT=$ANDROID_PRODUCT_OUT

    unset ANDROID_HOST_OUT
    export ANDROID_HOST_OUT=$(get_abs_build_var HOST_OUT)

    unset ANDROID_SOONG_HOST_OUT
    export ANDROID_SOONG_HOST_OUT=$(get_abs_build_var SOONG_HOST_OUT)

    unset ANDROID_HOST_OUT_TESTCASES
    export ANDROID_HOST_OUT_TESTCASES=$(get_abs_build_var HOST_OUT_TESTCASES)

    unset ANDROID_TARGET_OUT_TESTCASES
    export ANDROID_TARGET_OUT_TESTCASES=$(get_abs_build_var TARGET_OUT_TESTCASES)

    # needed for building linux on MacOS
    # TODO: fix the path
    #export HOST_EXTRACFLAGS="-I "$T/system/kernel_headers/host_include
}

function bazel()
{
    if which bazel &>/dev/null; then
        >&2 echo "NOTE: bazel() function sourced from Android's envsetup.sh is being used instead of $(which bazel)"
        >&2 echo
    fi

    local T="$(gettop)"
    if [ ! "$T" ]; then
        >&2 echo "Couldn't locate the top of the Android tree. Try setting TOP. This bazel() function cannot be used outside of the AOSP directory."
        return
    fi

    "$T/tools/bazel" "$@"
}

function printconfig()
{
    local T=$(gettop)
    if [ ! "$T" ]; then
        echo "Couldn't locate the top of the tree.  Try setting TOP." >&2
        return
    fi
    get_build_var report_config
}

function set_stuff_for_environment()
{
    setpaths
    set_sequence_number

    export ANDROID_BUILD_TOP=$(gettop)
    # With this environment variable new GCC can apply colors to warnings/errors
    export GCC_COLORS='error=01;31:warning=01;35:note=01;36:caret=01;32:locus=01:quote=01'
}

function set_sequence_number()
{
    export BUILD_ENV_SEQUENCE_NUMBER=13
}

# Takes a command name, and check if it's in ENVSETUP_NO_COMPLETION or not.
function should_add_completion() {
    local cmd="$(basename $1| sed 's/_completion//' |sed 's/\.\(.*\)*sh$//')"
    case :"$ENVSETUP_NO_COMPLETION": in
        *:"$cmd":*)
            return 1
            ;;
    esac
    return 0
}

function addcompletions()
{
    local f=

    # Keep us from trying to run in something that's neither bash nor zsh.
    if [ -z "$BASH_VERSION" -a -z "$ZSH_VERSION" ]; then
        return
    fi

    # Keep us from trying to run in bash that's too old.
    if [ -n "$BASH_VERSION" -a ${BASH_VERSINFO[0]} -lt 3 ]; then
        return
    fi

    local completion_files=(
      system/core/adb/adb.bash
      system/core/fastboot/fastboot.bash
      tools/asuite/asuite.sh
    )
    # Completion can be disabled selectively to allow users to use non-standard completion.
    # e.g.
    # ENVSETUP_NO_COMPLETION=adb # -> disable adb completion
    # ENVSETUP_NO_COMPLETION=adb:bit # -> disable adb and bit completion
    for f in ${completion_files[*]}; do
        if [ -f "$f" ] && should_add_completion "$f"; then
            . $f
        fi
    done

    if should_add_completion bit ; then
        complete -C "bit --tab" bit
    fi
    if [ -z "$ZSH_VERSION" ]; then
        # Doesn't work in zsh.
        complete -o nospace -F _croot croot
    fi
    complete -F _lunch lunch

    complete -F _complete_android_module_names pathmod
    complete -F _complete_android_module_names gomod
    complete -F _complete_android_module_names outmod
    complete -F _complete_android_module_names installmod
    complete -F _complete_android_module_names m
}

function choosetype()
{
    echo "Build type choices are:"
    echo "     1. release"
    echo "     2. debug"
    echo

    local DEFAULT_NUM DEFAULT_VALUE
    DEFAULT_NUM=1
    DEFAULT_VALUE=release

    export TARGET_BUILD_TYPE=
    local ANSWER
    while [ -z $TARGET_BUILD_TYPE ]
    do
        echo -n "Which would you like? ["$DEFAULT_NUM"] "
        if [ -z "$1" ] ; then
            read ANSWER
        else
            echo $1
            ANSWER=$1
        fi
        case $ANSWER in
        "")
            export TARGET_BUILD_TYPE=$DEFAULT_VALUE
            ;;
        1)
            export TARGET_BUILD_TYPE=release
            ;;
        release)
            export TARGET_BUILD_TYPE=release
            ;;
        2)
            export TARGET_BUILD_TYPE=debug
            ;;
        debug)
            export TARGET_BUILD_TYPE=debug
            ;;
        *)
            echo
            echo "I didn't understand your response.  Please try again."
            echo
            ;;
        esac
        if [ -n "$1" ] ; then
            break
        fi
    done

    build_build_var_cache
    set_stuff_for_environment
    destroy_build_var_cache
}

#
# This function isn't really right:  It chooses a TARGET_PRODUCT
# based on the list of boards.  Usually, that gets you something
# that kinda works with a generic product, but really, you should
# pick a product by name.
#
function chooseproduct()
{
    local default_value
    if [ "x$TARGET_PRODUCT" != x ] ; then
        default_value=$TARGET_PRODUCT
    else
        default_value=aosp_arm
    fi

    export TARGET_BUILD_APPS=
    export TARGET_PRODUCT=
    local ANSWER
    while [ -z "$TARGET_PRODUCT" ]
    do
        echo -n "Which product would you like? [$default_value] "
        if [ -z "$1" ] ; then
            read ANSWER
        else
            echo $1
            ANSWER=$1
        fi

        if [ -z "$ANSWER" ] ; then
            export TARGET_PRODUCT=$default_value
        else
            if check_product $ANSWER
            then
                export TARGET_PRODUCT=$ANSWER
            else
                echo "** Not a valid product: $ANSWER"
            fi
        fi
        if [ -n "$1" ] ; then
            break
        fi
    done

    build_build_var_cache
    set_stuff_for_environment
    destroy_build_var_cache
}

function choosevariant()
{
    echo "Variant choices are:"
    local index=1
    local v
    for v in ${VARIANT_CHOICES[@]}
    do
        # The product name is the name of the directory containing
        # the makefile we found, above.
        echo "     $index. $v"
        index=$(($index+1))
    done

    local default_value=eng
    local ANSWER

    export TARGET_BUILD_VARIANT=
    while [ -z "$TARGET_BUILD_VARIANT" ]
    do
        echo -n "Which would you like? [$default_value] "
        if [ -z "$1" ] ; then
            read ANSWER
        else
            echo $1
            ANSWER=$1
        fi

        if [ -z "$ANSWER" ] ; then
            export TARGET_BUILD_VARIANT=$default_value
        elif (echo -n $ANSWER | grep -q -e "^[0-9][0-9]*$") ; then
            if [ "$ANSWER" -le "${#VARIANT_CHOICES[@]}" ] ; then
                export TARGET_BUILD_VARIANT=${VARIANT_CHOICES[@]:$(($ANSWER-1)):1}
            fi
        else
            if check_variant $ANSWER
            then
                export TARGET_BUILD_VARIANT=$ANSWER
            else
                echo "** Not a valid variant: $ANSWER"
            fi
        fi
        if [ -n "$1" ] ; then
            break
        fi
    done
}

function choosecombo()
{
    choosetype $1

    echo
    echo
    chooseproduct $2

    echo
    echo
    choosevariant $3

    echo
    build_build_var_cache
    set_stuff_for_environment
    printconfig
    destroy_build_var_cache
}

function add_lunch_combo()
{
    if [ -n "$ZSH_VERSION" ]; then
        echo -n "${funcfiletrace[1]}: "
    else
        echo -n "${BASH_SOURCE[1]}:${BASH_LINENO[0]}: "
    fi
    echo "add_lunch_combo is obsolete. Use COMMON_LUNCH_CHOICES in your AndroidProducts.mk instead."
}

function print_lunch_menu()
{
    local uname=$(uname)
    local choices
    choices=$(TARGET_BUILD_APPS= TARGET_PRODUCT= TARGET_BUILD_VARIANT= get_build_var COMMON_LUNCH_CHOICES 2>/dev/null)
    local ret=$?

    echo
    echo "You're building on" $uname
    echo

    if [ $ret -ne 0 ]
    then
        echo "Warning: Cannot display lunch menu."
        echo
        echo "Note: You can invoke lunch with an explicit target:"
        echo
        echo "  usage: lunch [target]" >&2
        echo
        return
    fi

    echo "Lunch menu... pick a combo:"

    local i=1
    local choice
    for choice in $(echo $choices)
    do
        echo "     $i. $choice"
        i=$(($i+1))
    done

    echo
}

function lunch()
{
    local answer

    if [[ $# -gt 1 ]]; then
        echo "usage: lunch [target]" >&2
        return 1
    fi

    if [ "$1" ]; then
        answer=$1
    else
        print_lunch_menu
        echo -n "Which would you like? [aosp_arm-eng] "
        read answer
    fi

    local selection=

    if [ -z "$answer" ]
    then
        selection=aosp_arm-eng
    elif (echo -n $answer | grep -q -e "^[0-9][0-9]*$")
    then
        local choices=($(TARGET_BUILD_APPS= get_build_var COMMON_LUNCH_CHOICES))
        if [ $answer -le ${#choices[@]} ]
        then
            # array in zsh starts from 1 instead of 0.
            if [ -n "$ZSH_VERSION" ]
            then
                selection=${choices[$(($answer))]}
            else
                selection=${choices[$(($answer-1))]}
            fi
        fi
    else
        selection=$answer
    fi

    export TARGET_BUILD_APPS=

    local product variant_and_version variant version
    product=${selection%%-*} # Trim everything after first dash
    variant_and_version=${selection#*-} # Trim everything up to first dash
    if [ "$variant_and_version" != "$selection" ]; then
        variant=${variant_and_version%%-*}
        if [ "$variant" != "$variant_and_version" ]; then
            version=${variant_and_version#*-}
        fi
    fi

    if [ -z "$product" ]
    then
        echo
        echo "Invalid lunch combo: $selection"
        return 1
    fi

    TARGET_PRODUCT=$product \
    TARGET_BUILD_VARIANT=$variant \
    TARGET_PLATFORM_VERSION=$version \
    build_build_var_cache
    if [ $? -ne 0 ]
    then
        if [[ "$product" =~ .*_(eng|user|userdebug) ]]
        then
            echo "Did you mean -${product/*_/}? (dash instead of underscore)"
        fi
        return 1
    fi
    export TARGET_PRODUCT=$(get_build_var TARGET_PRODUCT)
    export TARGET_BOARD_PLATFORM=$(get_build_var TARGET_BOARD_PLATFORM)
    export TARGET_BUILD_VARIANT=$(get_build_var TARGET_BUILD_VARIANT)
    export PLATFORM_VERSION=$(get_build_var PLATFORM_VERSION)
    if [ -n "$version" ]; then
      export TARGET_PLATFORM_VERSION=$(get_build_var TARGET_PLATFORM_VERSION)
    else
      unset TARGET_PLATFORM_VERSION
    fi
    export TARGET_BUILD_TYPE=release

    [[ -n "${ANDROID_QUIET_BUILD:-}" ]] || echo

    set_stuff_for_environment
    [[ -n "${ANDROID_QUIET_BUILD:-}" ]] || printconfig
    destroy_build_var_cache

    if [[ -n "${CHECK_MU_CONFIG:-}" ]]; then
      check_mu_config
    fi
}

unset COMMON_LUNCH_CHOICES_CACHE
# Tab completion for lunch.
function _lunch()
{
    local cur prev opts
    COMPREPLY=()
    cur="${COMP_WORDS[COMP_CWORD]}"
    prev="${COMP_WORDS[COMP_CWORD-1]}"

    if [ -z "$COMMON_LUNCH_CHOICES_CACHE" ]; then
        COMMON_LUNCH_CHOICES_CACHE=$(TARGET_BUILD_APPS= get_build_var COMMON_LUNCH_CHOICES)
    fi

    COMPREPLY=( $(compgen -W "${COMMON_LUNCH_CHOICES_CACHE}" -- ${cur}) )
    return 0
}

# Configures the build to build unbundled apps.
# Run tapas with one or more app names (from LOCAL_PACKAGE_NAME)
function tapas()
{
    local showHelp="$(echo $* | xargs -n 1 echo | \grep -E '^(help)$' | xargs)"
    local arch="$(echo $* | xargs -n 1 echo | \grep -E '^(arm|x86|arm64|x86_64)$' | xargs)"
    local variant="$(echo $* | xargs -n 1 echo | \grep -E '^(user|userdebug|eng)$' | xargs)"
    local density="$(echo $* | xargs -n 1 echo | \grep -E '^(ldpi|mdpi|tvdpi|hdpi|xhdpi|xxhdpi|xxxhdpi|alldpi)$' | xargs)"
    local apps="$(echo $* | xargs -n 1 echo | \grep -E -v '^(user|userdebug|eng|arm|x86|arm64|x86_64|ldpi|mdpi|tvdpi|hdpi|xhdpi|xxhdpi|xxxhdpi|alldpi)$' | xargs)"

    if [ "$showHelp" != "" ]; then
      $(gettop)/build/make/tapasHelp.sh
      return
    fi

    if [ $(echo $arch | wc -w) -gt 1 ]; then
        echo "tapas: Error: Multiple build archs supplied: $arch"
        return
    fi
    if [ $(echo $variant | wc -w) -gt 1 ]; then
        echo "tapas: Error: Multiple build variants supplied: $variant"
        return
    fi
    if [ $(echo $density | wc -w) -gt 1 ]; then
        echo "tapas: Error: Multiple densities supplied: $density"
        return
    fi

    local product=aosp_arm
    case $arch in
      x86)    product=aosp_x86;;
      arm64)  product=aosp_arm64;;
      x86_64) product=aosp_x86_64;;
    esac
    if [ -z "$variant" ]; then
        variant=eng
    fi
    if [ -z "$apps" ]; then
        apps=all
    fi
    if [ -z "$density" ]; then
        density=alldpi
    fi

    export TARGET_PRODUCT=$product
    export TARGET_BUILD_VARIANT=$variant
    export TARGET_BUILD_DENSITY=$density
    export TARGET_BUILD_TYPE=release
    export TARGET_BUILD_APPS=$apps

    build_build_var_cache
    set_stuff_for_environment
    printconfig
    destroy_build_var_cache
}

# Configures the build to build unbundled Android modules (APEXes).
# Run banchan with one or more module names (from apex{} modules).
function banchan()
{
    local showHelp="$(echo $* | xargs -n 1 echo | \grep -E '^(help)$' | xargs)"
    local product="$(echo $* | xargs -n 1 echo | \grep -E '^(.*_)?(arm|x86|arm64|x86_64)$' | xargs)"
    local variant="$(echo $* | xargs -n 1 echo | \grep -E '^(user|userdebug|eng)$' | xargs)"
    local apps="$(echo $* | xargs -n 1 echo | \grep -E -v '^(user|userdebug|eng|(.*_)?(arm|x86|arm64|x86_64))$' | xargs)"

    if [ "$showHelp" != "" ]; then
      $(gettop)/build/make/banchanHelp.sh
      return
    fi

    if [ -z "$product" ]; then
        product=arm
    elif [ $(echo $product | wc -w) -gt 1 ]; then
        echo "banchan: Error: Multiple build archs or products supplied: $products"
        return
    fi
    if [ $(echo $variant | wc -w) -gt 1 ]; then
        echo "banchan: Error: Multiple build variants supplied: $variant"
        return
    fi
    if [ -z "$apps" ]; then
        echo "banchan: Error: No modules supplied"
        return
    fi

    case $product in
      arm)    product=module_arm;;
      x86)    product=module_x86;;
      arm64)  product=module_arm64;;
      x86_64) product=module_x86_64;;
    esac
    if [ -z "$variant" ]; then
        variant=eng
    fi

    export TARGET_PRODUCT=$product
    export TARGET_BUILD_VARIANT=$variant
    export TARGET_BUILD_DENSITY=alldpi
    export TARGET_BUILD_TYPE=release

    # This setup currently uses TARGET_BUILD_APPS just like tapas, but the use
    # case is different and it may diverge in the future.
    export TARGET_BUILD_APPS=$apps

    build_build_var_cache
    set_stuff_for_environment
    printconfig
    destroy_build_var_cache
}

function gettop
{
    local TOPFILE=build/make/core/envsetup.mk
    if [ -n "$TOP" -a -f "$TOP/$TOPFILE" ] ; then
        # The following circumlocution ensures we remove symlinks from TOP.
        (cd "$TOP"; PWD= /bin/pwd)
    else
        if [ -f $TOPFILE ] ; then
            # The following circumlocution (repeated below as well) ensures
            # that we record the true directory name and not one that is
            # faked up with symlink names.
            PWD= /bin/pwd
        else
            local HERE=$PWD
            local T=
            while [ \( ! \( -f $TOPFILE \) \) -a \( "$PWD" != "/" \) ]; do
                \cd ..
                T=`PWD= /bin/pwd -P`
            done
            \cd "$HERE"
            if [ -f "$T/$TOPFILE" ]; then
                echo "$T"
            fi
        fi
    fi
}

function croot()
{
    local T=$(gettop)
    if [ "$T" ]; then
        if [ "$1" ]; then
            \cd $(gettop)/$1
        else
            \cd $(gettop)
        fi
    else
        echo "Couldn't locate the top of the tree.  Try setting TOP."
    fi
}

function _croot()
{
    local T=$(gettop)
    if [ "$T" ]; then
        local cur="${COMP_WORDS[COMP_CWORD]}"
        k=0
        for c in $(compgen -d ${T}/${cur}); do
            COMPREPLY[k++]=${c#${T}/}/
        done
    fi
}

function cproj()
{
    local TOPFILE=build/make/core/envsetup.mk
    local HERE=$PWD
    local T=
    while [ \( ! \( -f $TOPFILE \) \) -a \( $PWD != "/" \) ]; do
        T=$PWD
        if [ -f "$T/Android.mk" ]; then
            \cd $T
            return
        fi
        \cd ..
    done
    \cd $HERE
    echo "can't find Android.mk"
}

# simplified version of ps; output in the form
# <pid> <procname>
function qpid() {
    local prepend=''
    local append=''
    if [ "$1" = "--exact" ]; then
        prepend=' '
        append='$'
        shift
    elif [ "$1" = "--help" -o "$1" = "-h" ]; then
        echo "usage: qpid [[--exact] <process name|pid>"
        return 255
    fi

    local EXE="$1"
    if [ "$EXE" ] ; then
        qpid | \grep "$prepend$EXE$append"
    else
        adb shell ps \
            | tr -d '\r' \
            | sed -e 1d -e 's/^[^ ]* *\([0-9]*\).* \([^ ]*\)$/\1 \2/'
    fi
}

# syswrite - disable verity, reboot if needed, and remount image
#
# Easy way to make system.img/etc writable
function syswrite() {
  adb wait-for-device && adb root || return 1
  if [[ $(adb disable-verity | grep "reboot") ]]; then
      echo "rebooting"
      adb reboot && adb wait-for-device && adb root || return 1
  fi
  adb wait-for-device && adb remount || return 1
}

# coredump_setup - enable core dumps globally for any process
#                  that has the core-file-size limit set correctly
#
# NOTE: You must call also coredump_enable for a specific process
#       if its core-file-size limit is not set already.
# NOTE: Core dumps are written to ramdisk; they will not survive a reboot!

function coredump_setup()
{
    echo "Getting root...";
    adb root;
    adb wait-for-device;

    echo "Remounting root partition read-write...";
    adb shell mount -w -o remount -t rootfs rootfs;
    sleep 1;
    adb wait-for-device;
    adb shell mkdir -p /cores;
    adb shell mount -t tmpfs tmpfs /cores;
    adb shell chmod 0777 /cores;

    echo "Granting SELinux permission to dump in /cores...";
    adb shell restorecon -R /cores;

    echo "Set core pattern.";
    adb shell 'echo /cores/core.%p > /proc/sys/kernel/core_pattern';

    echo "Done."
}

# coredump_enable - enable core dumps for the specified process
# $1 = PID of process (e.g., $(pid mediaserver))
#
# NOTE: coredump_setup must have been called as well for a core
#       dump to actually be generated.

function coredump_enable()
{
    local PID=$1;
    if [ -z "$PID" ]; then
        printf "Expecting a PID!\n";
        return;
    fi;
    echo "Setting core limit for $PID to infinite...";
    adb shell /system/bin/ulimit -p $PID -c unlimited
}

# core - send SIGV and pull the core for process
# $1 = PID of process (e.g., $(pid mediaserver))
#
# NOTE: coredump_setup must be called once per boot for core dumps to be
#       enabled globally.

function core()
{
    local PID=$1;

    if [ -z "$PID" ]; then
        printf "Expecting a PID!\n";
        return;
    fi;

    local CORENAME=core.$PID;
    local COREPATH=/cores/$CORENAME;
    local SIG=SEGV;

    coredump_enable $1;

    local done=0;
    while [ $(adb shell "[ -d /proc/$PID ] && echo -n yes") ]; do
        printf "\tSending SIG%s to %d...\n" $SIG $PID;
        adb shell kill -$SIG $PID;
        sleep 1;
    done;

    adb shell "while [ ! -f $COREPATH ] ; do echo waiting for $COREPATH to be generated; sleep 1; done"
    echo "Done: core is under $COREPATH on device.";
}

# systemstack - dump the current stack trace of all threads in the system process
# to the usual ANR traces file
function systemstack()
{
    stacks system_server
}

# Read the ELF header from /proc/$PID/exe to determine if the process is
# 64-bit.
function is64bit()
{
    local PID="$1"
    if [ "$PID" ] ; then
        if [[ "$(adb shell cat /proc/$PID/exe | xxd -l 1 -s 4 -p)" -eq "02" ]] ; then
            echo "64"
        else
            echo ""
        fi
    else
        echo ""
    fi
}

case `uname -s` in
    Darwin)
        function sgrep()
        {
            find -E . -name .repo -prune -o -name .git -prune -o  -type f -iregex '.*\.(c|h|cc|cpp|hpp|S|java|kt|xml|sh|mk|aidl|vts|proto)' \
                -exec grep --color -n "$@" {} +
        }

        ;;
    *)
        function sgrep()
        {
            find . -name .repo -prune -o -name .git -prune -o  -type f -iregex '.*\.\(c\|h\|cc\|cpp\|hpp\|S\|java\|kt\|xml\|sh\|mk\|aidl\|vts\|proto\)' \
                -exec grep --color -n "$@" {} +
        }
        ;;
esac

function gettargetarch
{
    get_build_var TARGET_ARCH
}

function ggrep()
{
    find . -name .repo -prune -o -name .git -prune -o -name out -prune -o -type f -name "*\.gradle" \
        -exec grep --color -n "$@" {} +
}

function gogrep()
{
    find . -name .repo -prune -o -name .git -prune -o -name out -prune -o -type f -name "*\.go" \
        -exec grep --color -n "$@" {} +
}

function jgrep()
{
    find . -name .repo -prune -o -name .git -prune -o -name out -prune -o -type f -name "*\.java" \
        -exec grep --color -n "$@" {} +
}

function rsgrep()
{
    find . -name .repo -prune -o -name .git -prune -o -name out -prune -o -type f -name "*\.rs" \
        -exec grep --color -n "$@" {} +
}

function ktgrep()
{
    find . -name .repo -prune -o -name .git -prune -o -name out -prune -o -type f -name "*\.kt" \
        -exec grep --color -n "$@" {} +
}

function cgrep()
{
    find . -name .repo -prune -o -name .git -prune -o -name out -prune -o -type f \( -name '*.c' -o -name '*.cc' -o -name '*.cpp' -o -name '*.h' -o -name '*.hpp' \) \
        -exec grep --color -n "$@" {} +
}

function resgrep()
{
    local dir
    for dir in `find . -name .repo -prune -o -name .git -prune -o -name out -prune -o -name res -type d`; do
        find $dir -type f -name '*\.xml' -exec grep --color -n "$@" {} +
    done
}

function mangrep()
{
    find . -name .repo -prune -o -name .git -prune -o -path ./out -prune -o -type f -name 'AndroidManifest.xml' \
        -exec grep --color -n "$@" {} +
}

function owngrep()
{
    find . -name .repo -prune -o -name .git -prune -o -path ./out -prune -o -type f -name 'OWNERS' \
        -exec grep --color -n "$@" {} +
}

function sepgrep()
{
    find . -name .repo -prune -o -name .git -prune -o -path ./out -prune -o -name sepolicy -type d \
        -exec grep --color -n -r --exclude-dir=\.git "$@" {} +
}

function rcgrep()
{
    find . -name .repo -prune -o -name .git -prune -o -name out -prune -o -type f -name "*\.rc*" \
        -exec grep --color -n "$@" {} +
}

case `uname -s` in
    Darwin)
        function mgrep()
        {
            find -E . -name .repo -prune -o -name .git -prune -o -path ./out -prune -o \( -iregex '.*/(Makefile|Makefile\..*|.*\.make|.*\.mak|.*\.mk|.*\.bp)' -o -regex '(.*/)?(build|soong)/.*[^/]*\.go' \) -type f \
                -exec grep --color -n "$@" {} +
        }

        function treegrep()
        {
            find -E . -name .repo -prune -o -name .git -prune -o -type f -iregex '.*\.(c|h|cpp|hpp|S|java|kt|xml)' \
                -exec grep --color -n -i "$@" {} +
        }

        ;;
    *)
        function mgrep()
        {
            find . -name .repo -prune -o -name .git -prune -o -path ./out -prune -o \( -regextype posix-egrep -iregex '(.*\/Makefile|.*\/Makefile\..*|.*\.make|.*\.mak|.*\.mk|.*\.bp)' -o -regextype posix-extended -regex '(.*/)?(build|soong)/.*[^/]*\.go' \) -type f \
                -exec grep --color -n "$@" {} +
        }

        function treegrep()
        {
            find . -name .repo -prune -o -name .git -prune -o -regextype posix-egrep -iregex '.*\.(c|h|cpp|hpp|S|java|kt|xml)' -type f \
                -exec grep --color -n -i "$@" {} +
        }

        ;;
esac

function getprebuilt
{
    get_abs_build_var ANDROID_PREBUILTS
}

function tracedmdump()
{
    local T=$(gettop)
    if [ ! "$T" ]; then
        echo "Couldn't locate the top of the tree.  Try setting TOP."
        return
    fi
    local prebuiltdir=$(getprebuilt)
    local arch=$(gettargetarch)
    local KERNEL=$T/prebuilts/qemu-kernel/$arch/vmlinux-qemu

    local TRACE=$1
    if [ ! "$TRACE" ] ; then
        echo "usage:  tracedmdump  tracename"
        return
    fi

    if [ ! -r "$KERNEL" ] ; then
        echo "Error: cannot find kernel: '$KERNEL'"
        return
    fi

    local BASETRACE=$(basename $TRACE)
    if [ "$BASETRACE" = "$TRACE" ] ; then
        TRACE=$ANDROID_PRODUCT_OUT/traces/$TRACE
    fi

    echo "post-processing traces..."
    rm -f $TRACE/qtrace.dexlist
    post_trace $TRACE
    if [ $? -ne 0 ]; then
        echo "***"
        echo "*** Error: malformed trace.  Did you remember to exit the emulator?"
        echo "***"
        return
    fi
    echo "generating dexlist output..."
    /bin/ls $ANDROID_PRODUCT_OUT/system/framework/*.jar $ANDROID_PRODUCT_OUT/system/app/*.apk $ANDROID_PRODUCT_OUT/data/app/*.apk 2>/dev/null | xargs dexlist > $TRACE/qtrace.dexlist
    echo "generating dmtrace data..."
    q2dm -r $ANDROID_PRODUCT_OUT/symbols $TRACE $KERNEL $TRACE/dmtrace || return
    echo "generating html file..."
    dmtracedump -h $TRACE/dmtrace >| $TRACE/dmtrace.html || return
    echo "done, see $TRACE/dmtrace.html for details"
    echo "or run:"
    echo "    traceview $TRACE/dmtrace"
}

# communicate with a running device or emulator, set up necessary state,
# and run the hat command.
function runhat()
{
    # process standard adb options
    local adbTarget=""
    if [ "$1" = "-d" -o "$1" = "-e" ]; then
        adbTarget=$1
        shift 1
    elif [ "$1" = "-s" ]; then
        adbTarget="$1 $2"
        shift 2
    fi
    local adbOptions=${adbTarget}
    #echo adbOptions = ${adbOptions}

    # runhat options
    local targetPid=$1

    if [ "$targetPid" = "" ]; then
        echo "Usage: runhat [ -d | -e | -s serial ] target-pid"
        return
    fi

    # confirm hat is available
    if [ -z $(which hat) ]; then
        echo "hat is not available in this configuration."
        return
    fi

    # issue "am" command to cause the hprof dump
    local devFile=/data/local/tmp/hprof-$targetPid
    echo "Poking $targetPid and waiting for data..."
    echo "Storing data at $devFile"
    adb ${adbOptions} shell am dumpheap $targetPid $devFile
    echo "Press enter when logcat shows \"hprof: heap dump completed\""
    echo -n "> "
    read

    local localFile=/tmp/$$-hprof

    echo "Retrieving file $devFile..."
    adb ${adbOptions} pull $devFile $localFile

    adb ${adbOptions} shell rm $devFile

    echo "Running hat on $localFile"
    echo "View the output by pointing your browser at http://localhost:7000/"
    echo ""
    hat -JXmx512m $localFile
}

function getbugreports()
{
    local reports=(`adb shell ls /sdcard/bugreports | tr -d '\r'`)

    if [ ! "$reports" ]; then
        echo "Could not locate any bugreports."
        return
    fi

    local report
    for report in ${reports[@]}
    do
        echo "/sdcard/bugreports/${report}"
        adb pull /sdcard/bugreports/${report} ${report}
        gunzip ${report}
    done
}

function getsdcardpath()
{
    adb ${adbOptions} shell echo -n \$\{EXTERNAL_STORAGE\}
}

function getscreenshotpath()
{
    echo "$(getsdcardpath)/Pictures/Screenshots"
}

function getlastscreenshot()
{
    local screenshot_path=$(getscreenshotpath)
    local screenshot=`adb ${adbOptions} ls ${screenshot_path} | grep Screenshot_[0-9-]*.*\.png | sort -rk 3 | cut -d " " -f 4 | head -n 1`
    if [ "$screenshot" = "" ]; then
        echo "No screenshots found."
        return
    fi
    echo "${screenshot}"
    adb ${adbOptions} pull ${screenshot_path}/${screenshot}
}

function startviewserver()
{
    local port=4939
    if [ $# -gt 0 ]; then
            port=$1
    fi
    adb shell service call window 1 i32 $port
}

function stopviewserver()
{
    adb shell service call window 2
}

function isviewserverstarted()
{
    adb shell service call window 3
}

function key_home()
{
    adb shell input keyevent 3
}

function key_back()
{
    adb shell input keyevent 4
}

function key_menu()
{
    adb shell input keyevent 82
}

function smoketest()
{
    if [ ! "$ANDROID_PRODUCT_OUT" ]; then
        echo "Couldn't locate output files.  Try running 'lunch' first." >&2
        return
    fi
    local T=$(gettop)
    if [ ! "$T" ]; then
        echo "Couldn't locate the top of the tree.  Try setting TOP." >&2
        return
    fi

    (\cd "$T" && mmm tests/SmokeTest) &&
      adb uninstall com.android.smoketest > /dev/null &&
      adb uninstall com.android.smoketest.tests > /dev/null &&
      adb install $ANDROID_PRODUCT_OUT/data/app/SmokeTestApp.apk &&
      adb install $ANDROID_PRODUCT_OUT/data/app/SmokeTest.apk &&
      adb shell am instrument -w com.android.smoketest.tests/android.test.InstrumentationTestRunner
}

# simple shortcut to the runtest command
function runtest()
{
    local T=$(gettop)
    if [ ! "$T" ]; then
        echo "Couldn't locate the top of the tree.  Try setting TOP." >&2
        return
    fi
    ("$T"/development/testrunner/runtest.py $@)
}

function godir () {
    if [[ -z "$1" ]]; then
        echo "Usage: godir <regex>"
        return
    fi
    local T=$(gettop)
    local FILELIST
    if [ ! "$OUT_DIR" = "" ]; then
        mkdir -p $OUT_DIR
        FILELIST=$OUT_DIR/filelist
    else
        FILELIST=$T/filelist
    fi
    if [[ ! -f $FILELIST ]]; then
        echo -n "Creating index..."
        (\cd $T; find . -wholename ./out -prune -o -wholename ./.repo -prune -o -type f > $FILELIST)
        echo " Done"
        echo ""
    fi
    local lines
    lines=($(\grep "$1" $FILELIST | sed -e 's/\/[^/]*$//' | sort | uniq))
    if [[ ${#lines[@]} = 0 ]]; then
        echo "Not found"
        return
    fi
    local pathname
    local choice
    if [[ ${#lines[@]} > 1 ]]; then
        while [[ -z "$pathname" ]]; do
            local index=1
            local line
            for line in ${lines[@]}; do
                printf "%6s %s\n" "[$index]" $line
                index=$(($index + 1))
            done
            echo
            echo -n "Select one: "
            unset choice
            read choice
            if [[ $choice -gt ${#lines[@]} || $choice -lt 1 ]]; then
                echo "Invalid choice"
                continue
            fi
            pathname=${lines[@]:$(($choice-1)):1}
        done
    else
        pathname=${lines[@]:0:1}
    fi
    \cd $T/$pathname
}

# Update module-info.json in out.
function refreshmod() {
    if [ ! "$ANDROID_PRODUCT_OUT" ]; then
        echo "No ANDROID_PRODUCT_OUT. Try running 'lunch' first." >&2
        return 1
    fi

    echo "Refreshing modules (building module-info.json). Log at $ANDROID_PRODUCT_OUT/module-info.json.build.log." >&2

    # for the output of the next command
    mkdir -p $ANDROID_PRODUCT_OUT || return 1

    # Note, can't use absolute path because of the way make works.
    m $(get_build_var PRODUCT_OUT)/module-info.json \
        > $ANDROID_PRODUCT_OUT/module-info.json.build.log 2>&1
}

# Verifies that module-info.txt exists, creating it if it doesn't.
function verifymodinfo() {
    if [ ! "$ANDROID_PRODUCT_OUT" ]; then
        if [ "$QUIET_VERIFYMODINFO" != "true" ] ; then
            echo "No ANDROID_PRODUCT_OUT. Try running 'lunch' first." >&2
        fi
        return 1
    fi

    if [ ! -f "$ANDROID_PRODUCT_OUT/module-info.json" ]; then
        if [ "$QUIET_VERIFYMODINFO" != "true" ] ; then
            echo "Could not find module-info.json. It will only be built once, and it can be updated with 'refreshmod'" >&2
        fi
        return 1
    fi
}

# List all modules for the current device, as cached in module-info.json. If any build change is
# made and it should be reflected in the output, you should run 'refreshmod' first.
function allmod() {
    verifymodinfo || return 1

    python3 -c "import json; print('\n'.join(sorted(json.load(open('$ANDROID_PRODUCT_OUT/module-info.json')).keys())))"
}

# Get the path of a specific module in the android tree, as cached in module-info.json.
# If any build change is made, and it should be reflected in the output, you should run
# 'refreshmod' first.  Note: This is the inverse of dirmods.
function pathmod() {
    if [[ $# -ne 1 ]]; then
        echo "usage: pathmod <module>" >&2
        return 1
    fi

    verifymodinfo || return 1

    local relpath=$(python3 -c "import json, os
module = '$1'
module_info = json.load(open('$ANDROID_PRODUCT_OUT/module-info.json'))
if module not in module_info:
    exit(1)
print(module_info[module]['path'][0])" 2>/dev/null)

    if [ -z "$relpath" ]; then
        echo "Could not find module '$1' (try 'refreshmod' if there have been build changes?)." >&2
        return 1
    else
        echo "$ANDROID_BUILD_TOP/$relpath"
    fi
}

# Get the path of a specific module in the android tree, as cached in module-info.json.
# If any build change is made, and it should be reflected in the output, you should run
# 'refreshmod' first.  Note: This is the inverse of pathmod.
function dirmods() {
    if [[ $# -ne 1 ]]; then
        echo "usage: dirmods <path>" >&2
        return 1
    fi

    verifymodinfo || return 1

    python3 -c "import json, os
dir = '$1'
while dir.endswith('/'):
    dir = dir[:-1]
prefix = dir + '/'
module_info = json.load(open('$ANDROID_PRODUCT_OUT/module-info.json'))
results = set()
for m in module_info.values():
    for path in m.get(u'path', []):
        if path == dir or path.startswith(prefix):
            name = m.get(u'module_name')
            if name:
                results.add(name)
for name in sorted(results):
    print(name)
"
}


# Go to a specific module in the android tree, as cached in module-info.json. If any build change
# is made, and it should be reflected in the output, you should run 'refreshmod' first.
function gomod() {
    if [[ $# -ne 1 ]]; then
        echo "usage: gomod <module>" >&2
        return 1
    fi

    local path="$(pathmod $@)"
    if [ -z "$path" ]; then
        return 1
    fi
    cd $path
}

# Gets the list of a module's installed outputs, as cached in module-info.json.
# If any build change is made, and it should be reflected in the output, you should run 'refreshmod' first.
function outmod() {
    if [[ $# -ne 1 ]]; then
        echo "usage: outmod <module>" >&2
        return 1
    fi

    verifymodinfo || return 1

    local relpath
    relpath=$(python3 -c "import json, os
module = '$1'
module_info = json.load(open('$ANDROID_PRODUCT_OUT/module-info.json'))
if module not in module_info:
    exit(1)
for output in module_info[module]['installed']:
    print(os.path.join('$ANDROID_BUILD_TOP', output))" 2>/dev/null)

    if [ $? -ne 0 ]; then
        echo "Could not find module '$1' (try 'refreshmod' if there have been build changes?)" >&2
        return 1
    elif [ ! -z "$relpath" ]; then
        echo "$relpath"
    fi
}

# adb install a module's apk, as cached in module-info.json. If any build change
# is made, and it should be reflected in the output, you should run 'refreshmod' first.
# Usage: installmod [adb install arguments] <module>
# For example: installmod -r Dialer -> adb install -r /path/to/Dialer.apk
function installmod() {
    if [[ $# -eq 0 ]]; then
        echo "usage: installmod [adb install arguments] <module>" >&2
        return 1
    fi

    local _path
    _path=$(outmod ${@:$#:1})
    if [ $? -ne 0 ]; then
        return 1
    fi

    _path=$(echo "$_path" | grep -E \\.apk$ | head -n 1)
    if [ -z "$_path" ]; then
        echo "Module '$1' does not produce a file ending with .apk (try 'refreshmod' if there have been build changes?)" >&2
        return 1
    fi
    local length=$(( $# - 1 ))
    echo adb install ${@:1:$length} $_path
    adb install ${@:1:$length} $_path
}

function _complete_android_module_names() {
    local word=${COMP_WORDS[COMP_CWORD]}
    COMPREPLY=( $(QUIET_VERIFYMODINFO=true allmod | grep -E "^$word") )
}

# Print colored exit condition
function pez {
    "$@"
    local retval=$?
    if [ $retval -ne 0 ]
    then
        echo $'\E'"[0;31mFAILURE\e[00m"
    else
        echo $'\E'"[0;32mSUCCESS\e[00m"
    fi
    return $retval
}

function get_make_command()
{
    # If we're in the top of an Android tree, use soong_ui.bash instead of make
    if [ -f build/soong/soong_ui.bash ]; then
        # Always use the real make if -C is passed in
        for arg in "$@"; do
            if [[ $arg == -C* ]]; then
                echo command make
                return
            fi
        done
        echo build/soong/soong_ui.bash --make-mode
    else
        echo command make
    fi
}

function _wrap_build()
{
    if [[ "${ANDROID_QUIET_BUILD:-}" == true ]]; then
      "$@"
      return $?
    fi
    local start_time=$(date +"%s")
    "$@"
    local ret=$?
    local end_time=$(date +"%s")
    local tdiff=$(($end_time-$start_time))
    local hours=$(($tdiff / 3600 ))
    local mins=$((($tdiff % 3600) / 60))
    local secs=$(($tdiff % 60))
    local ncolors=$(tput colors 2>/dev/null)
    if [ -n "$ncolors" ] && [ $ncolors -ge 8 ]; then
        color_failed=$'\E'"[0;31m"
        color_success=$'\E'"[0;32m"
        color_reset=$'\E'"[00m"
    else
        color_failed=""
        color_success=""
        color_reset=""
    fi
    echo
    if [ $ret -eq 0 ] ; then
        echo -n "${color_success}#### build completed successfully "
    else
        echo -n "${color_failed}#### failed to build some targets "
    fi
    if [ $hours -gt 0 ] ; then
        printf "(%02g:%02g:%02g (hh:mm:ss))" $hours $mins $secs
    elif [ $mins -gt 0 ] ; then
        printf "(%02g:%02g (mm:ss))" $mins $secs
    elif [ $secs -gt 0 ] ; then
        printf "(%s seconds)" $secs
    fi
    echo " ####${color_reset}"
    echo
    return $ret
}

function call_hook
{
    if [ "$2" = "-h" ] ||[ "$2" = "clean" ] ||[ "$2" = "--help" ]; then
        return 0
    fi
    local T=$(gettop)
    local ARGS
    if [ "$T" ]; then
        if [ "$1" = "m" ] ||  [ "$1" = "make" ] || [ "$1" = "mma" ] ||  [ "$1" = "mmma" ]; then
            ARGS=$T
        elif [ "$1" = "mm" ]; then
            ARGS=`/bin/pwd`
        elif [ "$1" = "mmm" ]; then
            local DIRS=$(echo "${@:2}" | awk -v RS=" " -v ORS=" " '/^[^-].*$/')
            local prefix=`/bin/pwd`
            for dir in $DIRS
            do
                ARGS+=$prefix"/"$dir" "
            done
            echo $ARGS
        fi
        if [ -e $T/${QCPATH}/common/restriction_checker/restriction_checker.py ]; then
            python $T/${QCPATH}/common/restriction_checker/restriction_checker.py $T $ARGS
        else
            echo "Restriction Checker not present, skipping.."
        fi
        local ret_val=$?
        if [ $ret_val -ne 0 ]; then
            echo "Violations detected, aborting build."
        fi
        return $ret_val
    else
        echo "Couldn't locate the top of the tree.  Try setting TOP."
        return 1
    fi
}

function _trigger_build()
(
    local -r bc="$1"; shift
    if T="$(gettop)"; then
      _wrap_build "$T/build/soong/soong_ui.bash" --build-mode --${bc} --dir="$(pwd)" "$@"
    else
      >&2 echo "Couldn't locate the top of the tree. Try setting TOP."
      return 1
    fi
)

# Convenience entry point (like m) to use Bazel in AOSP.
function b()
(
    # Generate BUILD, bzl files into the synthetic Bazel workspace (out/soong/workspace).
    _trigger_build "all-modules" nothing GENERATE_BAZEL_FILES=true USE_BAZEL_ANALYSIS= || return 1
    # Then, run Bazel using the synthetic workspace as the --package_path.
    if [[ -z "$@" ]]; then
        # If there are no args, show help.
        bazel help
    else
        # Else, always run with the bp2build configuration, which sets Bazel's package path to the synthetic workspace.
        bazel "$@" --config=bp2build
    fi
)

function m()
(
<<<<<<< HEAD
    call_hook ${FUNCNAME[0]} $@
    if [ $? -ne 0 ]; then
        return 1
    fi

=======
    if [[ "${USE_BAZEL_ANALYSIS}" =~ ^(true|1)$ ]]; then
        # This only short-circuits to Bazel for a single module target now.
        b cquery "@soong_injection//module_name_to_label:$@" 2>/dev/null
        if [[ $? == 0 ]]; then
            bazel build "@soong_injection//module_name_to_label:$@" --config=bp2build
            return $?
        fi
    fi
>>>>>>> ef24da16
    _trigger_build "all-modules" "$@"
)

function mm()
(
    call_hook ${FUNCNAME[0]} $@
    if [ $? -ne 0 ]; then
        return 1
    fi

    _trigger_build "modules-in-a-dir-no-deps" "$@"
)

function mmm()
(
    call_hook ${FUNCNAME[0]} $@
    if [ $? -ne 0 ]; then
        return 1
    fi

    _trigger_build "modules-in-dirs-no-deps" "$@"
)

function mma()
(
    call_hook ${FUNCNAME[0]} $@
    if [ $? -ne 0 ]; then
        return 1
    fi

    _trigger_build "modules-in-a-dir" "$@"
)

function mmma()
(
    call_hook ${FUNCNAME[0]} $@
    if [ $? -ne 0 ]; then
        return 1
    fi

    _trigger_build "modules-in-dirs" "$@"
)

function make()
{
    _wrap_build $(get_make_command "$@") "$@"
}

function provision()
{
    if [ ! "$ANDROID_PRODUCT_OUT" ]; then
        echo "Couldn't locate output files.  Try running 'lunch' first." >&2
        return 1
    fi
    if [ ! -e "$ANDROID_PRODUCT_OUT/provision-device" ]; then
        echo "There is no provisioning script for the device." >&2
        return 1
    fi

    # Check if user really wants to do this.
    if [ "$1" = "--no-confirmation" ]; then
        shift 1
    else
        echo "This action will reflash your device."
        echo ""
        echo "ALL DATA ON THE DEVICE WILL BE IRREVOCABLY ERASED."
        echo ""
        echo -n "Are you sure you want to do this (yes/no)? "
        read
        if [[ "${REPLY}" != "yes" ]] ; then
            echo "Not taking any action. Exiting." >&2
            return 1
        fi
    fi
    "$ANDROID_PRODUCT_OUT/provision-device" "$@"
}

# Zsh needs bashcompinit called to support bash-style completion.
function enable_zsh_completion() {
    # Don't override user's options if bash-style completion is already enabled.
    if ! declare -f complete >/dev/null; then
        autoload -U compinit && compinit
        autoload -U bashcompinit && bashcompinit
    fi
}

function validate_current_shell() {
    local current_sh="$(ps -o command -p $$)"
    case "$current_sh" in
        *bash*)
            function check_type() { type -t "$1"; }
            ;;
        *zsh*)
            function check_type() { type "$1"; }
            enable_zsh_completion ;;
        *)
            echo -e "WARNING: Only bash and zsh are supported.\nUse of other shell would lead to erroneous results."
            ;;
    esac
}

# Execute the contents of any vendorsetup.sh files we can find.
# Unless we find an allowed-vendorsetup_sh-files file, in which case we'll only
# load those.
#
# This allows loading only approved vendorsetup.sh files
function source_vendorsetup() {
    unset VENDOR_PYTHONPATH
    local T="$(gettop)"
    allowed=
    for f in $(cd "$T" && find -L device vendor product -maxdepth 4 -name 'allowed-vendorsetup_sh-files' 2>/dev/null | sort); do
        if [ -n "$allowed" ]; then
            echo "More than one 'allowed_vendorsetup_sh-files' file found, not including any vendorsetup.sh files:"
            echo "  $allowed"
            echo "  $f"
            return
        fi
        allowed="$T/$f"
    done

    allowed_files=
    [ -n "$allowed" ] && allowed_files=$(cat "$allowed")
    for dir in device vendor product; do
        for f in $(cd "$T" && test -d $dir && \
            find -L $dir -maxdepth 4 -name 'vendorsetup.sh' 2>/dev/null | sort); do

            if [[ -z "$allowed" || "$allowed_files" =~ $f ]]; then
                echo "including $f"; . "$T/$f"
            else
                echo "ignoring $f, not in $allowed"
            fi
        done
    done
}

function showcommands() {
    local T=$(gettop)
    if [[ -z "$TARGET_PRODUCT" ]]; then
        >&2 echo "TARGET_PRODUCT not set. Run lunch."
        return
    fi
    case $(uname -s) in
        Darwin)
            PREBUILT_NAME=darwin-x86
            ;;
        Linux)
            PREBUILT_NAME=linux-x86
            ;;
        *)
            >&2 echo Unknown host $(uname -s)
            return
            ;;
    esac
    if [[ -z "$OUT_DIR" ]]; then
      if [[ -z "$OUT_DIR_COMMON_BASE" ]]; then
        OUT_DIR=out
      else
        OUT_DIR=${OUT_DIR_COMMON_BASE}/${PWD##*/}
      fi
    fi
    if [[ "$1" == "--regenerate" ]]; then
      shift 1
      NINJA_ARGS="-t commands $@" m
    else
      (cd $T && prebuilts/build-tools/$PREBUILT_NAME/bin/ninja \
          -f $OUT_DIR/combined-${TARGET_PRODUCT}.ninja \
          -t commands "$@")
    fi
}

# Source necessary setup scripts needed to run the build with Remote Execution.
function source_rbe() {
    local T=$(gettop)

    if [[ "x$USE_RBE" != "x" && "$USE_RBE" != "false" ]]; then
        . $T/build/make/rbesetup.sh --skip-envsetup
    fi
}

validate_current_shell
source_vendorsetup
source_rbe
addcompletions<|MERGE_RESOLUTION|>--- conflicted
+++ resolved
@@ -1756,13 +1756,11 @@
 
 function m()
 (
-<<<<<<< HEAD
     call_hook ${FUNCNAME[0]} $@
     if [ $? -ne 0 ]; then
         return 1
     fi
 
-=======
     if [[ "${USE_BAZEL_ANALYSIS}" =~ ^(true|1)$ ]]; then
         # This only short-circuits to Bazel for a single module target now.
         b cquery "@soong_injection//module_name_to_label:$@" 2>/dev/null
@@ -1771,7 +1769,7 @@
             return $?
         fi
     fi
->>>>>>> ef24da16
+
     _trigger_build "all-modules" "$@"
 )
 
