--- conflicted
+++ resolved
@@ -483,12 +483,8 @@
       # choose the transfers for conversion. The number '1024' can be further
       # tweaked here to balance the package size and build time.
       if max_stashed_blocks > stash_limit + 1024:
-<<<<<<< HEAD
-        self.SelectAndConvertDiffTransfersToNew()
-=======
         self.SelectAndConvertDiffTransfersToNew(
             max_stashed_blocks - stash_limit)
->>>>>>> 724451f8
         # Regenerate the sequence as the graph has changed.
         self.FindSequenceForTransfers()
 
@@ -835,12 +831,8 @@
     num_of_bytes = new_blocks * self.tgt.blocksize
     logger.info(
         "  Total %d blocks (%d bytes) are packed as new blocks due to "
-<<<<<<< HEAD
-        "insufficient cache size.", new_blocks, num_of_bytes)
-=======
         "insufficient cache size. Maximum blocks stashed simultaneously: %d",
         new_blocks, num_of_bytes, max_stashed_blocks)
->>>>>>> 724451f8
     return new_blocks, max_stashed_blocks
 
   def ComputePatches(self, prefix):
@@ -1349,11 +1341,7 @@
 
     return patches
 
-<<<<<<< HEAD
-  def SelectAndConvertDiffTransfersToNew(self):
-=======
   def SelectAndConvertDiffTransfersToNew(self, violated_stash_blocks):
->>>>>>> 724451f8
     """Converts the diff transfers to reduce the max simultaneous stash.
 
     Since the 'new' data is compressed with deflate, we can select the 'diff'
@@ -1361,11 +1349,8 @@
     compressed data. Ideally, we want to convert the transfers with a small
     size increase, but using a large number of stashed blocks.
     """
-<<<<<<< HEAD
-=======
     TransferSizeScore = namedtuple("TransferSizeScore",
                                    "xf, used_stash_blocks, score")
->>>>>>> 724451f8
 
     logger.info("Selecting diff commands to convert to new.")
     diff_queue = []
@@ -1379,11 +1364,7 @@
     # for the remaining.
     result = self.ComputePatchesForInputList(diff_queue, True)
 
-<<<<<<< HEAD
-    removed_stashed_blocks = 0
-=======
     conversion_candidates = []
->>>>>>> 724451f8
     for xf_index, patch_info, compressed_size in result:
       xf = self.transfers[xf_index]
       if not xf.patch_info:
@@ -1391,31 +1372,16 @@
 
       size_ratio = len(xf.patch_info.content) * 100.0 / compressed_size
       diff_style = "imgdiff" if xf.patch_info.imgdiff else "bsdiff"
-<<<<<<< HEAD
-      logger.info("%s, target size: %d, style: %s, patch size: %d,"
-=======
       logger.info("%s, target size: %d blocks, style: %s, patch size: %d,"
->>>>>>> 724451f8
                   " compression_size: %d, ratio %.2f%%", xf.tgt_name,
                   xf.tgt_ranges.size(), diff_style,
                   len(xf.patch_info.content), compressed_size, size_ratio)
 
-<<<<<<< HEAD
-=======
       used_stash_blocks = sum(sr.size() for _, sr in xf.use_stash)
->>>>>>> 724451f8
       # Convert the transfer to new if the compressed size is smaller or equal.
       # We don't need to maintain the stash_before lists here because the
       # graph will be regenerated later.
       if len(xf.patch_info.content) >= compressed_size:
-<<<<<<< HEAD
-        removed_stashed_blocks += sum(sr.size() for _, sr in xf.use_stash)
-        logger.info("Converting %s to new", xf.tgt_name)
-        xf.ConvertToNew()
-
-    # TODO(xunchang) convert more transfers by sorting:
-    # (compressed size - patch_size) / used_stashed_blocks
-=======
         # Add the transfer to the candidate list with negative score. And it
         # will be converted later.
         conversion_candidates.append(TransferSizeScore(xf, used_stash_blocks,
@@ -1443,7 +1409,6 @@
       # slightly more stashed blocks than the violated stash blocks.
       if removed_stashed_blocks >= violated_stash_blocks:
         break
->>>>>>> 724451f8
 
     logger.info("Removed %d stashed blocks", removed_stashed_blocks)
 
