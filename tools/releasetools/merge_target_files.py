#!/usr/bin/env python
#
# Copyright (C) 2019 The Android Open Source Project
#
# Licensed under the Apache License, Version 2.0 (the "License"); you may not
# use this file except in compliance with the License. You may obtain a copy of
# the License at
#
#      http://www.apache.org/licenses/LICENSE-2.0
#
# Unless required by applicable law or agreed to in writing, software
# distributed under the License is distributed on an "AS IS" BASIS, WITHOUT
# WARRANTIES OR CONDITIONS OF ANY KIND, either express or implied. See the
# License for the specific language governing permissions and limitations under
# the License.
"""This script merges two partial target files packages.

One package contains system files, and the other contains non-system files.
It produces a complete target files package that can be used to generate an
OTA package.

Usage: merge_target_files.py [args]

  --system-target-files system-target-files-zip-archive
      The input target files package containing system bits. This is a zip
      archive.

  --system-item-list system-item-list-file
      The optional path to a newline-separated config file that replaces the
      contents of default_system_item_list if provided.

  --system-misc-info-keys system-misc-info-keys-file
      The optional path to a newline-separated config file that replaces the
      contents of default_system_misc_info_keys if provided.

  --other-target-files other-target-files-zip-archive
      The input target files package containing other bits. This is a zip
      archive.

  --other-item-list other-item-list-file
      The optional path to a newline-separated config file that replaces the
      contents of default_other_item_list if provided.

  --output-target-files output-target-files-package
      If provided, the output merged target files package. Also a zip archive.

  --output-dir output-directory
      If provided, the destination directory for saving merged files. Requires
      the --output-item-list flag.
      Can be provided alongside --output-target-files, or by itself.

  --output-item-list output-item-list-file.
      The optional path to a newline-separated config file that specifies the
      file patterns to copy into the --output-dir. Required if providing
      the --output-dir flag.

  --output-ota output-ota-package
      The output ota package. This is a zip archive. Use of this flag may
      require passing the --path common flag; see common.py.

  --output-img output-img-package
      The output img package, suitable for use with 'fastboot update'. Use of
      this flag may require passing the --path common flag; see common.py.

  --output-super-empty output-super-empty-image
      If provided, creates a super_empty.img file from the merged target
      files package and saves it at this path.

  --rebuild_recovery
      Rebuild the recovery patch used by non-A/B devices and write it to the
      system image.

  --keep-tmp
      Keep tempoary files for debugging purposes.
"""

from __future__ import print_function

import fnmatch
import logging
import os
import shutil
import subprocess
import sys
import zipfile

import add_img_to_target_files
import build_super_image
import common
import img_from_target_files
import ota_from_target_files

logger = logging.getLogger(__name__)
OPTIONS = common.OPTIONS
OPTIONS.verbose = True
OPTIONS.system_target_files = None
OPTIONS.system_item_list = None
OPTIONS.system_misc_info_keys = None
OPTIONS.other_target_files = None
OPTIONS.other_item_list = None
OPTIONS.output_target_files = None
OPTIONS.output_dir = None
OPTIONS.output_item_list = None
OPTIONS.output_ota = None
OPTIONS.output_img = None
OPTIONS.output_super_empty = None
OPTIONS.rebuild_recovery = False
OPTIONS.keep_tmp = False

# default_system_item_list is a list of items to extract from the partial
# system target files package as is, meaning these items will land in the
# output target files package exactly as they appear in the input partial
# system target files package.

default_system_item_list = [
    'META/apkcerts.txt',
    'META/filesystem_config.txt',
    'META/root_filesystem_config.txt',
    'META/system_manifest.xml',
    'META/system_matrix.xml',
    'META/update_engine_config.txt',
    'PRODUCT/*',
    'ROOT/*',
    'SYSTEM/*',
]

# system_extract_special_item_list is a list of items to extract from the
# partial system target files package that need some special processing, such
# as some sort of combination with items from the partial other target files
# package.

system_extract_special_item_list = [
    'META/*',
]

# default_system_misc_info_keys is a list of keys to obtain from the system
# instance of META/misc_info.txt. The remaining keys from the other instance.

default_system_misc_info_keys = [
    'avb_system_hashtree_enable',
    'avb_system_add_hashtree_footer_args',
    'avb_system_key_path',
    'avb_system_algorithm',
    'avb_system_rollback_index_location',
    'avb_product_hashtree_enable',
    'avb_product_add_hashtree_footer_args',
    'avb_product_services_hashtree_enable',
    'avb_product_services_add_hashtree_footer_args',
    'system_root_image',
    'root_dir',
    'ab_update',
    'default_system_dev_certificate',
    'system_size',
]

# default_other_item_list is a list of items to extract from the partial
# other target files package as is, meaning these items will land in the output
# target files package exactly as they appear in the input partial other target
# files package.

default_other_item_list = [
    'META/boot_filesystem_config.txt',
    'META/file_contexts.bin',
    'META/otakeys.txt',
    'META/releasetools.py',
    'META/vendor_filesystem_config.txt',
    'META/vendor_manifest.xml',
    'META/vendor_matrix.xml',
    'BOOT/*',
    'DATA/*',
    'ODM/*',
    'OTA/android-info.txt',
    'PREBUILT_IMAGES/*',
    'RADIO/*',
    'VENDOR/*',
]

# other_extract_special_item_list is a list of items to extract from the
# partial other target files package that need some special processing, such as
# some sort of combination with items from the partial system target files
# package.

other_extract_special_item_list = [
    'META/*',
]


def write_sorted_data(data, path):
  """Write the sorted contents of either a list or dict to file.

  This function sorts the contents of the list or dict and then
  writes the resulting sorted contents to a file specified by path.

  Args:
    data: The list or dict to sort and write.
    path: Path to the file to write the sorted values to. The file at path will
      be overridden if it exists.
  """
  with open(path, 'w') as output:
    sorted_data = sorted(data.keys()) if isinstance(data,
                                                    dict) else sorted(data)
    for entry in sorted_data:
      out_str = '{}={}\n'.format(entry, data[entry]) if isinstance(
          data, dict) else '{}\n'.format(entry)
      output.write(out_str)


def extract_items(target_files, target_files_temp_dir, extract_item_list):
  """Extract items from target files to temporary directory.

  This function extracts from the specified target files zip archive into the
  specified temporary directory, the items specified in the extract item list.

  Args:
    target_files: The target files zip archive from which to extract items.
    target_files_temp_dir: The temporary directory where the extracted items
      will land.
    extract_item_list: A list of items to extract.
  """

  logger.info('extracting from %s', target_files)

  # Filter the extract_item_list to remove any items that do not exist in the
  # zip file. Otherwise, the extraction step will fail.

  with zipfile.ZipFile(
      target_files, 'r', allowZip64=True) as target_files_zipfile:
    target_files_namelist = target_files_zipfile.namelist()

  filtered_extract_item_list = []
  for pattern in extract_item_list:
    matching_namelist = fnmatch.filter(target_files_namelist, pattern)
    if not matching_namelist:
      logger.warning('no match for %s', pattern)
    else:
      filtered_extract_item_list.append(pattern)

  # Extract from target_files into target_files_temp_dir the
  # filtered_extract_item_list.

  common.UnzipToDir(target_files, target_files_temp_dir,
                    filtered_extract_item_list)


def copy_items(from_dir, to_dir, patterns):
  """Similar to extract_items() except uses an input dir instead of zip."""
  file_paths = []
  for dirpath, _, filenames in os.walk(from_dir):
    file_paths.extend(
        os.path.relpath(path=os.path.join(dirpath, filename), start=from_dir)
        for filename in filenames)

  filtered_file_paths = set()
  for pattern in patterns:
    filtered_file_paths.update(fnmatch.filter(file_paths, pattern))

  for file_path in filtered_file_paths:
    original_file_path = os.path.join(from_dir, file_path)
    copied_file_path = os.path.join(to_dir, file_path)
    copied_file_dir = os.path.dirname(copied_file_path)
    if not os.path.exists(copied_file_dir):
      os.makedirs(copied_file_dir)
    if os.path.islink(original_file_path):
      os.symlink(os.readlink(original_file_path), copied_file_path)
    else:
      shutil.copyfile(original_file_path, copied_file_path)


def read_config_list(config_file_path):
  """Reads a config file into a list of strings.

  Expects the file to be newline-separated.

  Args:
    config_file_path: The path to the config file to open and read.

  Returns:
    The list of strings in the config file.
  """
  with open(config_file_path) as config_file:
    return config_file.read().splitlines()


def validate_config_lists(system_item_list, system_misc_info_keys,
                          other_item_list):
  """Performs validations on the merge config lists.

  Args:
    system_item_list: The list of items to extract from the partial system
      target files package as is.
    system_misc_info_keys: A list of keys to obtain from the system instance of
      META/misc_info.txt. The remaining keys from the other instance.
    other_item_list: The list of items to extract from the partial other target
      files package as is.

  Returns:
    False if a validation fails, otherwise true.
  """
  default_combined_item_set = set(default_system_item_list)
  default_combined_item_set.update(default_other_item_list)

  combined_item_set = set(system_item_list)
  combined_item_set.update(other_item_list)

  # Check that the merge config lists are not missing any item specified
  # by the default config lists.
  difference = default_combined_item_set.difference(combined_item_set)
  if difference:
    logger.error('Missing merge config items: %s', list(difference))
    logger.error('Please ensure missing items are in either the '
                 'system-item-list or other-item-list files provided to '
                 'this script.')
    return False

  if ('dynamic_partition_list' in system_misc_info_keys) or (
      'super_partition_groups' in system_misc_info_keys):
    logger.error('Dynamic partition misc info keys should come from '
                 'the other instance of META/misc_info.txt.')
    return False

  return True


def process_ab_partitions_txt(system_target_files_temp_dir,
                              other_target_files_temp_dir,
                              output_target_files_temp_dir):
  """Perform special processing for META/ab_partitions.txt.

  This function merges the contents of the META/ab_partitions.txt files from
  the system directory and the other directory, placing the merged result in
  the output directory. The precondition in that the files are already
  extracted. The post condition is that the output META/ab_partitions.txt
  contains the merged content. The format for each ab_partitions.txt a one
  partition name per line. The output file contains the union of the parition
  names.

  Args:
    system_target_files_temp_dir: The name of a directory containing the special
      items extracted from the system target files package.
    other_target_files_temp_dir: The name of a directory containing the special
      items extracted from the other target files package.
    output_target_files_temp_dir: The name of a directory that will be used to
      create the output target files package after all the special cases are
      processed.
  """

  system_ab_partitions_txt = os.path.join(system_target_files_temp_dir, 'META',
                                          'ab_partitions.txt')

  other_ab_partitions_txt = os.path.join(other_target_files_temp_dir, 'META',
                                         'ab_partitions.txt')

  with open(system_ab_partitions_txt) as f:
    system_ab_partitions = f.read().splitlines()

  with open(other_ab_partitions_txt) as f:
    other_ab_partitions = f.read().splitlines()

  output_ab_partitions = set(system_ab_partitions + other_ab_partitions)

  output_ab_partitions_txt = os.path.join(output_target_files_temp_dir, 'META',
                                          'ab_partitions.txt')

  write_sorted_data(data=output_ab_partitions, path=output_ab_partitions_txt)


def append_recovery_to_filesystem_config(output_target_files_temp_dir):
  """Perform special processing for META/filesystem_config.txt.

  This function appends recovery information to META/filesystem_config.txt
  so that recovery patch regeneration will succeed.

  Args:
    output_target_files_temp_dir: The name of a directory that will be used to
      create the output target files package after all the special cases are
      processed. We find filesystem_config.txt here.
  """

  filesystem_config_txt = os.path.join(output_target_files_temp_dir, 'META',
                                       'filesystem_config.txt')

  with open(filesystem_config_txt, 'a') as f:
    # TODO(bpeckham) this data is hard coded. It should be generated
    # programmatically.
    f.write('system/bin/install-recovery.sh 0 0 750 '
            'selabel=u:object_r:install_recovery_exec:s0 capabilities=0x0\n')
    f.write('system/recovery-from-boot.p 0 0 644 '
            'selabel=u:object_r:system_file:s0 capabilities=0x0\n')
    f.write('system/etc/recovery.img 0 0 440 '
            'selabel=u:object_r:install_recovery_exec:s0 capabilities=0x0\n')


def merge_dynamic_partition_info_dicts(system_dict,
                                       other_dict,
                                       include_dynamic_partition_list=True,
                                       size_prefix='',
                                       size_suffix='',
                                       list_prefix='',
                                       list_suffix=''):
  """Merges dynamic partition info variables.

  Args:
    system_dict: The dictionary of dynamic partition info variables from the
      partial system target files.
    other_dict: The dictionary of dynamic partition info variables from the
      partial other target files.
    include_dynamic_partition_list: If true, merges the dynamic_partition_list
      variable. Not all use cases need this variable merged.
    size_prefix: The prefix in partition group size variables that precedes the
      name of the partition group. For example, partition group 'group_a' with
      corresponding size variable 'super_group_a_group_size' would have the
      size_prefix 'super_'.
    size_suffix: Similar to size_prefix but for the variable's suffix. For
      example, 'super_group_a_group_size' would have size_suffix '_group_size'.
    list_prefix: Similar to size_prefix but for the partition group's
      partition_list variable.
    list_suffix: Similar to size_suffix but for the partition group's
      partition_list variable.

  Returns:
    The merged dynamic partition info dictionary.
  """
  merged_dict = {}
  # Partition groups and group sizes are defined by the other (non-system)
  # dict because these values may vary for each board that uses a shared system
  # image.
  merged_dict['super_partition_groups'] = other_dict['super_partition_groups']
  if include_dynamic_partition_list:
    system_dynamic_partition_list = system_dict.get('dynamic_partition_list',
                                                    '')
    other_dynamic_partition_list = other_dict.get('dynamic_partition_list', '')
    merged_dict['dynamic_partition_list'] = (
        '%s %s' %
        (system_dynamic_partition_list, other_dynamic_partition_list)).strip()
  for partition_group in merged_dict['super_partition_groups'].split(' '):
    # Set the partition group's size using the value from the other dict.
    key = '%s%s%s' % (size_prefix, partition_group, size_suffix)
    if key not in other_dict:
      raise ValueError('Other dict does not contain required key %s.' % key)
    merged_dict[key] = other_dict[key]

    # Set the partition group's partition list using a concatenation of the
    # system and other partition lists.
    key = '%s%s%s' % (list_prefix, partition_group, list_suffix)
    merged_dict[key] = (
        '%s %s' % (system_dict.get(key, ''), other_dict.get(key, ''))).strip()
  return merged_dict


def process_misc_info_txt(system_target_files_temp_dir,
                          other_target_files_temp_dir,
                          output_target_files_temp_dir, system_misc_info_keys):
  """Perform special processing for META/misc_info.txt.

  This function merges the contents of the META/misc_info.txt files from the
  system directory and the other directory, placing the merged result in the
  output directory. The precondition in that the files are already extracted.
  The post condition is that the output META/misc_info.txt contains the merged
  content.

  Args:
    system_target_files_temp_dir: The name of a directory containing the special
      items extracted from the system target files package.
    other_target_files_temp_dir: The name of a directory containing the special
      items extracted from the other target files package.
    output_target_files_temp_dir: The name of a directory that will be used to
      create the output target files package after all the special cases are
      processed.
    system_misc_info_keys: A list of keys to obtain from the system instance of
      META/misc_info.txt. The remaining keys from the other instance.
  """

  def read_helper(d):
    misc_info_txt = os.path.join(d, 'META', 'misc_info.txt')
    with open(misc_info_txt) as f:
      return list(f.read().splitlines())

  system_info_dict = common.LoadDictionaryFromLines(
      read_helper(system_target_files_temp_dir))

  # We take most of the misc info from the other target files.

  merged_info_dict = common.LoadDictionaryFromLines(
      read_helper(other_target_files_temp_dir))

  # Replace certain values in merged_info_dict with values from
  # system_info_dict.

  for key in system_misc_info_keys:
    merged_info_dict[key] = system_info_dict[key]

  # Merge misc info keys used for Dynamic Partitions.
  if (merged_info_dict.get('use_dynamic_partitions') == 'true') and (
      system_info_dict.get('use_dynamic_partitions') == 'true'):
<<<<<<< HEAD
    merged_dynamic_partitions_dict = merge_dynamic_partition_info_dicts(
        system_dict=system_info_dict,
        other_dict=merged_info_dict,
        size_prefix='super_',
        size_suffix='_group_size',
        list_prefix='super_',
        list_suffix='_partition_list')
    merged_info_dict.update(merged_dynamic_partitions_dict)
=======
    merged_info_dict['dynamic_partition_list'] = '%s %s' % (
        system_info_dict.get('dynamic_partition_list', ''),
        merged_info_dict.get('dynamic_partition_list', ''))
    # Partition groups and group sizes are defined by the other (non-system)
    # misc info file because these values may vary for each board that uses
    # a shared system image.
    for partition_group in merged_info_dict['super_partition_groups'].split(' '):
      if ('super_%s_group_size' % partition_group) not in merged_info_dict:
        raise common.ExternalError(
            'Other META/misc_info.txt does not contain required key '
            'super_%s_group_size.' % partition_group)
      key = 'super_%s_partition_list' % partition_group
      merged_info_dict[key] = '%s %s' % (
        system_info_dict.get(key, ''),
        merged_info_dict.get(key, ''))
    # Ensure that add_img_to_target_files rebuilds super split images for
    # devices that retrofit dynamic partitions. This flag may have been set to
    # false in the partial builds to prevent duplicate building of super.img.
    merged_dict['build_super_partition'] = 'true'

  output_misc_info_txt = os.path.join(
      output_target_files_temp_dir,
      'META', 'misc_info.txt')
>>>>>>> e8d7dc64

  output_misc_info_txt = os.path.join(output_target_files_temp_dir, 'META',
                                      'misc_info.txt')
  write_sorted_data(data=merged_info_dict, path=output_misc_info_txt)


def process_dynamic_partitions_info_txt(system_target_files_dir,
                                        other_target_files_dir,
                                        output_target_files_dir):
  """Perform special processing for META/dynamic_partitions_info.txt.

  This function merges the contents of the META/dynamic_partitions_info.txt
  files from the system directory and the other directory, placing the merged
  result in the output directory.

  This function does nothing if META/dynamic_partitions_info.txt from the other
  directory does not exist.

  Args:
    system_target_files_dir: The name of a directory containing the special
      items extracted from the system target files package.
    other_target_files_dir: The name of a directory containing the special items
      extracted from the other target files package.
    output_target_files_dir: The name of a directory that will be used to create
      the output target files package after all the special cases are processed.
  """

  if not os.path.exists(
      os.path.join(other_target_files_dir, 'META',
                   'dynamic_partitions_info.txt')):
    return

  def read_helper(d):
    dynamic_partitions_info_txt = os.path.join(d, 'META',
                                               'dynamic_partitions_info.txt')
    with open(dynamic_partitions_info_txt) as f:
      return list(f.read().splitlines())

  system_dynamic_partitions_dict = common.LoadDictionaryFromLines(
      read_helper(system_target_files_dir))
  other_dynamic_partitions_dict = common.LoadDictionaryFromLines(
      read_helper(other_target_files_dir))

  merged_dynamic_partitions_dict = merge_dynamic_partition_info_dicts(
      system_dict=system_dynamic_partitions_dict,
      other_dict=other_dynamic_partitions_dict,
      # META/dynamic_partitions_info.txt does not use dynamic_partition_list.
      include_dynamic_partition_list=False,
      size_suffix='_size',
      list_suffix='_partition_list')

  output_dynamic_partitions_info_txt = os.path.join(
      output_target_files_dir, 'META', 'dynamic_partitions_info.txt')
  write_sorted_data(
      data=merged_dynamic_partitions_dict,
      path=output_dynamic_partitions_info_txt)


def process_apex_keys_apk_certs_common(system_target_files_dir,
                                       other_target_files_dir,
                                       output_target_files_dir, file_name):
  """Perform special processing for META/apexkeys.txt or META/apkcerts.txt.

  This function merges the contents of the META/apexkeys.txt or
  META/apkcerts.txt
  files from the system directory and the other directory, placing the merged
  result in the output directory. The precondition in that the files are already
  extracted.
  The post condition is that the output META/apexkeys.txt or META/apkcerts.txt
  contains the merged content.

  Args:
    system_target_files_dir: The name of a directory containing the special
      items extracted from the system target files package.
    other_target_files_dir: The name of a directory containing the special items
      extracted from the other target files package.
    output_target_files_dir: The name of a directory that will be used to create
      the output target files package after all the special cases are processed.
    file_name: The name of the file to merge. One of apkcerts.txt or
      apexkeys.txt.
  """

  def read_helper(d):
    temp = {}
    file_path = os.path.join(d, 'META', file_name)
    with open(file_path) as f:
      for line in f:
        if line.strip():
          temp[line.split()[0]] = line.strip()
    return temp

  system_dict = read_helper(system_target_files_dir)
  other_dict = read_helper(other_target_files_dir)

  for key in system_dict:
    if key in other_dict and other_dict[key] != system_dict[key]:
      raise ValueError('Conflicting entries found in %s:\n %s and\n %s' %
                       (file_name, system_dict[key], other_dict[key]))
    other_dict[key] = system_dict[key]

  output_file = os.path.join(output_target_files_dir, 'META', file_name)

  write_sorted_data(data=other_dict.values(), path=output_file)


def process_special_cases(system_target_files_temp_dir,
                          other_target_files_temp_dir,
                          output_target_files_temp_dir, system_misc_info_keys,
                          rebuild_recovery):
  """Perform special-case processing for certain target files items.

  Certain files in the output target files package require special-case
  processing. This function performs all that special-case processing.

  Args:
    system_target_files_temp_dir: The name of a directory containing the special
      items extracted from the system target files package.
    other_target_files_temp_dir: The name of a directory containing the special
      items extracted from the other target files package.
    output_target_files_temp_dir: The name of a directory that will be used to
      create the output target files package after all the special cases are
      processed.
    system_misc_info_keys: A list of keys to obtain from the system instance of
      META/misc_info.txt. The remaining keys from the other instance.
    rebuild_recovery: If true, rebuild the recovery patch used by non-A/B
      devices and write it to the system image.
  """

  if 'ab_update' in system_misc_info_keys:
    process_ab_partitions_txt(
        system_target_files_temp_dir=system_target_files_temp_dir,
        other_target_files_temp_dir=other_target_files_temp_dir,
        output_target_files_temp_dir=output_target_files_temp_dir)

  if rebuild_recovery:
    append_recovery_to_filesystem_config(
        output_target_files_temp_dir=output_target_files_temp_dir)

  process_misc_info_txt(
      system_target_files_temp_dir=system_target_files_temp_dir,
      other_target_files_temp_dir=other_target_files_temp_dir,
      output_target_files_temp_dir=output_target_files_temp_dir,
      system_misc_info_keys=system_misc_info_keys)

  process_dynamic_partitions_info_txt(
      system_target_files_dir=system_target_files_temp_dir,
      other_target_files_dir=other_target_files_temp_dir,
      output_target_files_dir=output_target_files_temp_dir)

  process_apex_keys_apk_certs_common(
      system_target_files_dir=system_target_files_temp_dir,
      other_target_files_dir=other_target_files_temp_dir,
      output_target_files_dir=output_target_files_temp_dir,
      file_name='apkcerts.txt')

  process_apex_keys_apk_certs_common(
      system_target_files_dir=system_target_files_temp_dir,
      other_target_files_dir=other_target_files_temp_dir,
      output_target_files_dir=output_target_files_temp_dir,
      file_name='apexkeys.txt')


def merge_target_files(temp_dir, system_target_files, system_item_list,
                       system_misc_info_keys, other_target_files,
                       other_item_list, output_target_files, output_dir,
                       output_item_list, output_ota, output_img,
                       output_super_empty, rebuild_recovery):
  """Merge two target files packages together.

  This function takes system and other target files packages as input, performs
  various file extractions, special case processing, and finally creates a
  merged zip archive as output.

  Args:
    temp_dir: The name of a directory we use when we extract items from the
      input target files packages, and also a scratch directory that we use for
      temporary files.
    system_target_files: The name of the zip archive containing the system
      partial target files package.
    system_item_list: The list of items to extract from the partial system
      target files package as is, meaning these items will land in the output
      target files package exactly as they appear in the input partial system
      target files package.
    system_misc_info_keys: The list of keys to obtain from the system instance
      of META/misc_info.txt. The remaining keys from the other instance.
    other_target_files: The name of the zip archive containing the other partial
      target files package.
    other_item_list: The list of items to extract from the partial other target
      files package as is, meaning these items will land in the output target
      files package exactly as they appear in the input partial other target
      files package.
    output_target_files: The name of the output zip archive target files package
      created by merging system and other.
    output_dir: The destination directory for saving merged files.
    output_item_list: The list of items to copy into the output_dir.
    output_ota: The name of the output zip archive ota package.
    output_img: The name of the output zip archive img package.
    output_super_empty: If provided, creates a super_empty.img file from the
      merged target files package and saves it at this path.
    rebuild_recovery: If true, rebuild the recovery patch used by non-A/B
      devices and write it to the system image.
  """

  logger.info('starting: merge system %s and other %s into output %s',
              system_target_files, other_target_files, output_target_files)

  # Create directory names that we'll use when we extract files from system,
  # and other, and for zipping the final output.

  system_target_files_temp_dir = os.path.join(temp_dir, 'system')
  other_target_files_temp_dir = os.path.join(temp_dir, 'other')
  output_target_files_temp_dir = os.path.join(temp_dir, 'output')

  # Extract "as is" items from the input system partial target files package.
  # We extract them directly into the output temporary directory since the
  # items do not need special case processing.

  extract_items(
      target_files=system_target_files,
      target_files_temp_dir=output_target_files_temp_dir,
      extract_item_list=system_item_list)

  # Extract "as is" items from the input other partial target files package. We
  # extract them directly into the output temporary directory since the items
  # do not need special case processing.

  extract_items(
      target_files=other_target_files,
      target_files_temp_dir=output_target_files_temp_dir,
      extract_item_list=other_item_list)

  # Extract "special" items from the input system partial target files package.
  # We extract these items to different directory since they require special
  # processing before they will end up in the output directory.

  extract_items(
      target_files=system_target_files,
      target_files_temp_dir=system_target_files_temp_dir,
      extract_item_list=system_extract_special_item_list)

  # Extract "special" items from the input other partial target files package.
  # We extract these items to different directory since they require special
  # processing before they will end up in the output directory.

  extract_items(
      target_files=other_target_files,
      target_files_temp_dir=other_target_files_temp_dir,
      extract_item_list=other_extract_special_item_list)

  # Now that the temporary directories contain all the extracted files, perform
  # special case processing on any items that need it. After this function
  # completes successfully, all the files we need to create the output target
  # files package are in place.

  process_special_cases(
      system_target_files_temp_dir=system_target_files_temp_dir,
      other_target_files_temp_dir=other_target_files_temp_dir,
      output_target_files_temp_dir=output_target_files_temp_dir,
      system_misc_info_keys=system_misc_info_keys,
      rebuild_recovery=rebuild_recovery)

  # Regenerate IMAGES in the temporary directory.

  add_img_args = ['--verbose']
  if rebuild_recovery:
    add_img_args.append('--rebuild_recovery')
  add_img_args.append(output_target_files_temp_dir)

  add_img_to_target_files.main(add_img_args)

  # Create super_empty.img using the merged misc_info.txt.

  misc_info_txt = os.path.join(output_target_files_temp_dir, 'META',
                               'misc_info.txt')

  def read_helper():
    with open(misc_info_txt) as f:
      return list(f.read().splitlines())

  use_dynamic_partitions = common.LoadDictionaryFromLines(
      read_helper()).get('use_dynamic_partitions')

  if use_dynamic_partitions != 'true' and output_super_empty:
    raise ValueError(
        'Building super_empty.img requires use_dynamic_partitions=true.')
  elif use_dynamic_partitions == 'true':
    super_empty_img = os.path.join(output_target_files_temp_dir, 'IMAGES',
                                   'super_empty.img')
    build_super_image_args = [
        misc_info_txt,
        super_empty_img,
    ]
    build_super_image.main(build_super_image_args)

    # Copy super_empty.img to the user-provided output_super_empty location.
    if output_super_empty:
      shutil.copyfile(super_empty_img, output_super_empty)

  # Create the IMG package from the merged target files (before zipping, in
  # order to avoid an unnecessary unzip and copy).

  if output_img:
    img_from_target_files_args = [
        output_target_files_temp_dir,
        output_img,
    ]
    img_from_target_files.main(img_from_target_files_args)

  # Finally, create the output target files zip archive and/or copy the
  # output items to the output target files directory.

  if output_dir:
    copy_items(output_target_files_temp_dir, output_dir, output_item_list)

  if not output_target_files:
    return

  output_zip = os.path.abspath(output_target_files)
  output_target_files_list = os.path.join(temp_dir, 'output.list')
  output_target_files_meta_dir = os.path.join(output_target_files_temp_dir,
                                              'META')

  find_command = [
      'find',
      output_target_files_meta_dir,
  ]
  find_process = common.Run(find_command, stdout=subprocess.PIPE, verbose=False)
  meta_content = common.RunAndCheckOutput(['sort'],
                                          stdin=find_process.stdout,
                                          verbose=False)

  find_command = [
      'find', output_target_files_temp_dir, '-path',
      output_target_files_meta_dir, '-prune', '-o', '-print'
  ]
  find_process = common.Run(find_command, stdout=subprocess.PIPE, verbose=False)
  other_content = common.RunAndCheckOutput(['sort'],
                                           stdin=find_process.stdout,
                                           verbose=False)

  with open(output_target_files_list, 'wb') as f:
    f.write(meta_content)
    f.write(other_content)

  command = [
      'soong_zip',
      '-d',
      '-o',
      output_zip,
      '-C',
      output_target_files_temp_dir,
      '-l',
      output_target_files_list,
  ]
  logger.info('creating %s', output_target_files)
  common.RunAndWait(command, verbose=True)

  # Create the OTA package from the merged target files package.

  if output_ota:
    ota_from_target_files_args = [
        output_zip,
        output_ota,
    ]
    ota_from_target_files.main(ota_from_target_files_args)


def call_func_with_temp_dir(func, keep_tmp):
  """Manage the creation and cleanup of the temporary directory.

  This function calls the given function after first creating a temporary
  directory. It also cleans up the temporary directory.

  Args:
    func: The function to call. Should accept one parameter, the path to the
      temporary directory.
    keep_tmp: Keep the temporary directory after processing is complete.
  """

  # Create a temporary directory. This will serve as the parent of directories
  # we use when we extract items from the input target files packages, and also
  # a scratch directory that we use for temporary files.

  temp_dir = common.MakeTempDir(prefix='merge_target_files_')

  try:
    func(temp_dir)
  except:
    raise
  finally:
    if keep_tmp:
      logger.info('keeping %s', temp_dir)
    else:
      common.Cleanup()


def main():
  """The main function.

  Process command line arguments, then call merge_target_files to
  perform the heavy lifting.
  """

  common.InitLogging()

  def option_handler(o, a):
    if o == '--system-target-files':
      OPTIONS.system_target_files = a
    elif o == '--system-item-list':
      OPTIONS.system_item_list = a
    elif o == '--system-misc-info-keys':
      OPTIONS.system_misc_info_keys = a
    elif o == '--other-target-files':
      OPTIONS.other_target_files = a
    elif o == '--other-item-list':
      OPTIONS.other_item_list = a
    elif o == '--output-target-files':
      OPTIONS.output_target_files = a
    elif o == '--output-dir':
      OPTIONS.output_dir = a
    elif o == '--output-item-list':
      OPTIONS.output_item_list = a
    elif o == '--output-ota':
      OPTIONS.output_ota = a
    elif o == '--output-img':
      OPTIONS.output_img = a
    elif o == '--output-super-empty':
      OPTIONS.output_super_empty = a
    elif o == '--rebuild_recovery':
      OPTIONS.rebuild_recovery = True
    elif o == '--keep-tmp':
      OPTIONS.keep_tmp = True
    else:
      return False
    return True

  args = common.ParseOptions(
      sys.argv[1:],
      __doc__,
      extra_long_opts=[
          'system-target-files=',
          'system-item-list=',
          'system-misc-info-keys=',
          'other-target-files=',
          'other-item-list=',
          'output-target-files=',
          'output-dir=',
          'output-item-list=',
          'output-ota=',
          'output-img=',
          'output-super-empty=',
          'rebuild_recovery',
          'keep-tmp',
      ],
      extra_option_handler=option_handler)

  if (args or OPTIONS.system_target_files is None or
      OPTIONS.other_target_files is None or
      (OPTIONS.output_target_files is None and OPTIONS.output_dir is None) or
      (OPTIONS.output_dir is not None and OPTIONS.output_item_list is None)):
    common.Usage(__doc__)
    sys.exit(1)

  if OPTIONS.system_item_list:
    system_item_list = read_config_list(OPTIONS.system_item_list)
  else:
    system_item_list = default_system_item_list

  if OPTIONS.system_misc_info_keys:
    system_misc_info_keys = read_config_list(OPTIONS.system_misc_info_keys)
  else:
    system_misc_info_keys = default_system_misc_info_keys

  if OPTIONS.other_item_list:
    other_item_list = read_config_list(OPTIONS.other_item_list)
  else:
    other_item_list = default_other_item_list

  if OPTIONS.output_item_list:
    output_item_list = read_config_list(OPTIONS.output_item_list)
  else:
    output_item_list = None

  if not validate_config_lists(
      system_item_list=system_item_list,
      system_misc_info_keys=system_misc_info_keys,
      other_item_list=other_item_list):
    sys.exit(1)

  call_func_with_temp_dir(
      lambda temp_dir: merge_target_files(
          temp_dir=temp_dir,
          system_target_files=OPTIONS.system_target_files,
          system_item_list=system_item_list,
          system_misc_info_keys=system_misc_info_keys,
          other_target_files=OPTIONS.other_target_files,
          other_item_list=other_item_list,
          output_target_files=OPTIONS.output_target_files,
          output_dir=OPTIONS.output_dir,
          output_item_list=output_item_list,
          output_ota=OPTIONS.output_ota,
          output_img=OPTIONS.output_img,
          output_super_empty=OPTIONS.output_super_empty,
          rebuild_recovery=OPTIONS.rebuild_recovery), OPTIONS.keep_tmp)


if __name__ == '__main__':
  main()<|MERGE_RESOLUTION|>--- conflicted
+++ resolved
@@ -492,7 +492,6 @@
   # Merge misc info keys used for Dynamic Partitions.
   if (merged_info_dict.get('use_dynamic_partitions') == 'true') and (
       system_info_dict.get('use_dynamic_partitions') == 'true'):
-<<<<<<< HEAD
     merged_dynamic_partitions_dict = merge_dynamic_partition_info_dicts(
         system_dict=system_info_dict,
         other_dict=merged_info_dict,
@@ -501,31 +500,10 @@
         list_prefix='super_',
         list_suffix='_partition_list')
     merged_info_dict.update(merged_dynamic_partitions_dict)
-=======
-    merged_info_dict['dynamic_partition_list'] = '%s %s' % (
-        system_info_dict.get('dynamic_partition_list', ''),
-        merged_info_dict.get('dynamic_partition_list', ''))
-    # Partition groups and group sizes are defined by the other (non-system)
-    # misc info file because these values may vary for each board that uses
-    # a shared system image.
-    for partition_group in merged_info_dict['super_partition_groups'].split(' '):
-      if ('super_%s_group_size' % partition_group) not in merged_info_dict:
-        raise common.ExternalError(
-            'Other META/misc_info.txt does not contain required key '
-            'super_%s_group_size.' % partition_group)
-      key = 'super_%s_partition_list' % partition_group
-      merged_info_dict[key] = '%s %s' % (
-        system_info_dict.get(key, ''),
-        merged_info_dict.get(key, ''))
     # Ensure that add_img_to_target_files rebuilds super split images for
     # devices that retrofit dynamic partitions. This flag may have been set to
     # false in the partial builds to prevent duplicate building of super.img.
-    merged_dict['build_super_partition'] = 'true'
-
-  output_misc_info_txt = os.path.join(
-      output_target_files_temp_dir,
-      'META', 'misc_info.txt')
->>>>>>> e8d7dc64
+    merged_info_dict['build_super_partition'] = 'true'
 
   output_misc_info_txt = os.path.join(output_target_files_temp_dir, 'META',
                                       'misc_info.txt')
