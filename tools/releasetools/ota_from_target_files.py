--- conflicted
+++ resolved
@@ -633,16 +633,6 @@
         return True
     return False
 
-<<<<<<< HEAD
-  postinstall_config = common.ReadFromInputFile(input_file, POSTINSTALL_CONFIG)
-  postinstall_config = [
-      line for line in postinstall_config.splitlines() if IsInPartialList(line)]
-  if postinstall_config:
-    postinstall_config = "\n".join(postinstall_config)
-    common.WriteToInputFile(input_file, POSTINSTALL_CONFIG, postinstall_config)
-  else:
-    os.unlink(os.path.join(input_file, POSTINSTALL_CONFIG))
-=======
   if common.DoesInputFileContain(input_file, POSTINSTALL_CONFIG):
     postinstall_config = common.ReadFromInputFile(
         input_file, POSTINSTALL_CONFIG)
@@ -654,7 +644,6 @@
           input_file, POSTINSTALL_CONFIG, postinstall_config)
     else:
       os.unlink(os.path.join(input_file, POSTINSTALL_CONFIG))
->>>>>>> 2552a1b0
 
   return input_file
 
