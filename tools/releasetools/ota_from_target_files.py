--- conflicted
+++ resolved
@@ -216,19 +216,12 @@
 import zipfile
 
 import common
-<<<<<<< HEAD
-import edify_generator
-import target_files_diff
-import verity_utils
-=======
 import ota_utils
 import target_files_diff
 from check_target_files_vintf import CheckVintfIfTrebleEnabled
 from non_ab_ota import GenerateNonAbOtaPackage
 from ota_utils import (UNZIP_PATTERN, FinalizeMetadata, GetPackageMetadata,
                        PropertyFiles)
->>>>>>> f72c2709
-
 
 if sys.hexversion < 0x02070000:
   print("Python 2.7 or newer is required.", file=sys.stderr)
@@ -495,661 +488,6 @@
   return oem_dicts
 
 
-<<<<<<< HEAD
-def _WriteRecoveryImageToBoot(script, output_zip):
-  """Find and write recovery image to /boot in two-step OTA.
-
-  In two-step OTAs, we write recovery image to /boot as the first step so that
-  we can reboot to there and install a new recovery image to /recovery.
-  A special "recovery-two-step.img" will be preferred, which encodes the correct
-  path of "/boot". Otherwise the device may show "device is corrupt" message
-  when booting into /boot.
-
-  Fall back to using the regular recovery.img if the two-step recovery image
-  doesn't exist. Note that rebuilding the special image at this point may be
-  infeasible, because we don't have the desired boot signer and keys when
-  calling ota_from_target_files.py.
-  """
-
-  recovery_two_step_img_name = "recovery-two-step.img"
-  recovery_two_step_img_path = os.path.join(
-      OPTIONS.input_tmp, "OTA", recovery_two_step_img_name)
-  if os.path.exists(recovery_two_step_img_path):
-    common.ZipWrite(
-        output_zip,
-        recovery_two_step_img_path,
-        arcname=recovery_two_step_img_name)
-    logger.info(
-        "two-step package: using %s in stage 1/3", recovery_two_step_img_name)
-    script.WriteRawImage("/boot", recovery_two_step_img_name)
-  else:
-    logger.info("two-step package: using recovery.img in stage 1/3")
-    # The "recovery.img" entry has been written into package earlier.
-    script.WriteRawImage("/boot", "recovery.img")
-
-
-def HasRecoveryPatch(target_files_zip, info_dict):
-  board_uses_vendorimage = info_dict.get("board_uses_vendorimage") == "true"
-
-  if board_uses_vendorimage:
-    target_files_dir = "VENDOR"
-  else:
-    target_files_dir = "SYSTEM/vendor"
-
-  patch = "%s/recovery-from-boot.p" % target_files_dir
-  img = "%s/etc/recovery.img" % target_files_dir
-
-  namelist = target_files_zip.namelist()
-  return patch in namelist or img in namelist
-
-
-def HasPartition(target_files_zip, partition):
-  try:
-    target_files_zip.getinfo(partition.upper() + "/")
-    return True
-  except KeyError:
-    return False
-
-
-def HasTrebleEnabled(target_files, target_info):
-  def HasVendorPartition(target_files):
-    if os.path.isdir(target_files):
-      return os.path.isdir(os.path.join(target_files, "VENDOR"))
-    if zipfile.is_zipfile(target_files):
-      return HasPartition(zipfile.ZipFile(target_files), "vendor")
-    raise ValueError("Unknown target_files argument")
-
-  return (HasVendorPartition(target_files) and
-          target_info.GetBuildProp("ro.treble.enabled") == "true")
-
-
-def WriteFingerprintAssertion(script, target_info, source_info):
-  source_oem_props = source_info.oem_props
-  target_oem_props = target_info.oem_props
-
-  if source_oem_props is None and target_oem_props is None:
-    script.AssertSomeFingerprint(
-        source_info.fingerprint, target_info.fingerprint)
-  elif source_oem_props is not None and target_oem_props is not None:
-    script.AssertSomeThumbprint(
-        target_info.GetBuildProp("ro.build.thumbprint"),
-        source_info.GetBuildProp("ro.build.thumbprint"))
-  elif source_oem_props is None and target_oem_props is not None:
-    script.AssertFingerprintOrThumbprint(
-        source_info.fingerprint,
-        target_info.GetBuildProp("ro.build.thumbprint"))
-  else:
-    script.AssertFingerprintOrThumbprint(
-        target_info.fingerprint,
-        source_info.GetBuildProp("ro.build.thumbprint"))
-
-
-def CheckVintfIfTrebleEnabled(target_files, target_info):
-  """Checks compatibility info of the input target files.
-
-  Metadata used for compatibility verification is retrieved from target_zip.
-
-  Compatibility should only be checked for devices that have enabled
-  Treble support.
-
-  Args:
-    target_files: Path to zip file containing the source files to be included
-        for OTA. Can also be the path to extracted directory.
-    target_info: The BuildInfo instance that holds the target build info.
-  """
-
-  # Will only proceed if the target has enabled the Treble support (as well as
-  # having a /vendor partition).
-  if not HasTrebleEnabled(target_files, target_info):
-    return
-
-  # Skip adding the compatibility package as a workaround for b/114240221. The
-  # compatibility will always fail on devices without qualified kernels.
-  if OPTIONS.skip_compatibility_check:
-    return
-
-  if not check_target_files_vintf.CheckVintf(target_files, target_info):
-    raise RuntimeError("VINTF compatibility check failed")
-
-
-def GetBlockDifferences(target_zip, source_zip, target_info, source_info,
-                        device_specific):
-  """Returns a ordered dict of block differences with partition name as key."""
-
-  def GetIncrementalBlockDifferenceForPartition(name):
-    if not HasPartition(source_zip, name):
-      raise RuntimeError(
-          "can't generate incremental that adds {}".format(name))
-
-    partition_src = common.GetUserImage(name, OPTIONS.source_tmp, source_zip,
-                                        info_dict=source_info,
-                                        allow_shared_blocks=allow_shared_blocks)
-
-    hashtree_info_generator = verity_utils.CreateHashtreeInfoGenerator(
-        name, 4096, target_info)
-    partition_tgt = common.GetUserImage(name, OPTIONS.target_tmp, target_zip,
-                                        info_dict=target_info,
-                                        allow_shared_blocks=allow_shared_blocks,
-                                        hashtree_info_generator=hashtree_info_generator)
-
-    # Check the first block of the source system partition for remount R/W only
-    # if the filesystem is ext4.
-    partition_source_info = source_info["fstab"]["/" + name]
-    check_first_block = partition_source_info.fs_type == "ext4"
-    # Disable using imgdiff for squashfs. 'imgdiff -z' expects input files to be
-    # in zip formats. However with squashfs, a) all files are compressed in LZ4;
-    # b) the blocks listed in block map may not contain all the bytes for a
-    # given file (because they're rounded to be 4K-aligned).
-    partition_target_info = target_info["fstab"]["/" + name]
-    disable_imgdiff = (partition_source_info.fs_type == "squashfs" or
-                       partition_target_info.fs_type == "squashfs")
-    return common.BlockDifference(name, partition_tgt, partition_src,
-                                  check_first_block,
-                                  version=blockimgdiff_version,
-                                  disable_imgdiff=disable_imgdiff)
-
-  if source_zip:
-    # See notes in common.GetUserImage()
-    allow_shared_blocks = (source_info.get('ext4_share_dup_blocks') == "true" or
-                           target_info.get('ext4_share_dup_blocks') == "true")
-    blockimgdiff_version = max(
-        int(i) for i in target_info.get(
-            "blockimgdiff_versions", "1").split(","))
-    assert blockimgdiff_version >= 3
-
-  block_diff_dict = collections.OrderedDict()
-  partition_names = ["system", "vendor", "product", "odm", "system_ext",
-                     "vendor_dlkm", "odm_dlkm"]
-  for partition in partition_names:
-    if not HasPartition(target_zip, partition):
-      continue
-    # Full OTA update.
-    if not source_zip:
-      tgt = common.GetUserImage(partition, OPTIONS.input_tmp, target_zip,
-                                info_dict=target_info,
-                                reset_file_map=True)
-      block_diff_dict[partition] = common.BlockDifference(partition, tgt,
-                                                          src=None)
-    # Incremental OTA update.
-    else:
-      block_diff_dict[partition] = GetIncrementalBlockDifferenceForPartition(
-          partition)
-  assert "system" in block_diff_dict
-
-  # Get the block diffs from the device specific script. If there is a
-  # duplicate block diff for a partition, ignore the diff in the generic script
-  # and use the one in the device specific script instead.
-  if source_zip:
-    device_specific_diffs = device_specific.IncrementalOTA_GetBlockDifferences()
-    function_name = "IncrementalOTA_GetBlockDifferences"
-  else:
-    device_specific_diffs = device_specific.FullOTA_GetBlockDifferences()
-    function_name = "FullOTA_GetBlockDifferences"
-
-  if device_specific_diffs:
-    assert all(isinstance(diff, common.BlockDifference)
-               for diff in device_specific_diffs), \
-        "{} is not returning a list of BlockDifference objects".format(
-            function_name)
-    for diff in device_specific_diffs:
-      if diff.partition in block_diff_dict:
-        logger.warning("Duplicate block difference found. Device specific block"
-                       " diff for partition '%s' overrides the one in generic"
-                       " script.", diff.partition)
-      block_diff_dict[diff.partition] = diff
-
-  return block_diff_dict
-
-
-def WriteFullOTAPackage(input_zip, output_file):
-  target_info = common.BuildInfo(OPTIONS.info_dict, OPTIONS.oem_dicts)
-
-  # We don't know what version it will be installed on top of. We expect the API
-  # just won't change very often. Similarly for fstab, it might have changed in
-  # the target build.
-  target_api_version = target_info["recovery_api_version"]
-  script = edify_generator.EdifyGenerator(target_api_version, target_info)
-
-  if target_info.oem_props and not OPTIONS.oem_no_mount:
-    target_info.WriteMountOemScript(script)
-
-  metadata = GetPackageMetadata(target_info)
-
-  if not OPTIONS.no_signing:
-    staging_file = common.MakeTempFile(suffix='.zip')
-  else:
-    staging_file = output_file
-
-  output_zip = zipfile.ZipFile(
-      staging_file, "w", compression=zipfile.ZIP_DEFLATED)
-
-  device_specific = common.DeviceSpecificParams(
-      input_zip=input_zip,
-      input_version=target_api_version,
-      output_zip=output_zip,
-      script=script,
-      input_tmp=OPTIONS.input_tmp,
-      metadata=metadata,
-      info_dict=OPTIONS.info_dict)
-
-  assert HasRecoveryPatch(input_zip, info_dict=OPTIONS.info_dict)
-
-  # Assertions (e.g. downgrade check, device properties check).
-  ts = target_info.GetBuildProp("ro.build.date.utc")
-  ts_text = target_info.GetBuildProp("ro.build.date")
-  script.AssertOlderBuild(ts, ts_text)
-
-  target_info.WriteDeviceAssertions(script, OPTIONS.oem_no_mount)
-  device_specific.FullOTA_Assertions()
-
-  block_diff_dict = GetBlockDifferences(target_zip=input_zip, source_zip=None,
-                                        target_info=target_info,
-                                        source_info=None,
-                                        device_specific=device_specific)
-
-  # Two-step package strategy (in chronological order, which is *not*
-  # the order in which the generated script has things):
-  #
-  # if stage is not "2/3" or "3/3":
-  #    write recovery image to boot partition
-  #    set stage to "2/3"
-  #    reboot to boot partition and restart recovery
-  # else if stage is "2/3":
-  #    write recovery image to recovery partition
-  #    set stage to "3/3"
-  #    reboot to recovery partition and restart recovery
-  # else:
-  #    (stage must be "3/3")
-  #    set stage to ""
-  #    do normal full package installation:
-  #       wipe and install system, boot image, etc.
-  #       set up system to update recovery partition on first boot
-  #    complete script normally
-  #    (allow recovery to mark itself finished and reboot)
-
-  recovery_img = common.GetBootableImage("recovery.img", "recovery.img",
-                                         OPTIONS.input_tmp, "RECOVERY")
-  if OPTIONS.two_step:
-    if not target_info.get("multistage_support"):
-      assert False, "two-step packages not supported by this build"
-    fs = target_info["fstab"]["/misc"]
-    assert fs.fs_type.upper() == "EMMC", \
-        "two-step packages only supported on devices with EMMC /misc partitions"
-    bcb_dev = {"bcb_dev": fs.device}
-    common.ZipWriteStr(output_zip, "recovery.img", recovery_img.data)
-    script.AppendExtra("""
-if get_stage("%(bcb_dev)s") == "2/3" then
-""" % bcb_dev)
-
-    # Stage 2/3: Write recovery image to /recovery (currently running /boot).
-    script.Comment("Stage 2/3")
-    script.WriteRawImage("/recovery", "recovery.img")
-    script.AppendExtra("""
-set_stage("%(bcb_dev)s", "3/3");
-reboot_now("%(bcb_dev)s", "recovery");
-else if get_stage("%(bcb_dev)s") == "3/3" then
-""" % bcb_dev)
-
-    # Stage 3/3: Make changes.
-    script.Comment("Stage 3/3")
-
-  # Dump fingerprints
-  script.Print("Target: {}".format(target_info.fingerprint))
-
-  device_specific.FullOTA_InstallBegin()
-
-  # All other partitions as well as the data wipe use 10% of the progress, and
-  # the update of the system partition takes the remaining progress.
-  system_progress = 0.9 - (len(block_diff_dict) - 1) * 0.1
-  if OPTIONS.wipe_user_data:
-    system_progress -= 0.1
-  progress_dict = {partition: 0.1 for partition in block_diff_dict}
-  progress_dict["system"] = system_progress
-
-  if target_info.get('use_dynamic_partitions') == "true":
-    # Use empty source_info_dict to indicate that all partitions / groups must
-    # be re-added.
-    dynamic_partitions_diff = common.DynamicPartitionsDifference(
-        info_dict=OPTIONS.info_dict,
-        block_diffs=block_diff_dict.values(),
-        progress_dict=progress_dict)
-    dynamic_partitions_diff.WriteScript(script, output_zip,
-                                        write_verify_script=OPTIONS.verify)
-  else:
-    for block_diff in block_diff_dict.values():
-      block_diff.WriteScript(script, output_zip,
-                             progress=progress_dict.get(block_diff.partition),
-                             write_verify_script=OPTIONS.verify)
-
-  CheckVintfIfTrebleEnabled(OPTIONS.input_tmp, target_info)
-
-  boot_img = common.GetBootableImage(
-      "boot.img", "boot.img", OPTIONS.input_tmp, "BOOT")
-  common.CheckSize(boot_img.data, "boot.img", target_info)
-  common.ZipWriteStr(output_zip, "boot.img", boot_img.data)
-
-  script.WriteRawImage("/boot", "boot.img")
-
-  script.ShowProgress(0.1, 10)
-  device_specific.FullOTA_InstallEnd()
-
-  if OPTIONS.extra_script is not None:
-    script.AppendExtra(OPTIONS.extra_script)
-
-  script.UnmountAll()
-
-  if OPTIONS.wipe_user_data:
-    script.ShowProgress(0.1, 10)
-    script.FormatPartition("/data")
-
-  if OPTIONS.two_step:
-    script.AppendExtra("""
-set_stage("%(bcb_dev)s", "");
-""" % bcb_dev)
-    script.AppendExtra("else\n")
-
-    # Stage 1/3: Nothing to verify for full OTA. Write recovery image to /boot.
-    script.Comment("Stage 1/3")
-    _WriteRecoveryImageToBoot(script, output_zip)
-
-    script.AppendExtra("""
-set_stage("%(bcb_dev)s", "2/3");
-reboot_now("%(bcb_dev)s", "");
-endif;
-endif;
-""" % bcb_dev)
-
-  script.SetProgress(1)
-  script.AddToZip(input_zip, output_zip, input_path=OPTIONS.updater_binary)
-  metadata["ota-required-cache"] = str(script.required_cache)
-
-  # We haven't written the metadata entry, which will be done in
-  # FinalizeMetadata.
-  common.ZipClose(output_zip)
-
-  needed_property_files = (
-      NonAbOtaPropertyFiles(),
-  )
-  FinalizeMetadata(metadata, staging_file, output_file, needed_property_files)
-
-
-def WriteMetadata(metadata, output):
-  """Writes the metadata to the zip archive or a file.
-
-  Args:
-    metadata: The metadata dict for the package.
-    output: A ZipFile object or a string of the output file path.
-  """
-
-  value = "".join(["%s=%s\n" % kv for kv in sorted(metadata.items())])
-  if isinstance(output, zipfile.ZipFile):
-    common.ZipWriteStr(output, METADATA_NAME, value,
-                       compress_type=zipfile.ZIP_STORED)
-    return
-
-  with open(output, 'w') as f:
-    f.write(value)
-
-
-def HandleDowngradeMetadata(metadata, target_info, source_info):
-  # Only incremental OTAs are allowed to reach here.
-  assert OPTIONS.incremental_source is not None
-
-  post_timestamp = target_info.GetBuildProp("ro.build.date.utc")
-  pre_timestamp = source_info.GetBuildProp("ro.build.date.utc")
-  is_downgrade = int(post_timestamp) < int(pre_timestamp)
-
-  if OPTIONS.downgrade:
-    if not is_downgrade:
-      raise RuntimeError(
-          "--downgrade or --override_timestamp specified but no downgrade "
-          "detected: pre: %s, post: %s" % (pre_timestamp, post_timestamp))
-    metadata["ota-downgrade"] = "yes"
-  else:
-    if is_downgrade:
-      raise RuntimeError(
-          "Downgrade detected based on timestamp check: pre: %s, post: %s. "
-          "Need to specify --override_timestamp OR --downgrade to allow "
-          "building the incremental." % (pre_timestamp, post_timestamp))
-
-
-def GetPackageMetadata(target_info, source_info=None):
-  """Generates and returns the metadata dict.
-
-  It generates a dict() that contains the info to be written into an OTA
-  package (META-INF/com/android/metadata). It also handles the detection of
-  downgrade / data wipe based on the global options.
-
-  Args:
-    target_info: The BuildInfo instance that holds the target build info.
-    source_info: The BuildInfo instance that holds the source build info, or
-        None if generating full OTA.
-
-  Returns:
-    A dict to be written into package metadata entry.
-  """
-  assert isinstance(target_info, common.BuildInfo)
-  assert source_info is None or isinstance(source_info, common.BuildInfo)
-
-  separator = '|'
-
-  boot_variable_values = {}
-  if OPTIONS.boot_variable_file:
-    d = common.LoadDictionaryFromFile(OPTIONS.boot_variable_file)
-    for key, values in d.items():
-      boot_variable_values[key] = [val.strip() for val in values.split(',')]
-
-  post_build_devices, post_build_fingerprints = \
-      CalculateRuntimeDevicesAndFingerprints(target_info, boot_variable_values)
-  metadata = {
-      'post-build': separator.join(sorted(post_build_fingerprints)),
-      'post-build-incremental': target_info.GetBuildProp(
-          'ro.build.version.incremental'),
-      'post-sdk-level': target_info.GetBuildProp(
-          'ro.build.version.sdk'),
-      'post-security-patch-level': target_info.GetBuildProp(
-          'ro.build.version.security_patch'),
-  }
-
-  if target_info.is_ab and not OPTIONS.force_non_ab:
-    metadata['ota-type'] = 'AB'
-    metadata['ota-required-cache'] = '0'
-  else:
-    metadata['ota-type'] = 'BLOCK'
-
-  if OPTIONS.wipe_user_data:
-    metadata['ota-wipe'] = 'yes'
-
-  if OPTIONS.retrofit_dynamic_partitions:
-    metadata['ota-retrofit-dynamic-partitions'] = 'yes'
-
-  is_incremental = source_info is not None
-  if is_incremental:
-    pre_build_devices, pre_build_fingerprints = \
-        CalculateRuntimeDevicesAndFingerprints(source_info,
-                                               boot_variable_values)
-    metadata['pre-build'] = separator.join(sorted(pre_build_fingerprints))
-    metadata['pre-build-incremental'] = source_info.GetBuildProp(
-        'ro.build.version.incremental')
-    metadata['pre-device'] = separator.join(sorted(pre_build_devices))
-  else:
-    metadata['pre-device'] = separator.join(sorted(post_build_devices))
-
-  # Use the actual post-timestamp, even for a downgrade case.
-  metadata['post-timestamp'] = target_info.GetBuildProp('ro.build.date.utc')
-
-  # Detect downgrades and set up downgrade flags accordingly.
-  if is_incremental:
-    HandleDowngradeMetadata(metadata, target_info, source_info)
-
-  return metadata
-
-
-class PropertyFiles(object):
-  """A class that computes the property-files string for an OTA package.
-
-  A property-files string is a comma-separated string that contains the
-  offset/size info for an OTA package. The entries, which must be ZIP_STORED,
-  can be fetched directly with the package URL along with the offset/size info.
-  These strings can be used for streaming A/B OTAs, or allowing an updater to
-  download package metadata entry directly, without paying the cost of
-  downloading entire package.
-
-  Computing the final property-files string requires two passes. Because doing
-  the whole package signing (with signapk.jar) will possibly reorder the ZIP
-  entries, which may in turn invalidate earlier computed ZIP entry offset/size
-  values.
-
-  This class provides functions to be called for each pass. The general flow is
-  as follows.
-
-    property_files = PropertyFiles()
-    # The first pass, which writes placeholders before doing initial signing.
-    property_files.Compute()
-    SignOutput()
-
-    # The second pass, by replacing the placeholders with actual data.
-    property_files.Finalize()
-    SignOutput()
-
-  And the caller can additionally verify the final result.
-
-    property_files.Verify()
-  """
-
-  def __init__(self):
-    self.name = None
-    self.required = ()
-    self.optional = ()
-
-  def Compute(self, input_zip):
-    """Computes and returns a property-files string with placeholders.
-
-    We reserve extra space for the offset and size of the metadata entry itself,
-    although we don't know the final values until the package gets signed.
-
-    Args:
-      input_zip: The input ZIP file.
-
-    Returns:
-      A string with placeholders for the metadata offset/size info, e.g.
-      "payload.bin:679:343,payload_properties.txt:378:45,metadata:        ".
-    """
-    return self.GetPropertyFilesString(input_zip, reserve_space=True)
-
-  class InsufficientSpaceException(Exception):
-    pass
-
-  def Finalize(self, input_zip, reserved_length):
-    """Finalizes a property-files string with actual METADATA offset/size info.
-
-    The input ZIP file has been signed, with the ZIP entries in the desired
-    place (signapk.jar will possibly reorder the ZIP entries). Now we compute
-    the ZIP entry offsets and construct the property-files string with actual
-    data. Note that during this process, we must pad the property-files string
-    to the reserved length, so that the METADATA entry size remains the same.
-    Otherwise the entries' offsets and sizes may change again.
-
-    Args:
-      input_zip: The input ZIP file.
-      reserved_length: The reserved length of the property-files string during
-          the call to Compute(). The final string must be no more than this
-          size.
-
-    Returns:
-      A property-files string including the metadata offset/size info, e.g.
-      "payload.bin:679:343,payload_properties.txt:378:45,metadata:69:379  ".
-
-    Raises:
-      InsufficientSpaceException: If the reserved length is insufficient to hold
-          the final string.
-    """
-    result = self.GetPropertyFilesString(input_zip, reserve_space=False)
-    if len(result) > reserved_length:
-      raise self.InsufficientSpaceException(
-          'Insufficient reserved space: reserved={}, actual={}'.format(
-              reserved_length, len(result)))
-
-    result += ' ' * (reserved_length - len(result))
-    return result
-
-  def Verify(self, input_zip, expected):
-    """Verifies the input ZIP file contains the expected property-files string.
-
-    Args:
-      input_zip: The input ZIP file.
-      expected: The property-files string that's computed from Finalize().
-
-    Raises:
-      AssertionError: On finding a mismatch.
-    """
-    actual = self.GetPropertyFilesString(input_zip)
-    assert actual == expected, \
-        "Mismatching streaming metadata: {} vs {}.".format(actual, expected)
-
-  def GetPropertyFilesString(self, zip_file, reserve_space=False):
-    """
-    Constructs the property-files string per request.
-
-    Args:
-      zip_file: The input ZIP file.
-      reserved_length: The reserved length of the property-files string.
-
-    Returns:
-      A property-files string including the metadata offset/size info, e.g.
-      "payload.bin:679:343,payload_properties.txt:378:45,metadata:     ".
-    """
-
-    def ComputeEntryOffsetSize(name):
-      """Computes the zip entry offset and size."""
-      info = zip_file.getinfo(name)
-      offset = info.header_offset
-      offset += zipfile.sizeFileHeader
-      offset += len(info.extra) + len(info.filename)
-      size = info.file_size
-      return '%s:%d:%d' % (os.path.basename(name), offset, size)
-
-    tokens = []
-    tokens.extend(self._GetPrecomputed(zip_file))
-    for entry in self.required:
-      tokens.append(ComputeEntryOffsetSize(entry))
-    for entry in self.optional:
-      if entry in zip_file.namelist():
-        tokens.append(ComputeEntryOffsetSize(entry))
-
-    # 'META-INF/com/android/metadata' is required. We don't know its actual
-    # offset and length (as well as the values for other entries). So we reserve
-    # 15-byte as a placeholder ('offset:length'), which is sufficient to cover
-    # the space for metadata entry. Because 'offset' allows a max of 10-digit
-    # (i.e. ~9 GiB), with a max of 4-digit for the length. Note that all the
-    # reserved space serves the metadata entry only.
-    if reserve_space:
-      tokens.append('metadata:' + ' ' * 15)
-    else:
-      tokens.append(ComputeEntryOffsetSize(METADATA_NAME))
-
-    return ','.join(tokens)
-
-  def _GetPrecomputed(self, input_zip):
-    """Computes the additional tokens to be included into the property-files.
-
-    This applies to tokens without actual ZIP entries, such as
-    payload_metadadata.bin. We want to expose the offset/size to updaters, so
-    that they can download the payload metadata directly with the info.
-
-    Args:
-      input_zip: The input zip file.
-
-    Returns:
-      A list of strings (tokens) to be added to the property-files string.
-    """
-    # pylint: disable=no-self-use
-    # pylint: disable=unused-argument
-    return []
-
-
-=======
->>>>>>> f72c2709
 class StreamingPropertyFiles(PropertyFiles):
   """A subclass for computing the property-files for streaming A/B OTAs."""
 
@@ -1255,365 +593,6 @@
     return (payload_offset, metadata_total)
 
 
-<<<<<<< HEAD
-class NonAbOtaPropertyFiles(PropertyFiles):
-  """The property-files for non-A/B OTA.
-
-  For non-A/B OTA, the property-files string contains the info for METADATA
-  entry, with which a system updater can be fetched the package metadata prior
-  to downloading the entire package.
-  """
-
-  def __init__(self):
-    super(NonAbOtaPropertyFiles, self).__init__()
-    self.name = 'ota-property-files'
-
-
-def FinalizeMetadata(metadata, input_file, output_file, needed_property_files):
-  """Finalizes the metadata and signs an A/B OTA package.
-
-  In order to stream an A/B OTA package, we need 'ota-streaming-property-files'
-  that contains the offsets and sizes for the ZIP entries. An example
-  property-files string is as follows.
-
-    "payload.bin:679:343,payload_properties.txt:378:45,metadata:69:379"
-
-  OTA server can pass down this string, in addition to the package URL, to the
-  system update client. System update client can then fetch individual ZIP
-  entries (ZIP_STORED) directly at the given offset of the URL.
-
-  Args:
-    metadata: The metadata dict for the package.
-    input_file: The input ZIP filename that doesn't contain the package METADATA
-        entry yet.
-    output_file: The final output ZIP filename.
-    needed_property_files: The list of PropertyFiles' to be generated.
-  """
-
-  def ComputeAllPropertyFiles(input_file, needed_property_files):
-    # Write the current metadata entry with placeholders.
-    with zipfile.ZipFile(input_file) as input_zip:
-      for property_files in needed_property_files:
-        metadata[property_files.name] = property_files.Compute(input_zip)
-      namelist = input_zip.namelist()
-
-    if METADATA_NAME in namelist:
-      common.ZipDelete(input_file, METADATA_NAME)
-    output_zip = zipfile.ZipFile(input_file, 'a')
-    WriteMetadata(metadata, output_zip)
-    common.ZipClose(output_zip)
-
-    if OPTIONS.no_signing:
-      return input_file
-
-    prelim_signing = common.MakeTempFile(suffix='.zip')
-    SignOutput(input_file, prelim_signing)
-    return prelim_signing
-
-  def FinalizeAllPropertyFiles(prelim_signing, needed_property_files):
-    with zipfile.ZipFile(prelim_signing) as prelim_signing_zip:
-      for property_files in needed_property_files:
-        metadata[property_files.name] = property_files.Finalize(
-            prelim_signing_zip, len(metadata[property_files.name]))
-
-  # SignOutput(), which in turn calls signapk.jar, will possibly reorder the ZIP
-  # entries, as well as padding the entry headers. We do a preliminary signing
-  # (with an incomplete metadata entry) to allow that to happen. Then compute
-  # the ZIP entry offsets, write back the final metadata and do the final
-  # signing.
-  prelim_signing = ComputeAllPropertyFiles(input_file, needed_property_files)
-  try:
-    FinalizeAllPropertyFiles(prelim_signing, needed_property_files)
-  except PropertyFiles.InsufficientSpaceException:
-    # Even with the preliminary signing, the entry orders may change
-    # dramatically, which leads to insufficiently reserved space during the
-    # first call to ComputeAllPropertyFiles(). In that case, we redo all the
-    # preliminary signing works, based on the already ordered ZIP entries, to
-    # address the issue.
-    prelim_signing = ComputeAllPropertyFiles(
-        prelim_signing, needed_property_files)
-    FinalizeAllPropertyFiles(prelim_signing, needed_property_files)
-
-  # Replace the METADATA entry.
-  common.ZipDelete(prelim_signing, METADATA_NAME)
-  output_zip = zipfile.ZipFile(prelim_signing, 'a')
-  WriteMetadata(metadata, output_zip)
-  common.ZipClose(output_zip)
-
-  # Re-sign the package after updating the metadata entry.
-  if OPTIONS.no_signing:
-    output_file = prelim_signing
-  else:
-    SignOutput(prelim_signing, output_file)
-
-  # Reopen the final signed zip to double check the streaming metadata.
-  with zipfile.ZipFile(output_file) as output_zip:
-    for property_files in needed_property_files:
-      property_files.Verify(output_zip, metadata[property_files.name].strip())
-
-  # If requested, dump the metadata to a separate file.
-  output_metadata_path = OPTIONS.output_metadata_path
-  if output_metadata_path:
-    WriteMetadata(metadata, output_metadata_path)
-
-
-def WriteBlockIncrementalOTAPackage(target_zip, source_zip, output_file):
-  target_info = common.BuildInfo(OPTIONS.target_info_dict, OPTIONS.oem_dicts)
-  source_info = common.BuildInfo(OPTIONS.source_info_dict, OPTIONS.oem_dicts)
-
-  target_api_version = target_info["recovery_api_version"]
-  source_api_version = source_info["recovery_api_version"]
-  if source_api_version == 0:
-    logger.warning(
-        "Generating edify script for a source that can't install it.")
-
-  script = edify_generator.EdifyGenerator(
-      source_api_version, target_info, fstab=source_info["fstab"])
-
-  if target_info.oem_props or source_info.oem_props:
-    if not OPTIONS.oem_no_mount:
-      source_info.WriteMountOemScript(script)
-
-  metadata = GetPackageMetadata(target_info, source_info)
-
-  if not OPTIONS.no_signing:
-    staging_file = common.MakeTempFile(suffix='.zip')
-  else:
-    staging_file = output_file
-
-  output_zip = zipfile.ZipFile(
-      staging_file, "w", compression=zipfile.ZIP_DEFLATED)
-
-  device_specific = common.DeviceSpecificParams(
-      source_zip=source_zip,
-      source_version=source_api_version,
-      source_tmp=OPTIONS.source_tmp,
-      target_zip=target_zip,
-      target_version=target_api_version,
-      target_tmp=OPTIONS.target_tmp,
-      output_zip=output_zip,
-      script=script,
-      metadata=metadata,
-      info_dict=source_info)
-
-  source_boot = common.GetBootableImage(
-      "/tmp/boot.img", "boot.img", OPTIONS.source_tmp, "BOOT", source_info)
-  target_boot = common.GetBootableImage(
-      "/tmp/boot.img", "boot.img", OPTIONS.target_tmp, "BOOT", target_info)
-  updating_boot = (not OPTIONS.two_step and
-                   (source_boot.data != target_boot.data))
-
-  target_recovery = common.GetBootableImage(
-      "/tmp/recovery.img", "recovery.img", OPTIONS.target_tmp, "RECOVERY")
-
-  block_diff_dict = GetBlockDifferences(target_zip=target_zip,
-                                        source_zip=source_zip,
-                                        target_info=target_info,
-                                        source_info=source_info,
-                                        device_specific=device_specific)
-
-  CheckVintfIfTrebleEnabled(OPTIONS.target_tmp, target_info)
-
-  # Assertions (e.g. device properties check).
-  target_info.WriteDeviceAssertions(script, OPTIONS.oem_no_mount)
-  device_specific.IncrementalOTA_Assertions()
-
-  # Two-step incremental package strategy (in chronological order,
-  # which is *not* the order in which the generated script has
-  # things):
-  #
-  # if stage is not "2/3" or "3/3":
-  #    do verification on current system
-  #    write recovery image to boot partition
-  #    set stage to "2/3"
-  #    reboot to boot partition and restart recovery
-  # else if stage is "2/3":
-  #    write recovery image to recovery partition
-  #    set stage to "3/3"
-  #    reboot to recovery partition and restart recovery
-  # else:
-  #    (stage must be "3/3")
-  #    perform update:
-  #       patch system files, etc.
-  #       force full install of new boot image
-  #       set up system to update recovery partition on first boot
-  #    complete script normally
-  #    (allow recovery to mark itself finished and reboot)
-
-  if OPTIONS.two_step:
-    if not source_info.get("multistage_support"):
-      assert False, "two-step packages not supported by this build"
-    fs = source_info["fstab"]["/misc"]
-    assert fs.fs_type.upper() == "EMMC", \
-        "two-step packages only supported on devices with EMMC /misc partitions"
-    bcb_dev = {"bcb_dev": fs.device}
-    common.ZipWriteStr(output_zip, "recovery.img", target_recovery.data)
-    script.AppendExtra("""
-if get_stage("%(bcb_dev)s") == "2/3" then
-""" % bcb_dev)
-
-    # Stage 2/3: Write recovery image to /recovery (currently running /boot).
-    script.Comment("Stage 2/3")
-    script.AppendExtra("sleep(20);\n")
-    script.WriteRawImage("/recovery", "recovery.img")
-    script.AppendExtra("""
-set_stage("%(bcb_dev)s", "3/3");
-reboot_now("%(bcb_dev)s", "recovery");
-else if get_stage("%(bcb_dev)s") != "3/3" then
-""" % bcb_dev)
-
-    # Stage 1/3: (a) Verify the current system.
-    script.Comment("Stage 1/3")
-
-  # Dump fingerprints
-  script.Print("Source: {}".format(source_info.fingerprint))
-  script.Print("Target: {}".format(target_info.fingerprint))
-
-  script.Print("Verifying current system...")
-
-  device_specific.IncrementalOTA_VerifyBegin()
-
-  WriteFingerprintAssertion(script, target_info, source_info)
-
-  # Check the required cache size (i.e. stashed blocks).
-  required_cache_sizes = [diff.required_cache for diff in
-                          block_diff_dict.values()]
-  if updating_boot:
-    boot_type, boot_device_expr = common.GetTypeAndDeviceExpr("/boot",
-                                                              source_info)
-    d = common.Difference(target_boot, source_boot)
-    _, _, d = d.ComputePatch()
-    if d is None:
-      include_full_boot = True
-      common.ZipWriteStr(output_zip, "boot.img", target_boot.data)
-    else:
-      include_full_boot = False
-
-      logger.info(
-          "boot      target: %d  source: %d  diff: %d", target_boot.size,
-          source_boot.size, len(d))
-
-      common.ZipWriteStr(output_zip, "boot.img.p", d)
-
-      target_expr = 'concat("{}:",{},":{}:{}")'.format(
-          boot_type, boot_device_expr, target_boot.size, target_boot.sha1)
-      source_expr = 'concat("{}:",{},":{}:{}")'.format(
-          boot_type, boot_device_expr, source_boot.size, source_boot.sha1)
-      script.PatchPartitionExprCheck(target_expr, source_expr)
-
-      required_cache_sizes.append(target_boot.size)
-
-  if required_cache_sizes:
-    script.CacheFreeSpaceCheck(max(required_cache_sizes))
-
-  # Verify the existing partitions.
-  for diff in block_diff_dict.values():
-    diff.WriteVerifyScript(script, touched_blocks_only=True)
-
-  device_specific.IncrementalOTA_VerifyEnd()
-
-  if OPTIONS.two_step:
-    # Stage 1/3: (b) Write recovery image to /boot.
-    _WriteRecoveryImageToBoot(script, output_zip)
-
-    script.AppendExtra("""
-set_stage("%(bcb_dev)s", "2/3");
-reboot_now("%(bcb_dev)s", "");
-else
-""" % bcb_dev)
-
-    # Stage 3/3: Make changes.
-    script.Comment("Stage 3/3")
-
-  script.Comment("---- start making changes here ----")
-
-  device_specific.IncrementalOTA_InstallBegin()
-
-  progress_dict = {partition: 0.1 for partition in block_diff_dict}
-  progress_dict["system"] = 1 - len(block_diff_dict) * 0.1
-
-  if OPTIONS.source_info_dict.get("use_dynamic_partitions") == "true":
-    if OPTIONS.target_info_dict.get("use_dynamic_partitions") != "true":
-      raise RuntimeError(
-          "can't generate incremental that disables dynamic partitions")
-    dynamic_partitions_diff = common.DynamicPartitionsDifference(
-        info_dict=OPTIONS.target_info_dict,
-        source_info_dict=OPTIONS.source_info_dict,
-        block_diffs=block_diff_dict.values(),
-        progress_dict=progress_dict)
-    dynamic_partitions_diff.WriteScript(
-        script, output_zip, write_verify_script=OPTIONS.verify)
-  else:
-    for block_diff in block_diff_dict.values():
-      block_diff.WriteScript(script, output_zip,
-                             progress=progress_dict.get(block_diff.partition),
-                             write_verify_script=OPTIONS.verify)
-
-  if OPTIONS.two_step:
-    common.ZipWriteStr(output_zip, "boot.img", target_boot.data)
-    script.WriteRawImage("/boot", "boot.img")
-    logger.info("writing full boot image (forced by two-step mode)")
-
-  if not OPTIONS.two_step:
-    if updating_boot:
-      if include_full_boot:
-        logger.info("boot image changed; including full.")
-        script.Print("Installing boot image...")
-        script.WriteRawImage("/boot", "boot.img")
-      else:
-        # Produce the boot image by applying a patch to the current
-        # contents of the boot partition, and write it back to the
-        # partition.
-        logger.info("boot image changed; including patch.")
-        script.Print("Patching boot image...")
-        script.ShowProgress(0.1, 10)
-        target_expr = 'concat("{}:",{},":{}:{}")'.format(
-            boot_type, boot_device_expr, target_boot.size, target_boot.sha1)
-        source_expr = 'concat("{}:",{},":{}:{}")'.format(
-            boot_type, boot_device_expr, source_boot.size, source_boot.sha1)
-        script.PatchPartitionExpr(target_expr, source_expr, '"boot.img.p"')
-    else:
-      logger.info("boot image unchanged; skipping.")
-
-  # Do device-specific installation (eg, write radio image).
-  device_specific.IncrementalOTA_InstallEnd()
-
-  if OPTIONS.extra_script is not None:
-    script.AppendExtra(OPTIONS.extra_script)
-
-  if OPTIONS.wipe_user_data:
-    script.Print("Erasing user data...")
-    script.FormatPartition("/data")
-
-  if OPTIONS.two_step:
-    script.AppendExtra("""
-set_stage("%(bcb_dev)s", "");
-endif;
-endif;
-""" % bcb_dev)
-
-  script.SetProgress(1)
-  # For downgrade OTAs, we prefer to use the update-binary in the source
-  # build that is actually newer than the one in the target build.
-  if OPTIONS.downgrade:
-    script.AddToZip(source_zip, output_zip, input_path=OPTIONS.updater_binary)
-  else:
-    script.AddToZip(target_zip, output_zip, input_path=OPTIONS.updater_binary)
-  metadata["ota-required-cache"] = str(script.required_cache)
-
-  # We haven't written the metadata entry yet, which will be handled in
-  # FinalizeMetadata().
-  common.ZipClose(output_zip)
-
-  # Sign the generated zip package unless no_signing is specified.
-  needed_property_files = (
-      NonAbOtaPropertyFiles(),
-  )
-  FinalizeMetadata(metadata, staging_file, output_file, needed_property_files)
-
-
-=======
->>>>>>> f72c2709
 def GetTargetFilesZipForSecondaryImages(input_file, skip_postinstall=False):
   """Returns a target-files.zip file for generating secondary payload.
 
@@ -1950,107 +929,6 @@
   FinalizeMetadata(metadata, staging_file, output_file, needed_property_files)
 
 
-<<<<<<< HEAD
-def GenerateNonAbOtaPackage(target_file, output_file, source_file=None):
-  """Generates a non-A/B OTA package."""
-  # Sanity check the loaded info dicts first.
-  if OPTIONS.info_dict.get("no_recovery") == "true":
-    raise common.ExternalError(
-        "--- target build has specified no recovery ---")
-
-  # Non-A/B OTAs rely on /cache partition to store temporary files.
-  cache_size = OPTIONS.info_dict.get("cache_size")
-  if cache_size is None:
-    logger.warning("--- can't determine the cache partition size ---")
-  OPTIONS.cache_size = cache_size
-
-  if OPTIONS.extra_script is not None:
-    with open(OPTIONS.extra_script) as fp:
-      OPTIONS.extra_script = fp.read()
-
-  if OPTIONS.extracted_input is not None:
-    OPTIONS.input_tmp = OPTIONS.extracted_input
-  else:
-    logger.info("unzipping target target-files...")
-    OPTIONS.input_tmp = common.UnzipTemp(target_file, UNZIP_PATTERN)
-  OPTIONS.target_tmp = OPTIONS.input_tmp
-
-  # If the caller explicitly specified the device-specific extensions path via
-  # -s / --device_specific, use that. Otherwise, use META/releasetools.py if it
-  # is present in the target target_files. Otherwise, take the path of the file
-  # from 'tool_extensions' in the info dict and look for that in the local
-  # filesystem, relative to the current directory.
-  if OPTIONS.device_specific is None:
-    from_input = os.path.join(OPTIONS.input_tmp, "META", "releasetools.py")
-    if os.path.exists(from_input):
-      logger.info("(using device-specific extensions from target_files)")
-      OPTIONS.device_specific = from_input
-    else:
-      OPTIONS.device_specific = OPTIONS.info_dict.get("tool_extensions")
-
-  if OPTIONS.device_specific is not None:
-    OPTIONS.device_specific = os.path.abspath(OPTIONS.device_specific)
-
-  # Generate a full OTA.
-  if source_file is None:
-    with zipfile.ZipFile(target_file) as input_zip:
-      WriteFullOTAPackage(
-          input_zip,
-          output_file)
-
-  # Generate an incremental OTA.
-  else:
-    logger.info("unzipping source target-files...")
-    OPTIONS.source_tmp = common.UnzipTemp(
-        OPTIONS.incremental_source, UNZIP_PATTERN)
-    with zipfile.ZipFile(target_file) as input_zip, \
-            zipfile.ZipFile(source_file) as source_zip:
-      WriteBlockIncrementalOTAPackage(
-          input_zip,
-          source_zip,
-          output_file)
-
-
-def CalculateRuntimeDevicesAndFingerprints(build_info, boot_variable_values):
-  """Returns a tuple of sets for runtime devices and fingerprints"""
-
-  device_names = {build_info.device}
-  fingerprints = {build_info.fingerprint}
-
-  if not boot_variable_values:
-    return device_names, fingerprints
-
-  # Calculate all possible combinations of the values for the boot variables.
-  keys = boot_variable_values.keys()
-  value_list = boot_variable_values.values()
-  combinations = [dict(zip(keys, values))
-                  for values in itertools.product(*value_list)]
-  for placeholder_values in combinations:
-    # Reload the info_dict as some build properties may change their values
-    # based on the value of ro.boot* properties.
-    info_dict = copy.deepcopy(build_info.info_dict)
-    for partition in common.PARTITIONS_WITH_CARE_MAP:
-      partition_prop_key = "{}.build.prop".format(partition)
-      input_file = info_dict[partition_prop_key].input_file
-      if isinstance(input_file, zipfile.ZipFile):
-        with zipfile.ZipFile(input_file.filename) as input_zip:
-          info_dict[partition_prop_key] = \
-              common.PartitionBuildProps.FromInputFile(input_zip, partition,
-                                                       placeholder_values)
-      else:
-        info_dict[partition_prop_key] = \
-            common.PartitionBuildProps.FromInputFile(input_file, partition,
-                                                     placeholder_values)
-    info_dict["build.prop"] = info_dict["system.build.prop"]
-
-    new_build_info = common.BuildInfo(info_dict, build_info.oem_dicts)
-    device_names.add(new_build_info.device)
-    fingerprints.add(new_build_info.fingerprint)
-  return device_names, fingerprints
-
-
-=======
->>>>>>> f72c2709
 def main(argv):
 
   def option_handler(o, a):
