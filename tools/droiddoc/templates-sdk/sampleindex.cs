--- conflicted
+++ resolved
@@ -23,13 +23,7 @@
 &#124; <a href="<?cs var:toroot ?>downloads/samples/<?cs var:projectDir ?>.zip">Download</a>
 
 </div><!-- end sum-details-links -->
-<<<<<<< HEAD
-<div class="api-level">
-  Other info
-</div>
-=======
 
->>>>>>> d54f8c2d
 </div><!-- end breadcurmb block -->
 
 <h1 itemprop="name"><?cs var:projectDir ?></h1>
@@ -69,15 +63,9 @@
     <?cs call:display_files(Files) ?>
 
   <?cs else ?> <?cs # else not project structure doc ?>
-<<<<<<< HEAD
 
     <?cs var:summary ?>
 
-=======
-
-    <?cs var:summary ?>
-
->>>>>>> d54f8c2d
     <?cs # Remove project structure from landing pages for now
          # <h2>Project Structure</h2>
          # <p>Decide what to do with this ...</p>
@@ -89,14 +77,6 @@
   # else, this means it's offline docs,
           so don't show src links (we dont have the pages!) ?>
 
-<<<<<<< HEAD
-<p>You can find the source code for this sample in your SDK at:</p>
-<p style="margin-left:2em">
-<code><em>&lt;sdk&gt;</em>/samples/android-<em>&lt;version&gt;</em>/</code>
-</p>
-
-=======
->>>>>>> d54f8c2d
 <?cs /if ?><?cs # end if/else online docs ?>
 
   </div> <!-- end jd-content -->
