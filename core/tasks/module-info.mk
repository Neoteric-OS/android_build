--- conflicted
+++ resolved
@@ -11,44 +11,6 @@
 					$(patsubst -D%,,$(subst -I,,$(foreach imp,$(ALL_MODULES.$(m).IMPORTS), \
 					$(EXPORTS.$(imp).FLAGS))) $(ALL_MODULES.$(m).INCS))))
 	$(hide) echo -ne '{\n ' > $@
-<<<<<<< HEAD
-	$(hide) echo -ne $(foreach m, $(sort $(ALL_MODULES)), \
-		' "$(m)": {' \
-			'"class": [$(foreach w,$(sort $(ALL_MODULES.$(m).CLASS)),"$(w)", )], ' \
-			'"path": [$(foreach w,$(sort $(ALL_MODULES.$(m).PATH)),"$(w)", )], ' \
-			'"tags": [$(foreach w,$(sort $(ALL_MODULES.$(m).TAGS)),"$(w)", )], ' \
-			'"installed": [$(foreach w,$(sort $(ALL_MODULES.$(m).INSTALLED)),"$(w)", )], ' \
-			'"compatibility_suites": [$(foreach w,$(sort $(ALL_MODULES.$(m).COMPATIBILITY_SUITES)),"$(w)", )], ' \
-			'"auto_test_config": [$(ALL_MODULES.$(m).auto_test_config)], ' \
-			'"module_name": "$(ALL_MODULES.$(m).MODULE_NAME)", ' \
-			'"test_config": [$(foreach w,$(strip $(ALL_MODULES.$(m).TEST_CONFIG) $(ALL_MODULES.$(m).EXTRA_TEST_CONFIGS)),"$(w)", )], ' \
-			'"dependencies": [$(foreach w,$(sort $(ALL_DEPS.$(m).ALL_DEPS)),"$(w)", )], ' \
-			'"shared_libs": [$(foreach w,$(sort $(ALL_MODULES.$(m).SHARED_LIBS)),"$(w)", )], ' \
-			'"static_libs": [$(foreach w,$(sort $(ALL_MODULES.$(m).STATIC_LIBS)),"$(w)", )], ' \
-			'"system_shared_libs": [$(foreach w,$(sort $(ALL_MODULES.$(m).SYSTEM_SHARED_LIBS)),"$(w)", )], ' \
-			'"srcs": [$(foreach w,$(sort $(ALL_MODULES.$(m).SRCS)),"$(w)", )], ' \
-			'"incs": [$(foreach w,$(sort $(ALL_MODULES.$(m).INCS)),"$(w)", )], ' \
-                        '"static": [$(foreach w,$(sort $(ALL_MODULES.$(m).STATIC)),"$(w)", )], ' \
-                        '"wstatic": [$(foreach w,$(sort $(ALL_MODULES.$(m).WSTATIC)),"$(w)", )], ' \
-                        '"export": [$(foreach w,$(sort $(ALL_MODULES.$(m).EXPORT)),"$(w)", )], ' \
-                        '"cflags": [$(foreach w,$(sort $(ALL_MODULES.$(m).CFLAGS)),"$(w)", )], ' \
-                        '"abi_checker": [$(foreach w,$(sort $(ALL_MODULES.$(m).ABI_CHECKER)),"$(w)", )], ' \
-			'"srcjars": [$(foreach w,$(sort $(ALL_MODULES.$(m).SRCJARS)),"$(w)", )], ' \
-			'"classes_jar": [$(foreach w,$(sort $(ALL_MODULES.$(m).CLASSES_JAR)),"$(w)", )], ' \
-			'"test_mainline_modules": [$(foreach w,$(sort $(ALL_MODULES.$(m).TEST_MAINLINE_MODULES)),"$(w)", )], ' \
-			'"is_unit_test": "$(ALL_MODULES.$(m).IS_UNIT_TEST)", ' \
-			'"test_options_tags": [$(foreach w,$(sort $(ALL_MODULES.$(m).TEST_OPTIONS_TAGS)),"$(w)", )], ' \
-			'"data": [$(foreach w,$(sort $(ALL_MODULES.$(m).TEST_DATA)),"$(w)", )], ' \
-			'"runtime_dependencies": [$(foreach w,$(sort $(ALL_MODULES.$(m).LOCAL_RUNTIME_LIBRARIES)),"$(w)", )], ' \
-			'"static_dependencies": [$(foreach w,$(sort $(ALL_MODULES.$(m).LOCAL_STATIC_LIBRARIES)),"$(w)", )], ' \
-			'"data_dependencies": [$(foreach w,$(sort $(ALL_MODULES.$(m).TEST_DATA_BINS)),"$(w)", )], ' \
-			'"supported_variants": [$(foreach w,$(sort $(ALL_MODULES.$(m).SUPPORTED_VARIANTS)),"$(w)", )], ' \
-			'"host_dependencies": [$(foreach w,$(sort $(ALL_MODULES.$(m).HOST_REQUIRED_FROM_TARGET)),"$(w)", )], ' \
-			'"target_dependencies": [$(foreach w,$(sort $(ALL_MODULES.$(m).TARGET_REQUIRED_FROM_HOST)),"$(w)", )], ' \
-			'},\n' \
-	 ) | sed -e 's/, *\]/]/g' -e 's/, *\}/ }/g' -e '$$s/,$$//' >> $@
-	$(hide) echo '}' >> $@
-=======
 	$(hide) echo -ne $(KATI_foreach_sep m,$(COMMA)$(_NEWLINE), $(sort $(ALL_MODULES)),\
 		'"$(m)": {' \
 			'"class": [$(KATI_foreach_sep w,$(COMMA) ,$(sort $(ALL_MODULES.$(m).CLASS)),"$(w)")],' \
@@ -64,6 +26,12 @@
 			'"static_libs": [$(KATI_foreach_sep w,$(COMMA) ,$(sort $(ALL_MODULES.$(m).STATIC_LIBS)),"$(w)")],' \
 			'"system_shared_libs": [$(KATI_foreach_sep w,$(COMMA) ,$(sort $(ALL_MODULES.$(m).SYSTEM_SHARED_LIBS)),"$(w)")],' \
 			'"srcs": [$(KATI_foreach_sep w,$(COMMA) ,$(sort $(ALL_MODULES.$(m).SRCS)),"$(w)")],' \
+			'"incs": [$(foreach w,$(COMMA) ,$(sort $(ALL_MODULES.$(m).INCS)),"$(w)", )], ' \
+                        '"static": [$(foreach w,$(COMMA) ,$(sort $(ALL_MODULES.$(m).STATIC)),"$(w)", )], ' \
+                        '"wstatic": [$(foreach w,$(COMMA) ,$(sort $(ALL_MODULES.$(m).WSTATIC)),"$(w)", )], ' \
+                        '"export": [$(foreach w,$(COMMA) ,$(sort $(ALL_MODULES.$(m).EXPORT)),"$(w)", )], ' \
+                        '"cflags": [$(foreach w,$(COMMA) ,$(sort $(ALL_MODULES.$(m).CFLAGS)),"$(w)", )], ' \
+                        '"abi_checker": [$(foreach w,$(COMMA) ,$(sort $(ALL_MODULES.$(m).ABI_CHECKER)),"$(w)", )], ' \
 			'"srcjars": [$(KATI_foreach_sep w,$(COMMA) ,$(sort $(ALL_MODULES.$(m).SRCJARS)),"$(w)")],' \
 			'"classes_jar": [$(KATI_foreach_sep w,$(COMMA) ,$(sort $(ALL_MODULES.$(m).CLASSES_JAR)),"$(w)")],' \
 			'"test_mainline_modules": [$(KATI_foreach_sep w,$(COMMA) ,$(sort $(ALL_MODULES.$(m).TEST_MAINLINE_MODULES)),"$(w)")],' \
@@ -77,7 +45,6 @@
 			'"host_dependencies": [$(KATI_foreach_sep w,$(COMMA) ,$(sort $(ALL_MODULES.$(m).HOST_REQUIRED_FROM_TARGET)),"$(w)")],' \
 			'"target_dependencies": [$(KATI_foreach_sep w,$(COMMA) ,$(sort $(ALL_MODULES.$(m).TARGET_REQUIRED_FROM_HOST)),"$(w)")]' \
 			'}')'\n}\n' >> $@
->>>>>>> 6c5f1bba
 
 
 droidcore-unbundled: $(MODULE_INFO_JSON)
