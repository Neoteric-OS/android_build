--- conflicted
+++ resolved
@@ -18,23 +18,12 @@
 			'"dependencies": [$(foreach w,$(sort $(ALL_DEPS.$(m).ALL_DEPS)),"$(w)", )], ' \
 			'"srcs": [$(foreach w,$(sort $(ALL_MODULES.$(m).SRCS)),"$(w)", )], ' \
 			'"srcjars": [$(foreach w,$(sort $(ALL_MODULES.$(m).SRCJARS)),"$(w)", )], ' \
-<<<<<<< HEAD
-=======
 			'"classes_jar": [$(foreach w,$(sort $(ALL_MODULES.$(m).CLASSES_JAR)),"$(w)", )], ' \
->>>>>>> 5e9a20c3
 			'},\n' \
 	 ) | sed -e 's/, *\]/]/g' -e 's/, *\}/ }/g' -e '$$s/,$$//' >> $@
 	$(hide) echo '}' >> $@
 
 
-<<<<<<< HEAD
-# If ONE_SHOT_MAKEFILE is set, our view of the world is smaller, so don't
-# rewrite the file in that came.
-ifndef ONE_SHOT_MAKEFILE
 droidcore: $(MODULE_INFO_JSON)
-endif
-=======
-droidcore: $(MODULE_INFO_JSON)
->>>>>>> 5e9a20c3
 
 $(call dist-for-goals, general-tests, $(MODULE_INFO_JSON))