# Package up modules to a zip file.
# It preserves the install path of the modules' installed files.
#
# Input variables:
#   my_modules: a list of module names
#   my_package_name: the name of the output zip file.
#   my_copy_pairs: a list of extra files to install (in src:dest format)
# Optional input variables:
#   my_modules_strict: what happens when a module from my_modules does not exist
#     "true": error out when a module is missing
#     "false": print a warning when a module is missing
#     "": defaults to false currently
# Output variables:
#   my_package_zip: the path to the output zip file.
#
#

my_makefile := $(lastword $(filter-out $(lastword $(MAKEFILE_LIST)),$(MAKEFILE_LIST)))

include $(CLEAR_VARS)
LOCAL_MODULE := $(my_package_name)
LOCAL_LICENSE_KINDS := SPDX-license-identifier-Apache-2.0
LOCAL_LICENSE_CONDITIONS := notice
LOCAL_LICENSE_PACKAGE_NAME := Android
LOCAL_NOTICE_FILE := build/soong/licenses/LICENSE
LOCAL_MODULE_CLASS := PACKAGING
LOCAL_MODULE_STEM := $(my_package_name).zip
LOCAL_UNINSTALLABLE_MODULE := true
include $(BUILD_SYSTEM)/base_rules.mk
my_staging_dir := $(intermediates)
my_package_zip := $(LOCAL_BUILT_MODULE)

my_built_modules := $(foreach p,$(my_copy_pairs),$(call word-colon,1,$(p)))
my_copy_pairs := $(foreach p,$(my_copy_pairs),$(call word-colon,1,$(p)):$(my_staging_dir)/$(call word-colon,2,$(p)))
my_pickup_files :=
my_missing_error :=

# Iterate over the modules and include their direct dependencies stated in the
# LOCAL_REQUIRED_MODULES.
my_modules_and_deps := $(my_modules)
$(foreach m,$(my_modules),\
  $(eval _explicitly_required := \
    $(strip $(ALL_MODULES.$(m).EXPLICITLY_REQUIRED_FROM_TARGET)\
    $(ALL_MODULES.$(m)$(TARGET_2ND_ARCH_MODULE_SUFFIX).EXPLICITLY_REQUIRED_FROM_TARGET)))\
  $(eval my_modules_and_deps += $(_explicitly_required))\
)

ifneq ($(filter-out true false,$(my_modules_strict)),)
  $(shell $(call echo-error,$(my_makefile),$(my_package_name): Invalid value for 'my_module_strict' = '$(my_modules_strict)'. Valid values: 'true', 'false', ''))
  $(error done)
endif

my_missing_files = $(shell $(call echo-warning,$(my_makefile),$(my_package_name): Unknown installed file for module '$(1)'))$(shell$(call echo-warning,$(my_makefile),$(my_package_name): Some necessary modules may have been skipped by Soong. Check if PRODUCT_SOURCE_ROOT_DIRS is pruning necessary Android.bp files.))
ifeq ($(ALLOW_MISSING_DEPENDENCIES),true)
  # Ignore unknown installed files on partial builds
  my_missing_files =
else ifneq ($(my_modules_strict),false)
  my_missing_files = $(shell $(call echo-error,$(my_makefile),$(my_package_name): Unknown installed file for module '$(1)'))$(shell$(call echo-warning,$(my_makefile),$(my_package_name): Some necessary modules may have been skipped by Soong. Check if PRODUCT_SOURCE_ROOT_DIRS is pruning necessary Android.bp files.))$(eval my_missing_error := true)
endif

# Iterate over modules' built files and installed files;
# Calculate the dest files in the output zip file.

$(foreach m,$(my_modules_and_deps),\
  $(eval _pickup_files := $(strip $(ALL_MODULES.$(m).PICKUP_FILES)\
    $(ALL_MODULES.$(m)$(TARGET_2ND_ARCH_MODULE_SUFFIX).PICKUP_FILES)))\
  $(eval _built_files := $(strip $(ALL_MODULES.$(m).BUILT_INSTALLED)\
    $(ALL_MODULES.$(m)$(TARGET_2ND_ARCH_MODULE_SUFFIX).BUILT_INSTALLED)))\
  $(eval _module_class_folder := $($(strip MODULE_CLASS_$(word 1, $(strip $(ALL_MODULES.$(m).CLASS)\
    $(ALL_MODULES.$(m)$(TARGET_2ND_ARCH_MODULE_SUFFIX).CLASS))))))\
  $(if $(_pickup_files)$(_built_files),,\
    $(call my_missing_files,$(m)))\
  $(eval my_pickup_files += $(_pickup_files))\
  $(foreach i, $(_built_files),\
    $(eval bui_ins := $(subst :,$(space),$(i)))\
    $(eval ins := $(word 2,$(bui_ins)))\
    $(if $(filter $(TARGET_OUT_ROOT)/%,$(ins)),\
      $(eval bui := $(word 1,$(bui_ins)))\
      $(eval my_built_modules += $(bui))\
      $(if $(filter $(_module_class_folder), nativetest benchmarktest),\
        $(eval module_class_folder_stem := $(_module_class_folder)$(findstring 64, $(patsubst $(PRODUCT_OUT)/%,%,$(ins)))),\
        $(eval module_class_folder_stem := $(_module_class_folder)))\
      $(eval my_copy_dest := $(patsubst data/%,DATA/%,\
                               $(patsubst testcases/%,DATA/$(module_class_folder_stem)/%,\
                                 $(patsubst testcases/$(m)/$(TARGET_ARCH)/%,DATA/$(module_class_folder_stem)/$(m)/%,\
                                   $(patsubst testcases/$(m)/$(TARGET_2ND_ARCH)/%,DATA/$(module_class_folder_stem)/$(m)/%,\
                                     $(patsubst system/%,DATA/%,\
                                       $(patsubst $(PRODUCT_OUT)/%,%,$(ins))))))))\
      $(eval my_copy_pairs += $(bui):$(my_staging_dir)/$(my_copy_dest)))\
  ))

ifneq ($(my_missing_error),)
  $(error done)
endif

$(my_package_zip): PRIVATE_COPY_PAIRS := $(my_copy_pairs)
$(my_package_zip): PRIVATE_PICKUP_FILES := $(my_pickup_files)
$(my_package_zip) : $(my_built_modules) $(SOONG_ZIP)
	@echo "Package $@"
	@rm -rf $(dir $@) && mkdir -p $(dir $@)
	$(foreach p, $(PRIVATE_COPY_PAIRS),\
	  $(eval pair := $(subst :,$(space),$(p)))\
	  mkdir -p $(dir $(word 2,$(pair))) && \
	  cp -Rf $(word 1,$(pair)) $(word 2,$(pair)) && ) true
	$(hide) $(foreach f, $(PRIVATE_PICKUP_FILES),\
<<<<<<< HEAD
	  cp -RfL $(f) $(dir $@) && ) true
	$(hide) cd $(dir $@) && zip -rqX $(notdir $@) *
=======
	  cp -RfL $(f) $(PRIVATE_STAGING_DIR) && ) true
	$(hide) $(SOONG_ZIP) -o $@ -C $(PRIVATE_STAGING_DIR) -D $(PRIVATE_STAGING_DIR)
	rm -rf $(PRIVATE_STAGING_DIR)
>>>>>>> 1747eb74

my_makefile :=
my_staging_dir :=
my_built_modules :=
my_copy_dest :=
my_copy_pairs :=
my_pickup_files :=
my_missing_files :=
my_missing_error :=
my_modules_and_deps :=
my_modules_strict :=<|MERGE_RESOLUTION|>--- conflicted
+++ resolved
@@ -103,14 +103,8 @@
 	  mkdir -p $(dir $(word 2,$(pair))) && \
 	  cp -Rf $(word 1,$(pair)) $(word 2,$(pair)) && ) true
 	$(hide) $(foreach f, $(PRIVATE_PICKUP_FILES),\
-<<<<<<< HEAD
 	  cp -RfL $(f) $(dir $@) && ) true
-	$(hide) cd $(dir $@) && zip -rqX $(notdir $@) *
-=======
-	  cp -RfL $(f) $(PRIVATE_STAGING_DIR) && ) true
-	$(hide) $(SOONG_ZIP) -o $@ -C $(PRIVATE_STAGING_DIR) -D $(PRIVATE_STAGING_DIR)
-	rm -rf $(PRIVATE_STAGING_DIR)
->>>>>>> 1747eb74
+	$(hide) $(SOONG_ZIP) -o $@ -C $(dir $@) -D $(dir $@)
 
 my_makefile :=
 my_staging_dir :=
