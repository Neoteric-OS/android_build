--- conflicted
+++ resolved
@@ -43,14 +43,4 @@
 		"CANNOT generate Vendor snapshot. BOARD_VNDK_VERSION must be set to 'current'.")
 	exit 1
 
-<<<<<<< HEAD
-.PHONY: vendor-hwasan-snapshot
-vendor-hwasan-snapshot: PRIVATE_MAKEFILE := $(current_makefile)
-vendor-hwasan-snapshot:
-	$(call echo-error,$(PRIVATE_MAKEFILE),\
-		"CANNOT generate Vendor HWASAN snapshot. BOARD_VNDK_VERSION must be set to 'current'.")
-	exit 1
-
-=======
->>>>>>> 9a366ffa
 endif # BOARD_VNDK_VERSION