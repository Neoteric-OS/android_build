# Only use ANDROID_BUILD_SHELL to wrap around bash.
# DO NOT use other shells such as zsh.
ifdef ANDROID_BUILD_SHELL
SHELL := $(ANDROID_BUILD_SHELL)
else
# Use bash, not whatever shell somebody has installed as /bin/sh
# This is repeated in config.mk, since envsetup.sh runs that file
# directly.
SHELL := /bin/bash
endif

# this turns off the suffix rules built into make
.SUFFIXES:

# If a rule fails, delete $@.
.DELETE_ON_ERROR:

# Figure out where we are.
#TOP := $(dir $(word $(words $(MAKEFILE_LIST)),$(MAKEFILE_LIST)))
#TOP := $(patsubst %/,%,$(TOP))

# TOPDIR is the normal variable you should use, because
# if we are executing relative to the current directory
# it can be "", whereas TOP must be "." which causes
# pattern matching probles when make strips off the
# trailing "./" from paths in various places.
#ifeq ($(TOP),.)
#TOPDIR :=
#else
#TOPDIR := $(TOP)/
#endif

# check for broken versions of make
ifeq (0,$(shell expr $$(echo $(MAKE_VERSION) | sed "s/[^0-9\.].*//") \>= 3.81))
$(warning ********************************************************************************)
$(warning *  You are using version $(MAKE_VERSION) of make.)
$(warning *  You must upgrade to version 3.81 or greater.)
$(warning *  see file://$(shell pwd)/docs/development-environment/machine-setup.html)
$(warning ********************************************************************************)
$(error stopping)
endif

TOP := .
TOPDIR :=

BUILD_SYSTEM := $(TOPDIR)build/core

# This is the default target.  It must be the first declared target.
DEFAULT_GOAL := droid
$(DEFAULT_GOAL):

# Set up various standard variables based on configuration
# and host information.
include $(BUILD_SYSTEM)/config.mk

# This allows us to force a clean build - included after the config.make
# environment setup is done, but before we generate any dependencies.  This
# file does the rm -rf inline so the deps which are all done below will
# be generated correctly
include $(BUILD_SYSTEM)/cleanbuild.mk

VERSION_CHECK_SEQUENCE_NUMBER := 1
-include $(OUT_DIR)/versions_checked.mk
ifneq ($(VERSION_CHECK_SEQUENCE_NUMBER),$(VERSIONS_CHECKED))

$(info Checking build tools versions...)

ifneq ($(HOST_OS),windows)
ifneq ($(HOST_OS)-$(HOST_ARCH),darwin-ppc)
# check for a case sensitive file system
ifneq (a,$(shell mkdir -p $(OUT_DIR) ; \
                echo a > $(OUT_DIR)/casecheck.txt; \
                    echo B > $(OUT_DIR)/CaseCheck.txt; \
                cat $(OUT_DIR)/casecheck.txt))
$(warning ************************************************************)
$(warning You are building on a case-insensitive filesystem.)
$(warning Please move your source tree to a case-sensitive filesystem.)
$(warning ************************************************************)
$(error Case-insensitive filesystems not supported)
endif
endif
endif

# Make sure that there are no spaces in the absolute path; the
# build system can't deal with them.
ifneq ($(words $(shell pwd)),1)
$(warning ************************************************************)
$(warning You are building in a directory whose absolute path contains)
$(warning a space character:)
$(warning $(space))
$(warning "$(shell pwd)")
$(warning $(space))
$(warning Please move your source tree to a path that does not contain)
$(warning any spaces.)
$(warning ************************************************************)
$(error Directory names containing spaces not supported)
endif


# The windows build server currently uses 1.6.  This will be fixed.
ifneq ($(HOST_OS),windows)

# Check for the correct version of java
java_version := $(shell java -version 2>&1 | head -n 1 | grep '[ "]1\.5[\. "$$]')
ifeq ($(strip $(java_version)),)
$(info ************************************************************)
$(info You are attempting to build with the incorrect version)
$(info of java.)
$(info $(space))
$(info Your version is: $(shell java -version 2>&1 | head -n 1).)
$(info The correct version is: 1.5.)
$(info $(space))
$(info Please follow the machine setup instructions at)
$(info $(space)$(space)$(space)$(space)http://source.android.com/download)
$(info ************************************************************)
$(error stop)
endif

# Check for the correct version of javac
javac_version := $(shell javac -version 2>&1 | head -n 1 | grep '[ "]1\.5[\. "$$]')
ifeq ($(strip $(javac_version)),)
$(info ************************************************************)
$(info You are attempting to build with the incorrect version)
$(info of javac.)
$(info $(space))
$(info Your version is: $(shell javac -version 2>&1 | head -n 1).)
$(info The correct version is: 1.5.)
$(info $(space))
$(info Please follow the machine setup instructions at)
$(info $(space)$(space)$(space)$(space)http://source.android.com/download)
$(info ************************************************************)
$(error stop)
endif

endif # windows

$(shell echo 'VERSIONS_CHECKED := $(VERSION_CHECK_SEQUENCE_NUMBER)' \
        > $(OUT_DIR)/versions_checked.mk)
endif

# These are the modifier targets that don't do anything themselves, but
# change the behavior of the build.
# (must be defined before including definitions.make)
INTERNAL_MODIFIER_TARGETS := showcommands checkbuild

# Bring in standard build system definitions.
include $(BUILD_SYSTEM)/definitions.mk

ifneq ($(filter eng user userdebug tests,$(MAKECMDGOALS)),)
$(info ***************************************************************)
$(info ***************************************************************)
$(info Don't pass '$(filter eng user userdebug tests,$(MAKECMDGOALS))' on \
		the make command line.)
# XXX The single quote on this line fixes gvim's syntax highlighting.
# Without which, the rest of this file is impossible to read.
$(info Set TARGET_BUILD_VARIANT in buildspec.mk, or use lunch or)
$(info choosecombo.)
$(info ***************************************************************)
$(info ***************************************************************)
$(error stopping)
endif

ifneq ($(filter-out $(INTERNAL_VALID_VARIANTS),$(TARGET_BUILD_VARIANT)),)
$(info ***************************************************************)
$(info ***************************************************************)
$(info Invalid variant: $(TARGET_BUILD_VARIANT)
$(info Valid values are: $(INTERNAL_VALID_VARIANTS)
$(info ***************************************************************)
$(info ***************************************************************)
$(error stopping)
endif

###
### In this section we set up the things that are different
### between the build variants
###

is_sdk_build :=
ifneq ($(filter sdk,$(MAKECMDGOALS)),)
is_sdk_build := true
endif
ifneq ($(filter win_sdk,$(MAKECMDGOALS)),)
is_sdk_build := true
endif
ifneq ($(filter sdk_addon,$(MAKECMDGOALS)),)
is_sdk_build := true
endif


## user/userdebug ##

user_variant := $(filter userdebug user,$(TARGET_BUILD_VARIANT))
enable_target_debugging := true
ifneq (,$(user_variant))
  # Target is secure in user builds.
  ADDITIONAL_DEFAULT_PROPERTIES += ro.secure=1

  tags_to_install := user
  ifeq ($(user_variant),userdebug)
    # Pick up some extra useful tools
    tags_to_install += debug

    # Enable Dalvik lock contention logging for userdebug builds.
    ADDITIONAL_BUILD_PROPERTIES += dalvik.vm.lockprof.threshold=500
  else
    # Disable debugging in plain user builds.
    enable_target_debugging :=
  endif
 
  # TODO: Always set WITH_DEXPREOPT (for user builds) once it works on OSX.
  # Also, remove the corresponding block in config/product_config.make.
  ifeq ($(HOST_OS)-$(WITH_DEXPREOPT_buildbot),linux-true)
    WITH_DEXPREOPT := true
  endif
  
  # Disallow mock locations by default for user builds
  ADDITIONAL_DEFAULT_PROPERTIES += ro.allow.mock.location=0
  
else # !user_variant
  # Turn on checkjni for non-user builds.
  ADDITIONAL_BUILD_PROPERTIES += ro.kernel.android.checkjni=1
  # Set device insecure for non-user builds.
  ADDITIONAL_DEFAULT_PROPERTIES += ro.secure=0
  # Allow mock locations by default for non user builds
  ADDITIONAL_DEFAULT_PROPERTIES += ro.allow.mock.location=1
endif # !user_variant

ifeq (true,$(strip $(enable_target_debugging)))
  # Target is more debuggable and adbd is on by default
  ADDITIONAL_DEFAULT_PROPERTIES += ro.debuggable=1 persist.service.adb.enable=1
  # Include the debugging/testing OTA keys in this build.
  INCLUDE_TEST_OTA_KEYS := true
else # !enable_target_debugging
  # Target is less debuggable and adbd is off by default
  ADDITIONAL_DEFAULT_PROPERTIES += ro.debuggable=0 persist.service.adb.enable=0
endif # !enable_target_debugging

## eng ##

ifeq ($(TARGET_BUILD_VARIANT),eng)
tags_to_install := user debug eng
  # Don't require the setup wizard on eng builds
  ADDITIONAL_BUILD_PROPERTIES := $(filter-out ro.setupwizard.mode=%,\
          $(call collapse-pairs, $(ADDITIONAL_BUILD_PROPERTIES))) \
          ro.setupwizard.mode=OPTIONAL
endif

## tests ##

ifeq ($(TARGET_BUILD_VARIANT),tests)
tags_to_install := user debug eng tests
endif

## sdk ##

ifdef is_sdk_build
ifneq ($(words $(filter-out $(INTERNAL_MODIFIER_TARGETS),$(MAKECMDGOALS))),1)
$(error The 'sdk' target may not be specified with any other targets)
endif

# TODO: this should be eng I think.  Since the sdk is built from the eng
# variant.
tags_to_install := user debug eng
ADDITIONAL_BUILD_PROPERTIES += xmpp.auto-presence=true
ADDITIONAL_BUILD_PROPERTIES += ro.config.nocheckin=yes
else # !sdk
endif

# build the full stagefright library
ifneq ($(strip BUILD_WITH_FULL_STAGEFRIGHT),)
BUILD_WITH_FULL_STAGEFRIGHT := true
endif

## precise GC ##

ifneq ($(filter dalvik.gc.type-precise,$(PRODUCT_TAGS)),)
  # Enabling type-precise GC results in larger optimized DEX files.  The
  # additional storage requirements for ".odex" files can cause /system
  # to overflow on some devices, so this is configured separately for
  # each product.
  ADDITIONAL_BUILD_PROPERTIES += dalvik.vm.dexopt-flags=m=y
endif

# Install an apns-conf.xml file if one's not already being installed.
ifeq (,$(filter %:system/etc/apns-conf.xml, $(PRODUCT_COPY_FILES)))
  PRODUCT_COPY_FILES += \
        development/data/etc/apns-conf_sdk.xml:system/etc/apns-conf.xml
  ifeq ($(filter eng tests,$(TARGET_BUILD_VARIANT)),)
    $(warning implicitly installing apns-conf_sdk.xml)
  endif
endif
# If we're on an eng or tests build, but not on the sdk, and we have
# a better one, use that instead.
ifneq ($(filter eng tests,$(TARGET_BUILD_VARIANT)),)
  ifndef is_sdk_build
    apns_to_use := $(wildcard vendor/google/etc/apns-conf.xml)
    ifneq ($(strip $(apns_to_use)),)
      PRODUCT_COPY_FILES := \
            $(filter-out %:system/etc/apns-conf.xml,$(PRODUCT_COPY_FILES)) \
            $(strip $(apns_to_use)):system/etc/apns-conf.xml
    endif
  endif
endif

ADDITIONAL_BUILD_PROPERTIES += net.bt.name=Android

# enable vm tracing in files for now to help track
# the cause of ANRs in the content process
ADDITIONAL_BUILD_PROPERTIES += dalvik.vm.stack-trace-file=/data/anr/traces.txt

# ------------------------------------------------------------
# Define a function that, given a list of module tags, returns
# non-empty if that module should be installed in /system.

# For most goals, anything not tagged with the "tests" tag should
# be installed in /system.
define should-install-to-system
$(if $(filter tests,$(1)),,true)
endef

ifdef is_sdk_build
# For the sdk goal, anything with the "samples" tag should be
# installed in /data even if that module also has "eng"/"debug"/"user".
define should-install-to-system
$(if $(filter samples tests,$(1)),,true)
endef
endif


# If they only used the modifier goals (showcommands, checkbuild), we'll actually
# build the default target.
ifeq ($(filter-out $(INTERNAL_MODIFIER_TARGETS),$(MAKECMDGOALS)),)
.PHONY: $(INTERNAL_MODIFIER_TARGETS)
$(INTERNAL_MODIFIER_TARGETS): $(DEFAULT_GOAL)
endif

# These targets are going to delete stuff, don't bother including
# the whole directory tree if that's all we're going to do
ifeq ($(MAKECMDGOALS),clean)
dont_bother := true
endif
ifeq ($(MAKECMDGOALS),clobber)
dont_bother := true
endif
ifeq ($(MAKECMDGOALS),dataclean)
dont_bother := true
endif
ifeq ($(MAKECMDGOALS),installclean)
dont_bother := true
endif

# Bring in all modules that need to be built.
ifneq ($(dont_bother),true)

ifeq ($(HOST_OS)-$(HOST_ARCH),darwin-ppc)
SDK_ONLY := true
$(info Building the SDK under darwin-ppc is actually obsolete and unsupported.)
$(error stop)
endif

ifeq ($(HOST_OS),windows)
SDK_ONLY := true
endif

ifeq ($(SDK_ONLY),true)

# ----- SDK for Windows ------
# These configure the build targets that are available for the SDK under Windows.
# The first section defines all the C/C++ tools that can be compiled in C/C++,
# the second section defines all the Java ones (assuming javac is available.)

subdirs := \
	prebuilt \
	build/libs/host \
	build/tools/zipalign \
	dalvik/dexdump \
	dalvik/libdex \
	dalvik/tools/dmtracedump \
	dalvik/tools/hprof-conv \
	development/tools/line_endings \
	development/tools/etc1tool \
	sdk/emulator/mksdcard \
	sdk/sdklauncher \
	development/host \
	external/expat \
	external/libpng \
	external/qemu \
	external/sqlite/dist \
	external/zlib \
	frameworks/base \
	system/core/adb \
	system/core/fastboot \
	system/core/libcutils \
	system/core/liblog \
	system/core/libzipfile

# The following can only be built if "javac" is available.
# This check is used when building parts of the SDK under Cygwin.
ifneq (,$(shell which javac 2>/dev/null))
subdirs += \
	build/tools/signapk \
	dalvik/dx \
	dalvik/libcore \
	sdk/archquery \
	sdk/androidprefs \
	sdk/apkbuilder \
	sdk/jarutils \
	sdk/layoutlib_api \
	sdk/layoutlib_utils \
	sdk/ninepatch \
	sdk/sdkstats \
	sdk/sdkmanager \
	sdk/layoutopt \
	development/apps \
	development/tools/mkstubs \
<<<<<<< HEAD
	frameworks/base/tools/layoutlib \
=======
	external/googleclient \
>>>>>>> 7058f499
	packages
else
$(warning SDK_ONLY: javac not available.)
endif

# Exclude tools/acp when cross-compiling windows under linux
ifeq ($(findstring Linux,$(UNAME)),)
subdirs += build/tools/acp
endif

else	# !SDK_ONLY
ifeq ($(BUILD_TINY_ANDROID), true)

# TINY_ANDROID is a super-minimal build configuration, handy for board 
# bringup and very low level debugging

subdirs := \
	bionic \
	system/core \
	build/libs \
	build/target \
	build/tools/acp \
	build/tools/apriori \
	build/tools/kcm \
	build/tools/soslim \
	external/elfcopy \
	external/elfutils \
	external/yaffs2 \
	external/zlib
else	# !BUILD_TINY_ANDROID

#
# Typical build; include any Android.mk files we can find.
#
subdirs := $(TOP)

FULL_BUILD := true

endif	# !BUILD_TINY_ANDROID

endif	# !SDK_ONLY

ifneq ($(ONE_SHOT_MAKEFILE),)
# We've probably been invoked by the "mm" shell function
# with a subdirectory's makefile.
include $(ONE_SHOT_MAKEFILE)
# Change CUSTOM_MODULES to include only modules that were
# defined by this makefile; this will install all of those
# modules as a side-effect.  Do this after including ONE_SHOT_MAKEFILE
# so that the modules will be installed in the same place they
# would have been with a normal make.
CUSTOM_MODULES := $(sort $(call get-tagged-modules,$(ALL_MODULE_TAGS)))
FULL_BUILD :=
# Stub out the notice targets, which probably aren't defined
# when using ONE_SHOT_MAKEFILE.
NOTICE-HOST-%: ;
NOTICE-TARGET-%: ;

else # ONE_SHOT_MAKEFILE

#
# Include all of the makefiles in the system
#

# Can't use first-makefiles-under here because
# --mindepth=2 makes the prunes not work.
subdir_makefiles := \
	$(shell build/tools/findleaves.py --prune=out --prune=.repo --prune=.git $(subdirs) Android.mk)

include $(subdir_makefiles)
endif # ONE_SHOT_MAKEFILE

# -------------------------------------------------------------------
# All module makefiles have been included at this point.
# -------------------------------------------------------------------

# -------------------------------------------------------------------
# Include any makefiles that must happen after the module makefiles
# have been included.
# TODO: have these files register themselves via a global var rather
# than hard-coding the list here.
ifdef FULL_BUILD
  # Only include this during a full build, otherwise we can't be
  # guaranteed that any policies were included.
  -include frameworks/policies/base/PolicyConfig.mk
endif

# -------------------------------------------------------------------
# Fix up CUSTOM_MODULES to refer to installed files rather than
# just bare module names.  Leave unknown modules alone in case
# they're actually full paths to a particular file.
known_custom_modules := $(filter $(ALL_MODULES),$(CUSTOM_MODULES))
unknown_custom_modules := $(filter-out $(ALL_MODULES),$(CUSTOM_MODULES))
CUSTOM_MODULES := \
	$(call module-installed-files,$(known_custom_modules)) \
	$(unknown_custom_modules)

# -------------------------------------------------------------------
# Define dependencies for modules that require other modules.
# This can only happen now, after we've read in all module makefiles.
#
# TODO: deal with the fact that a bare module name isn't
# unambiguous enough.  Maybe declare short targets like
# APPS:Quake or HOST:SHARED_LIBRARIES:libutils.
# BUG: the system image won't know to depend on modules that are
# brought in as requirements of other modules.
define add-required-deps
$(1): $(2)
endef
$(foreach m,$(ALL_MODULES), \
  $(eval r := $(ALL_MODULES.$(m).REQUIRED)) \
  $(if $(r), \
    $(eval r := $(call module-installed-files,$(r))) \
    $(eval $(call add-required-deps,$(ALL_MODULES.$(m).INSTALLED),$(r))) \
   ) \
 )
m :=
r :=
add-required-deps :=

# -------------------------------------------------------------------
# Figure out our module sets.

# Of the modules defined by the component makefiles,
# determine what we actually want to build.
Default_MODULES := $(sort $(ALL_DEFAULT_INSTALLED_MODULES) \
                          $(CUSTOM_MODULES))
# TODO: Remove the 3 places in the tree that use
# ALL_DEFAULT_INSTALLED_MODULES and get rid of it from this list.

ifdef FULL_BUILD
  # The base list of modules to build for this product is specified
  # by the appropriate product definition file, which was included
  # by product_config.make.
  user_PACKAGES := $(call module-installed-files, \
                       $(PRODUCTS.$(INTERNAL_PRODUCT).PRODUCT_PACKAGES))
  ifeq (0,1)
    $(info user packages for $(TARGET_DEVICE) ($(INTERNAL_PRODUCT)):)
    $(foreach p,$(user_PACKAGES),$(info :   $(p)))
    $(error done)
  endif
else
  # We're not doing a full build, and are probably only including
  # a subset of the module makefiles.  Don't try to build any modules
  # requested by the product, because we probably won't have rules
  # to build them.
  user_PACKAGES :=
endif
# Use tags to get the non-APPS user modules.  Use the product
# definition files to get the APPS user modules.
user_MODULES := $(sort $(call get-tagged-modules,user))
user_MODULES := $(user_MODULES) $(user_PACKAGES)

eng_MODULES := $(sort $(call get-tagged-modules,eng))
debug_MODULES := $(sort $(call get-tagged-modules,debug))
tests_MODULES := $(sort $(call get-tagged-modules,tests))

ifeq ($(strip $(tags_to_install)),)
$(error ASSERTION FAILED: tags_to_install should not be empty)
endif
modules_to_install := $(sort $(Default_MODULES) \
          $(foreach tag,$(tags_to_install),$($(tag)_MODULES)))

# Some packages may override others using LOCAL_OVERRIDES_PACKAGES.
# Filter out (do not install) any overridden packages.
overridden_packages := $(call get-package-overrides,$(modules_to_install))
ifdef overridden_packages
#  old_modules_to_install := $(modules_to_install)
  modules_to_install := \
      $(filter-out $(foreach p,$(overridden_packages),$(p) %/$(p).apk), \
          $(modules_to_install))
endif
#$(error filtered out
#           $(filter-out $(modules_to_install),$(old_modules_to_install)))

# Don't include any GNU targets in the SDK.  It's ok (and necessary)
# to build the host tools, but nothing that's going to be installed
# on the target (including static libraries).
ifdef is_sdk_build
  target_gnu_MODULES := \
              $(filter \
                      $(TARGET_OUT_INTERMEDIATES)/% \
                      $(TARGET_OUT)/% \
                      $(TARGET_OUT_DATA)/%, \
                              $(sort $(call get-tagged-modules,gnu)))
  $(info Removing from sdk:)$(foreach d,$(target_gnu_MODULES),$(info : $(d)))
  modules_to_install := \
              $(filter-out $(target_gnu_MODULES),$(modules_to_install))
endif


# build/core/Makefile contains extra stuff that we don't want to pollute this
# top-level makefile with.  It expects that ALL_DEFAULT_INSTALLED_MODULES
# contains everything that's built during the current make, but it also further
# extends ALL_DEFAULT_INSTALLED_MODULES.
ALL_DEFAULT_INSTALLED_MODULES := $(modules_to_install)
include $(BUILD_SYSTEM)/Makefile
modules_to_install := $(sort $(ALL_DEFAULT_INSTALLED_MODULES))
ALL_DEFAULT_INSTALLED_MODULES :=

endif # dont_bother

# These are additional goals that we build, in order to make sure that there
# is as little code as possible in the tree that doesn't build.
modules_to_check := $(foreach m,$(ALL_MODULES),$(ALL_MODULES.$(m).CHECKED))

# If you would like to build all goals, and not skip any intermediate
# steps, you can pass the "all" modifier goal on the commandline.
ifneq ($(filter all,$(MAKECMDGOALS)),)
modules_to_check += $(foreach m,$(ALL_MODULES),$(ALL_MODULES.$(m).BUILT))
endif

# for easier debugging
modules_to_check := $(sort $(modules_to_check))
#$(error modules_to_check $(modules_to_check))

# -------------------------------------------------------------------
# This is used to to get the ordering right, you can also use these,
# but they're considered undocumented, so don't complain if their
# behavior changes.
.PHONY: prebuilt
prebuilt: $(ALL_PREBUILT)

# An internal target that depends on all copied headers
# (see copy_headers.make).  Other targets that need the
# headers to be copied first can depend on this target.
.PHONY: all_copied_headers
all_copied_headers: ;

$(ALL_C_CPP_ETC_OBJECTS): | all_copied_headers

# All the droid stuff, in directories
.PHONY: files
files: prebuilt \
        $(modules_to_install) \
        $(modules_to_check) \
        $(INSTALLED_ANDROID_INFO_TXT_TARGET)

# -------------------------------------------------------------------

.PHONY: checkbuild
checkbuild: $(modules_to_check)

.PHONY: ramdisk
ramdisk: $(INSTALLED_RAMDISK_TARGET)

.PHONY: systemtarball
systemtarball: $(INSTALLED_SYSTEMTARBALL_TARGET)

.PHONY: userdataimage
userdataimage: $(INSTALLED_USERDATAIMAGE_TARGET)

.PHONY: userdatatarball
userdatatarball: $(INSTALLED_USERDATATARBALL_TARGET)

.PHONY: bootimage
bootimage: $(INSTALLED_BOOTIMAGE_TARGET)

ifeq ($(BUILD_TINY_ANDROID), true)
INSTALLED_RECOVERYIMAGE_TARGET :=
endif

# Build files and then package it into the rom formats
.PHONY: droidcore
droidcore: files \
	systemimage \
	$(INSTALLED_BOOTIMAGE_TARGET) \
	$(INSTALLED_RECOVERYIMAGE_TARGET) \
	$(INSTALLED_USERDATAIMAGE_TARGET) \
	$(INSTALLED_FILES_FILE)

# The actual files built by the droidcore target changes depending
# on the build variant.
.PHONY: droid tests
droid tests: droidcore

$(call dist-for-goals, droid, \
	$(INTERNAL_UPDATE_PACKAGE_TARGET) \
	$(INTERNAL_OTA_PACKAGE_TARGET) \
	$(SYMBOLS_ZIP) \
	$(APPS_ZIP) \
	$(INTERNAL_EMULATOR_PACKAGE_TARGET) \
	$(PACKAGE_STATS_FILE) \
	$(INSTALLED_FILES_FILE) \
	$(INSTALLED_BUILD_PROP_TARGET) \
	$(BUILT_TARGET_FILES_PACKAGE) \
	$(INSTALLED_ANDROID_INFO_TXT_TARGET) \
 )

# Tests are installed in userdata.img.  If we're building the tests
# variant, copy it for "make tests dist".  Also copy a zip of the
# contents of userdata.img, so that people can easily extract a
# single .apk.
ifeq ($(TARGET_BUILD_VARIANT),tests)
$(call dist-for-goals, droid, \
	$(INSTALLED_USERDATAIMAGE_TARGET) \
	$(BUILT_TESTS_ZIP_PACKAGE) \
 )
endif

.PHONY: docs
docs: $(ALL_DOCS)

.PHONY: sdk
ALL_SDK_TARGETS := $(INTERNAL_SDK_TARGET)
sdk: $(ALL_SDK_TARGETS)
$(call dist-for-goals,sdk, \
	$(ALL_SDK_TARGETS) \
	$(SYMBOLS_ZIP) \
 )

.PHONY: findbugs
findbugs: $(INTERNAL_FINDBUGS_HTML_TARGET) $(INTERNAL_FINDBUGS_XML_TARGET)

.PHONY: clean
dirs_to_clean := \
	$(PRODUCT_OUT) \
	$(TARGET_COMMON_OUT_ROOT) \
	$(HOST_OUT) \
	$(HOST_COMMON_OUT_ROOT)
clean:
	@for dir in $(dirs_to_clean) ; do \
	    echo "Cleaning $$dir..."; \
	    rm -rf $$dir; \
	done
	@echo "Clean."; \

.PHONY: clobber
clobber:
	@rm -rf $(OUT_DIR)
	@echo "Entire build directory removed."

# The rules for dataclean and installclean are defined in cleanbuild.mk.

#xxx scrape this from ALL_MODULE_NAME_TAGS
.PHONY: modules
modules:
	@echo "Available sub-modules:"
	@echo "$(call module-names-for-tag-list,$(ALL_MODULE_TAGS))" | \
	      sed -e 's/  */\n/g' | sort -u | $(COLUMN)

.PHONY: showcommands
showcommands:
	@echo >/dev/null<|MERGE_RESOLUTION|>--- conflicted
+++ resolved
@@ -413,11 +413,6 @@
 	sdk/layoutopt \
 	development/apps \
 	development/tools/mkstubs \
-<<<<<<< HEAD
-	frameworks/base/tools/layoutlib \
-=======
-	external/googleclient \
->>>>>>> 7058f499
 	packages
 else
 $(warning SDK_ONLY: javac not available.)
