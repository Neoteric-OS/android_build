--- conflicted
+++ resolved
@@ -1124,181 +1124,6 @@
 )
 endef
 
-<<<<<<< HEAD
-# Check that libraries that should only be in APEXes don't end up in the system
-# image. For the ART APEX this complements the checks in
-# art/build/apex/art_apex_test.py.
-# TODO(b/128708192): Implement this restriction in Soong instead.
-
-# ART APEX (native) libraries
-APEX_MODULE_LIBS := \
-  libadbconnection.so \
-  libadbconnectiond.so \
-  libandroidicu.so \
-  libandroidio.so \
-  libart-compiler.so \
-  libart-dexlayout.so \
-  libart-disassembler.so \
-  libart.so \
-  libartbase.so \
-  libartbased.so \
-  libartd-compiler.so \
-  libartd-dexlayout.so \
-  libartd.so \
-  libartpalette.so \
-  libdexfile.so \
-  libdexfile_external.so \
-  libdexfiled.so \
-  libdexfiled_external.so \
-  libdt_fd_forward.so \
-  libdt_socket.so \
-  libicui18n.so \
-  libicuuc.so \
-  libicu_jni.so \
-  libjavacore.so \
-  libjdwp.so \
-  libnativebridge.so \
-  libnativehelper.so \
-  libnativeloader.so \
-  libnpt.so \
-  libopenjdk.so \
-  libopenjdkjvm.so \
-  libopenjdkjvmd.so \
-  libopenjdkjvmti.so \
-  libopenjdkjvmtid.so \
-  libpac.so \
-  libprofile.so \
-  libprofiled.so \
-  libsigchain.so \
-
-# Runtime (Bionic) APEX (native) libraries
-APEX_MODULE_LIBS += \
-  libc.so \
-  libc_malloc_debug.so \
-  libc_malloc_hooks.so \
-  libdl.so \
-  libm.so \
-
-# Conscrypt APEX libraries
-APEX_MODULE_LIBS += \
-  libjavacrypto.so \
-
-# Android Neural Network API (NNAPI) APEX (native) libraries
-APEX_MODULE_LIBS += \
-  libneuralnetworks.so \
-
-# ART APEX JARs (Java libraries)
-APEX_MODULE_LIBS += \
-  apache-xml.jar \
-  bouncycastle.jar \
-  core-icu4j.jar \
-  core-libart.jar \
-  core-oj.jar \
-  okhttp.jar \
-
-# Conscrypt APEX JARs (Java libraries)
-APEX_MODULE_LIBS += \
-  conscrypt.jar \
-
-# An option to disable the check below, for local use since some build targets
-# still may create these libraries in /system (b/129006418).
-DISABLE_APEX_LIBS_ABSENCE_CHECK ?=
-
-# Allow APEX libraries under /system/apex, which happens when APEX flattening
-# is enabled.
-APEX_LIBS_ABSENCE_CHECK_EXCLUDE := apex
-
-# Bionic should not be in /system, except for the bootstrap instance.
-APEX_LIBS_ABSENCE_CHECK_EXCLUDE += lib/bootstrap lib64/bootstrap
-
-# Exclude lib/arm and lib64/arm64 which contain the native bridge proxy libs. They
-# are compiled for the guest architecture and used with an entirely different
-# linker config. The native libs are then linked to as usual via exported
-# interfaces, so the proxy libs do not violate the interface boundaries on the
-# native architecture.
-# TODO(b/130630776): Introduce a make variable for the appropriate directory
-# when native bridge is active.
-APEX_LIBS_ABSENCE_CHECK_EXCLUDE += lib/arm lib64/arm64
-
-ifdef TARGET_NATIVE_BRIDGE_RELATIVE_PATH
-	APEX_LIBS_ABSENCE_CHECK_EXCLUDE += lib/$(TARGET_NATIVE_BRIDGE_RELATIVE_PATH) lib64/$(TARGET_NATIVE_BRIDGE_RELATIVE_PATH)
-endif
-
-ifdef TARGET_NATIVE_BRIDGE_2ND_RELATIVE_PATH
-	APEX_LIBS_ABSENCE_CHECK_EXCLUDE += lib/$(TARGET_NATIVE_BRIDGE_2ND_RELATIVE_PATH) lib64/$(TARGET_NATIVE_BRIDGE_2ND_RELATIVE_PATH)
-endif
-
-# Exclude vndk-* subdirectories which contain prebuilts from older releases.
-APEX_LIBS_ABSENCE_CHECK_EXCLUDE += lib/vndk-% lib64/vndk-%
-
-ifdef DISABLE_APEX_LIBS_ABSENCE_CHECK
-  check-apex-libs-absence :=
-  check-apex-libs-absence-on-disk :=
-else
-  # If the check below fails, some library has ended up in system/lib or
-  # system/lib64 that is intended to only go into some APEX package. The likely
-  # cause is that a library or binary in /system has grown a dependency that
-  # directly or indirectly pulls in the prohibited library.
-  #
-  # To resolve this, look for the APEX package that the library belong to -
-  # search for it in 'native_shared_lib' properties in 'apex' build modules (see
-  # art/build/apex/Android.bp for an example). Then check if there is an
-  # exported library in that APEX package that should be used instead, i.e. one
-  # listed in its 'native_shared_lib' property for which the corresponding
-  # 'cc_library' module has a 'stubs' clause (like libdexfile_external in
-  # art/libdexfile/Android.bp).
-  #
-  # If you cannot find an APEX exported library that fits your needs, or you
-  # think that the library you want to depend on should be allowed in /system,
-  # then please contact the owners of the APEX package containing the library.
-  #
-  # If you get this error for a library that is exported in an APEX, then the
-  # APEX might be misconfigured or something is wrong in the build system.
-  # Please reach out to the APEX package owners and/or soong-team@, or
-  # android-building@googlegroups.com externally.
-  #
-  # Likewise, we check for the absence of APEX Java libraries (JARs).
-  define check-apex-libs-absence
-    $(call maybe-print-list-and-error, \
-      $(filter $(foreach lib,$(APEX_MODULE_LIBS),%/$(lib)), \
-        $(filter-out $(foreach dir,$(APEX_LIBS_ABSENCE_CHECK_EXCLUDE), \
-                       $(TARGET_OUT)/$(if $(findstring %,$(dir)),$(dir),$(dir)/%)), \
-          $(filter $(TARGET_OUT),$(1)))), \
-      APEX libraries found in product_target_FILES (see comment for check-apex-libs-absence in \
-      build/make/core/main.mk for details))
-  endef
-
-  # TODO(b/129006418): The check above catches libraries through product
-  # dependencies visible to make, but as long as they have install rules in
-  # /system they may still be created there through other make targets. To catch
-  # that we also do a check on disk just before the system image is built.
-  # NB: This check may fail if you have built intermediate targets in the out
-  # tree earlier, e.g. "m <some lib in APEX_MODULE_LIBS>". In that case, please
-  # try "m installclean && m systemimage" to get a correct system image. For
-  # local work you can also disable the check with the
-  # DISABLE_APEX_LIBS_ABSENCE_CHECK environment variable.
-  #
-  # Likewise, we check for the absence of APEX Java libraries (JARs).
-  define check-apex-libs-absence-on-disk
-    $(hide) ( \
-      cd $(TARGET_OUT) && \
-      findres=$$(find . \
-        $(foreach dir,$(APEX_LIBS_ABSENCE_CHECK_EXCLUDE),-path "./$(subst %,*,$(dir))" -prune -o) \
-        -type f \( -false $(foreach lib,$(APEX_MODULE_LIBS),-o -name $(lib)) \) \
-        -print) && \
-      if [ -n "$$findres" ]; then \
-        echo "APEX libraries found in system image in TARGET_OUT (see comments for" 1>&2; \
-        echo "check-apex-libs-absence and check-apex-libs-absence-on-disk in" 1>&2; \
-        echo "build/make/core/main.mk for details):" 1>&2; \
-        echo "$$findres" | sort 1>&2; \
-        false; \
-      fi; \
-    )
-  endef
-endif
-
-=======
->>>>>>> 7b319245
 ifdef FULL_BUILD
   ifneq (true,$(ALLOW_MISSING_DEPENDENCIES))
     # Check to ensure that all modules in PRODUCT_PACKAGES exist (opt in per product)
@@ -1778,15 +1603,12 @@
       $(INSTALLED_TEST_HARNESS_RAMDISK_TARGET) \
       $(INSTALLED_TEST_HARNESS_BOOTIMAGE_TARGET) \
     )
-<<<<<<< HEAD
-=======
   endif
 
   ifeq ($(BOARD_USES_RECOVERY_AS_BOOT),true)
     $(call dist-for-goals, droidcore, \
       $(recovery_ramdisk) \
     )
->>>>>>> 7b319245
   endif
 
   ifeq ($(EMMA_INSTRUMENT),true)
