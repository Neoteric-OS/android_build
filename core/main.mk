--- conflicted
+++ resolved
@@ -6,19 +6,11 @@
 
 $(info [1/1] initializing build system ...)
 
-$(info [1/1] initializing build system ...)
-
 # Absolute path of the present working direcotry.
 # This overrides the shell variable $PWD, which does not necessarily points to
 # the top of the source tree, for example when "make -C" is used in m/mm/mmm.
 PWD := $(shell pwd)
 
-<<<<<<< HEAD
-TOP := .
-TOPDIR :=
-
-=======
->>>>>>> 5e9a20c3
 # This is the default target.  It must be the first declared target.
 .PHONY: droid
 DEFAULT_GOAL := droid
@@ -330,8 +322,6 @@
 endif
 endif
 
-<<<<<<< HEAD
-=======
 ## java coverage ##
 # Install additional tools on java coverage builds
 ifeq (true,$(EMMA_INSTRUMENT))
@@ -341,7 +331,6 @@
 endif
 
 
->>>>>>> 5e9a20c3
 ## sdk ##
 
 ifdef is_sdk_build
@@ -369,7 +358,6 @@
 
 ADDITIONAL_BUILD_PROPERTIES += net.bt.name=Android
 
-<<<<<<< HEAD
 # QCV: initialize property - used to detect framework type
 ifeq ($(TARGET_FWK_SUPPORTS_FULL_VALUEADDS), true)
   ADDITIONAL_BUILD_PROPERTIES += \
@@ -381,8 +369,6 @@
   $(warning "Compile using pure AOSP tree")
 endif
 
-=======
->>>>>>> 5e9a20c3
 # ------------------------------------------------------------
 # Define a function that, given a list of module tags, returns
 # non-empty if that module should be installed in /system.
@@ -430,7 +416,6 @@
 # $(1): message to print
 define pretty-warning
 $(shell $(call echo-warning,$(LOCAL_MODULE_MAKEFILE),$(LOCAL_MODULE): $(1)))
-<<<<<<< HEAD
 endef
 
 # Color-coded errors including current module info
@@ -443,36 +428,6 @@
 subdir_makefiles_inc := .
 FULL_BUILD :=
 
-ifneq ($(ONE_SHOT_MAKEFILE),)
-# We've probably been invoked by the "mm" shell function
-# with a subdirectory's makefile.
-include $(SOONG_ANDROID_MK) $(wildcard $(ONE_SHOT_MAKEFILE))
-# Change CUSTOM_MODULES to include only modules that were
-# defined by this makefile; this will install all of those
-# modules as a side-effect.  Do this after including ONE_SHOT_MAKEFILE
-# so that the modules will be installed in the same place they
-# would have been with a normal make.
-CUSTOM_MODULES := $(sort $(call get-tagged-modules,$(ALL_MODULE_TAGS)))
-
-# A helper goal printing out install paths
-define register_module_install_path
-.PHONY: GET-MODULE-INSTALL-PATH-$(1)
-GET-MODULE-INSTALL-PATH-$(1):
-	echo 'INSTALL-PATH: $(1) $(ALL_MODULES.$(1).INSTALLED)'
-=======
->>>>>>> 5e9a20c3
-endef
-
-# Color-coded errors including current module info
-# $(1): message to print
-define pretty-error
-$(shell $(call echo-error,$(LOCAL_MODULE_MAKEFILE),$(LOCAL_MODULE): $(1)))
-$(error done)
-endef
-
-subdir_makefiles_inc := .
-FULL_BUILD :=
-
 ifneq ($(dont_bother),true)
 FULL_BUILD := true
 #
@@ -493,16 +448,6 @@
 droid_targets : blueprint_tools
 
 endif # dont_bother
-
-ifndef subdir_makefiles_total
-subdir_makefiles_total := $(words init post finish)
-endif
-
-droid_targets: no_vendor_variant_vndk_check
-.PHONY: no_vendor_variant_vndk_check
-no_vendor_variant_vndk_check:
-
-$(info [$(call inc_and_print,subdir_makefiles_inc)/$(subdir_makefiles_total)] finishing build rules ...)
 
 ifndef subdir_makefiles_total
 subdir_makefiles_total := $(words init post finish)
@@ -729,7 +674,7 @@
     $(eval req_files := )\
     $(foreach req_mod,$(req_mods), \
       $(eval req_file := $(filter $(TARGET_OUT_ROOT)/%, $(call module-installed-files,$(req_mod)))) \
-      $(if $(strip $(req_file))$(ONE_SHOT_MAKEFILE),\
+      $(if $(strip $(req_file)),\
         ,\
         $(error $(m).LOCAL_TARGET_REQUIRED_MODULES : illegal value $(req_mod) : not a device module. If you want to specify host modules to be required to be installed along with your host module, add those module names to LOCAL_REQUIRED_MODULES instead)\
       )\
@@ -755,7 +700,7 @@
     $(eval req_files := )\
     $(foreach req_mod,$(req_mods), \
       $(eval req_file := $(filter $(HOST_OUT)/%, $(call module-installed-files,$(req_mod)))) \
-      $(if $(strip $(req_file))$(ONE_SHOT_MAKEFILE),\
+      $(if $(strip $(req_file)),\
         ,\
         $(error $(m).LOCAL_HOST_REQUIRED_MODULES : illegal value $(req_mod) : not a host module. If you want to specify target modules to be required to be installed along with your target module, add those module names to LOCAL_REQUIRED_MODULES instead)\
       )\
@@ -885,39 +830,6 @@
 $(call resolve-shared-libs-for-elf-file-check,TARGET_,true)
 endif
 
-# Pass the shared libraries dependencies to prebuilt ELF file check.
-define add-elf-file-check-shared-lib
-$(1): PRIVATE_SHARED_LIBRARY_FILES += $(2)
-$(1): $(2)
-endef
-
-define resolve-shared-libs-for-elf-file-check
-$(foreach m,$($(if $(2),$($(1)2ND_ARCH_VAR_PREFIX))$(1)DEPENDENCIES_ON_SHARED_LIBRARIES),\
-  $(eval p := $(subst :,$(space),$(m)))\
-  $(eval mod := $(firstword $(p)))\
-  \
-  $(eval deps := $(subst $(comma),$(space),$(lastword $(p))))\
-  $(if $(2),$(eval deps := $(addsuffix $($(1)2ND_ARCH_MODULE_SUFFIX),$(deps))))\
-  $(eval root := $(1)OUT$(if $(call streq,$(1),TARGET_),_ROOT))\
-  $(eval deps := $(filter $($(root))/%$($(1)SHLIB_SUFFIX),$(call module-built-files,$(deps))))\
-  \
-  $(eval r := $(firstword $(filter \
-    $($(if $(2),$($(1)2ND_ARCH_VAR_PREFIX))TARGET_OUT_INTERMEDIATES)/EXECUTABLES/%\
-    $($(if $(2),$($(1)2ND_ARCH_VAR_PREFIX))TARGET_OUT_INTERMEDIATES)/NATIVE_TESTS/%\
-    $($(if $(2),$($(1)2ND_ARCH_VAR_PREFIX))TARGET_OUT_INTERMEDIATES)/SHARED_LIBRARIES/%,\
-    $(call module-built-files,$(mod)))))\
-  \
-  $(if $(r),\
-    $(eval stamp := $(dir $(r))check_elf_files.timestamp)\
-    $(eval $(call add-elf-file-check-shared-lib,$(stamp),$(deps)))\
-  ))
-endef
-
-$(call resolve-shared-libs-for-elf-file-check,TARGET_)
-ifdef TARGET_2ND_ARCH
-$(call resolve-shared-libs-for-elf-file-check,TARGET_,true)
-endif
-
 m :=
 r :=
 p :=
@@ -1132,11 +1044,7 @@
 define resolve-product-relative-paths
   $(subst $(_vendor_path_placeholder),$(TARGET_COPY_OUT_VENDOR),\
     $(subst $(_product_path_placeholder),$(TARGET_COPY_OUT_PRODUCT),\
-<<<<<<< HEAD
-      $(subst $(_product_services_path_placeholder),$(TARGET_COPY_OUT_PRODUCT_SERVICES),\
-=======
       $(subst $(_system_ext_path_placeholder),$(TARGET_COPY_OUT_SYSTEM_EXT),\
->>>>>>> 5e9a20c3
         $(subst $(_odm_path_placeholder),$(TARGET_COPY_OUT_ODM),\
           $(foreach p,$(1),$(call append-path,$(PRODUCT_OUT),$(p)$(2)))))))
 endef
@@ -1174,10 +1082,7 @@
     $(if $(filter debug,$(tags_to_install)),$(PRODUCTS.$(_mk).PRODUCT_PACKAGES_DEBUG)) \
     $(if $(filter tests,$(tags_to_install)),$(PRODUCTS.$(_mk).PRODUCT_PACKAGES_TESTS)) \
     $(if $(filter asan,$(tags_to_install)),$(PRODUCTS.$(_mk).PRODUCT_PACKAGES_DEBUG_ASAN)) \
-<<<<<<< HEAD
-=======
     $(if $(filter java_coverage,$(tags_to_install)),$(PRODUCTS.$(_mk).PRODUCT_PACKAGES_DEBUG_JAVA_COVERAGE)) \
->>>>>>> 5e9a20c3
     $(call auto-included-modules) \
   ) \
   $(eval ### Filter out the overridden packages and executables before doing expansion) \
@@ -1272,10 +1177,7 @@
   libnativebridge.so \
   libnativehelper.so \
   libnativeloader.so \
-<<<<<<< HEAD
-=======
   libneuralnetworks.so \
->>>>>>> 5e9a20c3
   libnpt.so \
   libopenjdk.so \
   libopenjdkjvm.so \
@@ -1307,8 +1209,6 @@
 # when native bridge is active.
 APEX_LIBS_ABSENCE_CHECK_EXCLUDE += lib/arm lib64/arm64
 
-<<<<<<< HEAD
-=======
 ifdef TARGET_NATIVE_BRIDGE_RELATIVE_PATH
 	APEX_LIBS_ABSENCE_CHECK_EXCLUDE += lib/$(TARGET_NATIVE_BRIDGE_RELATIVE_PATH) lib64/$(TARGET_NATIVE_BRIDGE_RELATIVE_PATH)
 endif
@@ -1317,7 +1217,6 @@
 	APEX_LIBS_ABSENCE_CHECK_EXCLUDE += lib/$(TARGET_NATIVE_BRIDGE_2ND_RELATIVE_PATH) lib64/$(TARGET_NATIVE_BRIDGE_2ND_RELATIVE_PATH)
 endif
 
->>>>>>> 5e9a20c3
 # Exclude vndk-* subdirectories which contain prebuilts from older releases.
 APEX_LIBS_ABSENCE_CHECK_EXCLUDE += lib/vndk-% lib64/vndk-%
 
@@ -1352,11 +1251,7 @@
         $(filter-out $(foreach dir,$(APEX_LIBS_ABSENCE_CHECK_EXCLUDE), \
                        $(TARGET_OUT)/$(if $(findstring %,$(dir)),$(dir),$(dir)/%)), \
           $(filter $(TARGET_OUT)/lib/% $(TARGET_OUT)/lib64/%,$(1)))), \
-<<<<<<< HEAD
-      APEX libraries found in system image (see comment for check-apex-libs-absence in \
-=======
       APEX libraries found in product_target_FILES (see comment for check-apex-libs-absence in \
->>>>>>> 5e9a20c3
       build/make/core/main.mk for details))
   endef
 
@@ -1364,14 +1259,11 @@
   # dependencies visible to make, but as long as they have install rules in
   # /system they may still be created there through other make targets. To catch
   # that we also do a check on disk just before the system image is built.
-<<<<<<< HEAD
-=======
   # NB: This check may fail if you have built intermediate targets in the out
   # tree earlier, e.g. "m <some lib in APEX_MODULE_LIBS>". In that case, please
   # try "m installclean && m systemimage" to get a correct system image. For
   # local work you can also disable the check with the
   # DISABLE_APEX_LIBS_ABSENCE_CHECK environment variable.
->>>>>>> 5e9a20c3
   define check-apex-libs-absence-on-disk
     $(hide) ( \
       cd $(TARGET_OUT) && \
@@ -1380,14 +1272,9 @@
         -type f \( -false $(foreach lib,$(APEX_MODULE_LIBS),-o -name $(lib)) \) \
         -print) && \
       if [ -n "$$findres" ]; then \
-<<<<<<< HEAD
-        echo "APEX libraries found in system image (see comment for check-apex-libs-absence" 1>&2; \
-        echo "in build/make/core/main.mk for details):" 1>&2; \
-=======
         echo "APEX libraries found in system image in TARGET_OUT (see comments for" 1>&2; \
         echo "check-apex-libs-absence and check-apex-libs-absence-on-disk in" 1>&2; \
         echo "build/make/core/main.mk for details):" 1>&2; \
->>>>>>> 5e9a20c3
         echo "$$findres" | sort 1>&2; \
         false; \
       fi; \
@@ -1401,17 +1288,6 @@
     ifeq (true,$(PRODUCT_ENFORCE_PACKAGES_EXIST))
       _whitelist := $(PRODUCT_ENFORCE_PACKAGES_EXIST_WHITELIST)
       _modules := $(PRODUCT_PACKAGES)
-<<<<<<< HEAD
-      # Sanity check all modules in PRODUCT_PACKAGES exist. We check for the
-      # existence if either <module> or the <module>_32 variant.
-      _nonexistant_modules := $(filter-out $(ALL_MODULES),$(_modules))
-      _nonexistant_modules := $(foreach m,$(_nonexistant_modules),\
-        $(if $(call get-32-bit-modules,$(m)),,$(m)))
-      $(call maybe-print-list-and-error,$(filter-out $(_whitelist),$(_nonexistant_modules)),\
-        $(INTERNAL_PRODUCT) includes non-existant modules in PRODUCT_PACKAGES)
-      $(call maybe-print-list-and-error,$(filter-out $(_nonexistant_modules),$(_whitelist)),\
-        $(INTERNAL_PRODUCT) includes redundant whitelist entries for nonexistant PRODUCT_PACKAGES)
-=======
       # Strip :32 and :64 suffixes
       _modules := $(patsubst %:32,%,$(_modules))
       _modules := $(patsubst %:64,%,$(_modules))
@@ -1424,7 +1300,6 @@
         $(INTERNAL_PRODUCT) includes non-existent modules in PRODUCT_PACKAGES)
       $(call maybe-print-list-and-error,$(filter-out $(_nonexistent_modules),$(_whitelist)),\
         $(INTERNAL_PRODUCT) includes redundant whitelist entries for nonexistent PRODUCT_PACKAGES)
->>>>>>> 5e9a20c3
     endif
 
     # Check to ensure that all modules in PRODUCT_HOST_PACKAGES exist
@@ -1433,12 +1308,6 @@
     # maybe it would make sense to have PRODUCT_HOST_PACKAGES_LINUX/_DARWIN?
     ifneq ($(HOST_OS),darwin)
       _modules := $(PRODUCT_HOST_PACKAGES)
-<<<<<<< HEAD
-      _nonexistant_modules := $(foreach m,$(_modules),\
-        $(if $(ALL_MODULES.$(m).REQUIRED_FROM_HOST)$(filter $(HOST_OUT_ROOT)/%,$(ALL_MODULES.$(m).INSTALLED)),,$(m)))
-      $(call maybe-print-list-and-error,$(_nonexistant_modules),\
-        $(INTERNAL_PRODUCT) includes non-existant modules in PRODUCT_HOST_PACKAGES)
-=======
       # Strip :32 and :64 suffixes
       _modules := $(patsubst %:32,%,$(_modules))
       _modules := $(patsubst %:64,%,$(_modules))
@@ -1446,7 +1315,6 @@
         $(if $(ALL_MODULES.$(m).REQUIRED_FROM_HOST)$(filter $(HOST_OUT_ROOT)/%,$(ALL_MODULES.$(m).INSTALLED)),,$(m)))
       $(call maybe-print-list-and-error,$(_nonexistent_modules),\
         $(INTERNAL_PRODUCT) includes non-existent modules in PRODUCT_HOST_PACKAGES)
->>>>>>> 5e9a20c3
     endif
   endif
 
@@ -1462,7 +1330,6 @@
                       $(m))))
     $(call maybe-print-list-and-error,$(sort $(_modules)),\
       Host modules should be in PRODUCT_HOST_PACKAGES$(comma) not PRODUCT_PACKAGES)
-<<<<<<< HEAD
   endif
 
   product_host_FILES := $(call host-installed-files,$(INTERNAL_PRODUCT))
@@ -1534,79 +1401,6 @@
 	$(foreach f,$(sort $(all_offending_files)),echo $(f) >> $@;)
   endif
 
-=======
-  endif
-
-  product_host_FILES := $(call host-installed-files,$(INTERNAL_PRODUCT))
-  product_target_FILES := $(call product-installed-files, $(INTERNAL_PRODUCT))
-  # WARNING: The product_MODULES variable is depended on by external files.
-  product_MODULES := $(_pif_modules)
-
-  # Verify the artifact path requirements made by included products.
-  is_asan := $(if $(filter address,$(SANITIZE_TARGET)),true)
-  ifneq (true,$(or $(is_asan),$(DISABLE_ARTIFACT_PATH_REQUIREMENTS)))
-  # Fakes don't get installed, host files are irrelevant, and NDK stubs aren't installed to device.
-  static_whitelist_patterns := $(TARGET_OUT_FAKE)/% $(HOST_OUT)/% $(SOONG_OUT_DIR)/ndk/%
-  # RROs become REQUIRED by the source module, but are always placed on the vendor partition.
-  static_whitelist_patterns += %__auto_generated_rro_product.apk
-  static_whitelist_patterns += %__auto_generated_rro_vendor.apk
-  # Auto-included targets are not considered
-  static_whitelist_patterns += $(call module-installed-files,$(call auto-included-modules))
-  # $(PRODUCT_OUT)/apex is where shared libraries in APEXes get installed.
-  # The path can be considered as a fake path, as the shared libraries
-  # are installed there just to have symbols files for them under
-  # $(PRODUCT_OUT)/symbols/apex for debugging purpose. The /apex directory
-  # is never compiled into a filesystem image.
-  static_whitelist_patterns += $(PRODUCT_OUT)/apex/%
-  ifeq (true,$(BOARD_USES_SYSTEM_OTHER_ODEX))
-    # Allow system_other odex space optimization.
-    static_whitelist_patterns += \
-      $(TARGET_OUT_SYSTEM_OTHER)/%.odex \
-      $(TARGET_OUT_SYSTEM_OTHER)/%.vdex \
-      $(TARGET_OUT_SYSTEM_OTHER)/%.art
-  endif
-
-CERTIFICATE_VIOLATION_MODULES_FILENAME := $(PRODUCT_OUT)/certificate_violation_modules.txt
-$(CERTIFICATE_VIOLATION_MODULES_FILENAME):
-	rm -f $@
-	$(foreach m,$(sort $(CERTIFICATE_VIOLATION_MODULES)), echo $(m) >> $@;)
-$(call dist-for-goals,droidcore,$(CERTIFICATE_VIOLATION_MODULES_FILENAME))
-
-  all_offending_files :=
-  $(foreach makefile,$(ARTIFACT_PATH_REQUIREMENT_PRODUCTS),\
-    $(eval requirements := $(PRODUCTS.$(makefile).ARTIFACT_PATH_REQUIREMENTS)) \
-    $(eval ### Verify that the product only produces files inside its path requirements.) \
-    $(eval whitelist := $(PRODUCTS.$(makefile).ARTIFACT_PATH_WHITELIST)) \
-    $(eval path_patterns := $(call resolve-product-relative-paths,$(requirements),%)) \
-    $(eval whitelist_patterns := $(call resolve-product-relative-paths,$(whitelist))) \
-    $(eval files := $(call product-installed-files, $(makefile))) \
-    $(eval offending_files := $(filter-out $(path_patterns) $(whitelist_patterns) $(static_whitelist_patterns),$(files))) \
-    $(call maybe-print-list-and-error,$(offending_files),$(makefile) produces files outside its artifact path requirement.) \
-    $(eval unused_whitelist := $(filter-out $(files),$(whitelist_patterns))) \
-    $(call maybe-print-list-and-error,$(unused_whitelist),$(makefile) includes redundant whitelist entries in its artifact path requirement.) \
-    $(eval ### Optionally verify that nothing else produces files inside this artifact path requirement.) \
-    $(eval extra_files := $(filter-out $(files) $(HOST_OUT)/%,$(product_target_FILES))) \
-    $(eval files_in_requirement := $(filter $(path_patterns),$(extra_files))) \
-    $(eval all_offending_files += $(files_in_requirement)) \
-    $(eval whitelist := $(PRODUCT_ARTIFACT_PATH_REQUIREMENT_WHITELIST)) \
-    $(eval whitelist_patterns := $(call resolve-product-relative-paths,$(whitelist))) \
-    $(eval offending_files := $(filter-out $(whitelist_patterns),$(files_in_requirement))) \
-    $(eval enforcement := $(PRODUCT_ENFORCE_ARTIFACT_PATH_REQUIREMENTS)) \
-    $(if $(enforcement),\
-      $(call maybe-print-list-and-error,$(offending_files),\
-        $(INTERNAL_PRODUCT) produces files inside $(makefile)s artifact path requirement. \
-        $(PRODUCT_ARTIFACT_PATH_REQUIREMENT_HINT)) \
-      $(eval unused_whitelist := $(if $(filter true strict,$(enforcement)),\
-        $(foreach p,$(whitelist_patterns),$(if $(filter $(p),$(extra_files)),,$(p))))) \
-      $(call maybe-print-list-and-error,$(unused_whitelist),$(INTERNAL_PRODUCT) includes redundant artifact path requirement whitelist entries.) \
-    ) \
-  )
-$(PRODUCT_OUT)/offending_artifacts.txt:
-	rm -f $@
-	$(foreach f,$(sort $(all_offending_files)),echo $(f) >> $@;)
-  endif
-
->>>>>>> 5e9a20c3
   $(call check-apex-libs-absence,$(product_target_FILES))
 else
   # We're not doing a full build, and are probably only including
@@ -1726,15 +1520,6 @@
 
 .PHONY: ramdisk_debug
 ramdisk_debug: $(INSTALLED_DEBUG_RAMDISK_TARGET)
-<<<<<<< HEAD
-
-.PHONY: systemtarball
-systemtarball: $(INSTALLED_SYSTEMTARBALL_TARGET)
-
-.PHONY: boottarball
-boottarball: $(INSTALLED_BOOTTARBALL_TARGET)
-=======
->>>>>>> 5e9a20c3
 
 .PHONY: userdataimage
 userdataimage: $(INSTALLED_USERDATAIMAGE_TARGET)
@@ -1755,13 +1540,8 @@
 .PHONY: productimage
 productimage: $(INSTALLED_PRODUCTIMAGE_TARGET)
 
-<<<<<<< HEAD
-.PHONY: productservicesimage
-productservicesimage: $(INSTALLED_PRODUCT_SERVICESIMAGE_TARGET)
-=======
 .PHONY: systemextimage
 systemextimage: $(INSTALLED_SYSTEM_EXTIMAGE_TARGET)
->>>>>>> 5e9a20c3
 
 .PHONY: odmimage
 odmimage: $(INSTALLED_ODMIMAGE_TARGET)
@@ -1811,13 +1591,8 @@
     $(INSTALLED_FILES_JSON_ODM) \
     $(INSTALLED_FILES_FILE_PRODUCT) \
     $(INSTALLED_FILES_JSON_PRODUCT) \
-<<<<<<< HEAD
-    $(INSTALLED_FILES_FILE_PRODUCT_SERVICES) \
-    $(INSTALLED_FILES_JSON_PRODUCT_SERVICES) \
-=======
     $(INSTALLED_FILES_FILE_SYSTEM_EXT) \
     $(INSTALLED_FILES_JSON_SYSTEM_EXT) \
->>>>>>> 5e9a20c3
     $(INSTALLED_FILES_FILE_SYSTEMOTHER) \
     $(INSTALLED_FILES_JSON_SYSTEMOTHER) \
     $(INSTALLED_FILES_FILE_RAMDISK) \
@@ -1909,13 +1684,8 @@
     $(INSTALLED_FILES_JSON_ODM) \
     $(INSTALLED_FILES_FILE_PRODUCT) \
     $(INSTALLED_FILES_JSON_PRODUCT) \
-<<<<<<< HEAD
-    $(INSTALLED_FILES_FILE_PRODUCT_SERVICES) \
-    $(INSTALLED_FILES_JSON_PRODUCT_SERVICES) \
-=======
     $(INSTALLED_FILES_FILE_SYSTEM_EXT) \
     $(INSTALLED_FILES_JSON_SYSTEM_EXT) \
->>>>>>> 5e9a20c3
     $(INSTALLED_FILES_FILE_SYSTEMOTHER) \
     $(INSTALLED_FILES_JSON_SYSTEMOTHER) \
     $(INSTALLED_FILES_FILE_RECOVERY) \
@@ -2019,21 +1789,13 @@
 LSDUMP_PATHS_FILE := $(PRODUCT_OUT)/lsdump_paths.txt
 
 .PHONY: findlsdumps
-<<<<<<< HEAD
-findlsdumps: $(LSDUMP_PATHS_FILE) $(LSDUMP_PATHS)
-=======
 # LSDUMP_PATHS is a list of tag:path.
 findlsdumps: $(LSDUMP_PATHS_FILE) $(foreach p,$(LSDUMP_PATHS),$(call word-colon,2,$(p)))
->>>>>>> 5e9a20c3
 
 $(LSDUMP_PATHS_FILE): PRIVATE_LSDUMP_PATHS := $(LSDUMP_PATHS)
 $(LSDUMP_PATHS_FILE):
 	@echo "Generate $@"
-<<<<<<< HEAD
-	@rm -rf $@ && echo "$(PRIVATE_LSDUMP_PATHS)" | sed -e 's/ /\n/g' > $@
-=======
 	@rm -rf $@ && echo -e "$(subst :,:$(space),$(subst $(space),\n,$(PRIVATE_LSDUMP_PATHS)))" > $@
->>>>>>> 5e9a20c3
 
 .PHONY: check-elf-files
 check-elf-files:
@@ -2064,10 +1826,4 @@
 
 $(call dist-write-file,$(KATI_PACKAGE_MK_DIR)/dist.mk)
 
-<<<<<<< HEAD
-$(info [$(call inc_and_print,subdir_makefiles_inc)/$(subdir_makefiles_total)] writing build rules ...)
-
-endif # KATI
-=======
-$(info [$(call inc_and_print,subdir_makefiles_inc)/$(subdir_makefiles_total)] writing build rules ...)
->>>>>>> 5e9a20c3
+$(info [$(call inc_and_print,subdir_makefiles_inc)/$(subdir_makefiles_total)] writing build rules ...)