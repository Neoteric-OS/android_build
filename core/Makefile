# Put some miscellaneous rules here

# HACK: clear LOCAL_PATH from including last build target before calling
# intermedites-dir-for
LOCAL_PATH := $(BUILD_SYSTEM)

SYSTEM_NOTICE_DEPS :=
VENDOR_NOTICE_DEPS :=
UNMOUNTED_NOTICE_DEPS :=
UNMOUNTED_NOTICE_VENDOR_DEPS :=
ODM_NOTICE_DEPS :=
OEM_NOTICE_DEPS :=
PRODUCT_NOTICE_DEPS :=
SYSTEM_EXT_NOTICE_DEPS :=
VENDOR_DLKM_NOTICE_DEPS :=
ODM_DLKM_NOTICE_DEPS :=
SYSTEM_DLKM_NOTICE_DEPS :=


# IMAGES_TO_BUILD is a list of the partition .img files that will be created.
IMAGES_TO_BUILD:=
ifneq ($(BUILDING_BOOT_IMAGE),)
  IMAGES_TO_BUILD += boot
endif
ifneq ($(BUILDING_CACHE_IMAGE),)
  IMAGES_TO_BUILD += cache
endif
ifneq ($(BUILDING_DEBUG_BOOT_IMAGE),)
  IMAGES_TO_BUILD += debug_boot
endif
ifneq ($(BUILDING_DEBUG_VENDOR_BOOT_IMAGE),)
  IMAGES_TO_BUILD += debug_vendor_boot
endif
ifneq ($(BUILDING_INIT_BOOT_IMAGE),)
  IMAGES_TO_BUILD += init_boot
endif
ifneq ($(BUILDING_ODM_DLKM_IMAGE),)
  IMAGES_TO_BUILD += odm_dlkm
endif
ifneq ($(BUILDING_ODM_IMAGE),)
  IMAGES_TO_BUILD += odm
endif
ifneq ($(BUILDING_PRODUCT_IMAGE),)
  IMAGES_TO_BUILD += product
endif
ifneq ($(BUILDING_RAMDISK_IMAGE),)
  IMAGES_TO_BUILD += ramdisk
endif
ifneq ($(BUILDING_RECOVERY_IMAGE),)
  IMAGES_TO_BUILD += recovery
endif
ifneq ($(BUILDING_SUPER_EMPTY_IMAGE),)
  IMAGES_TO_BUILD += super_empty
endif
ifneq ($(BUILDING_SYSTEM_DLKM_IMAGE),)
  IMAGES_TO_BUILD += system_dlkm
endif
ifneq ($(BUILDING_SYSTEM_EXT_IMAGE),)
  IMAGES_TO_BUILD += system_ext
endif
ifneq ($(BUILDING_SYSTEM_IMAGE),)
  IMAGES_TO_BUILD += system
endif
ifneq ($(BUILDING_SYSTEM_OTHER_IMAGE),)
  IMAGES_TO_BUILD += system_other
endif
ifneq ($(BUILDING_USERDATA_IMAGE),)
  IMAGES_TO_BUILD += userdata
endif
ifneq ($(BUILDING_VBMETA_IMAGE),)
  IMAGES_TO_BUILD += vbmeta
endif
ifneq ($(BUILDING_VENDOR_BOOT_IMAGE),)
  IMAGES_TO_BUILD += vendor_boot
endif
ifneq ($(BUILDING_VENDOR_DLKM_IMAGE),)
  IMAGES_TO_BUILD += vendor_dlkm
endif
ifneq ($(BUILDING_VENDOR_IMAGE),)
  IMAGES_TO_BUILD += vendor
endif
ifneq ($(BUILDING_VENDOR_KERNEL_BOOT_IMAGE),)
  IMAGES_TO_BUILD += vendor_kernel_boot
endif


###########################################################
# Get the module names suitable for ALL_MODULES.* variables that are installed
# for a given partition
#
# $(1): Partition
###########################################################
define register-names-for-partition
$(sort $(foreach m,$(product_MODULES),\
	$(if $(filter $(PRODUCT_OUT)/$(strip $(1))/%, $(ALL_MODULES.$(m).INSTALLED)), \
		$(m)
	) \
))
endef


# Release & Aconfig Flags
# -----------------------------------------------------------------
include $(BUILD_SYSTEM)/packaging/flags.mk


# -----------------------------------------------------------------
# Define rules to copy PRODUCT_COPY_FILES defined by the product.
# PRODUCT_COPY_FILES contains words like <source file>:<dest file>[:<owner>].
# <dest file> is relative to $(PRODUCT_OUT), so it should look like,
# e.g., "system/etc/file.xml".
# The filter part means "only eval the copy-one-file rule if this
# src:dest pair is the first one to match the same dest"
#$(1): the src:dest pair
#$(2): the dest
define check-product-copy-files
$(if $(filter-out $(TARGET_COPY_OUT_SYSTEM_OTHER)/%,$(2)), \
  $(if $(filter %.apk, $(2)),$(error \
     Prebuilt apk found in PRODUCT_COPY_FILES: $(1), use BUILD_PREBUILT instead!))) \
$(if $(filter true,$(BUILD_BROKEN_VINTF_PRODUCT_COPY_FILES)),, \
  $(if $(filter $(TARGET_COPY_OUT_SYSTEM)/etc/vintf/% \
                $(TARGET_COPY_OUT_SYSTEM)/manifest.xml \
                $(TARGET_COPY_OUT_SYSTEM)/compatibility_matrix.xml,$(2)), \
    $(error VINTF metadata found in PRODUCT_COPY_FILES: $(1), use vintf_fragments instead!)) \
  $(if $(filter $(TARGET_COPY_OUT_PRODUCT)/etc/vintf/%,$(2)), \
    $(error VINTF metadata found in PRODUCT_COPY_FILES: $(1), \
      use PRODUCT_MANIFEST_FILES / DEVICE_PRODUCT_COMPATIBILITY_MATRIX_FILE / vintf_compatibility_matrix / vintf_fragments instead!)) \
  $(if $(filter $(TARGET_COPY_OUT_SYSTEM_EXT)/etc/vintf/%,$(2)), \
    $(error VINTF metadata found in PRODUCT_COPY_FILES: $(1), \
      use vintf_compatibility_matrix / vintf_fragments instead!)) \
  $(if $(filter $(TARGET_COPY_OUT_VENDOR)/etc/vintf/% \
                $(TARGET_COPY_OUT_VENDOR)/manifest.xml \
                $(TARGET_COPY_OUT_VENDOR)/compatibility_matrix.xml,$(2)), \
    $(error VINTF metadata found in PRODUCT_COPY_FILES: $(1), \
      use DEVICE_MANIFEST_FILE / DEVICE_MATRIX_FILE / vintf_compatibility_matrix / vintf_fragments instead!)) \
  $(if $(filter $(TARGET_COPY_OUT_ODM)/etc/vintf/% \
                $(TARGET_COPY_OUT_ODM)/etc/manifest%,$(2)), \
    $(error VINTF metadata found in PRODUCT_COPY_FILES: $(1), \
      use ODM_MANIFEST_FILES / vintf_fragments instead!)) \
)
endef

# Phony target to check PRODUCT_COPY_FILES copy pairs don't contain ELF files
.PHONY: check-elf-prebuilt-product-copy-files
check-elf-prebuilt-product-copy-files:

check_elf_prebuilt_product_copy_files := true
ifneq (,$(filter true,$(BUILD_BROKEN_ELF_PREBUILT_PRODUCT_COPY_FILES)))
check_elf_prebuilt_product_copy_files :=
endif
check_elf_prebuilt_product_copy_files_hint := \
    found ELF prebuilt in PRODUCT_COPY_FILES, use cc_prebuilt_binary / cc_prebuilt_library_shared instead.

# filter out the duplicate <source file>:<dest file> pairs.
unique_product_copy_files_pairs :=
$(foreach cf,$(PRODUCT_COPY_FILES), \
    $(if $(filter $(unique_product_copy_files_pairs),$(cf)),,\
        $(eval unique_product_copy_files_pairs += $(cf))))
unique_product_copy_files_destinations :=
product_copy_files_ignored :=
$(foreach cf,$(unique_product_copy_files_pairs), \
    $(eval _src := $(call word-colon,1,$(cf))) \
    $(eval _dest := $(call word-colon,2,$(cf))) \
    $(call check-product-copy-files,$(cf),$(_dest)) \
    $(if $(filter $(unique_product_copy_files_destinations),$(_dest)), \
        $(eval product_copy_files_ignored += $(cf)), \
        $(eval _fulldest := $(call append-path,$(PRODUCT_OUT),$(_dest))) \
        $(if $(filter %.xml,$(_dest)),\
            $(eval $(call copy-xml-file-checked,$(_src),$(_fulldest))),\
            $(if $(and $(filter %.jar,$(_dest)),$(filter $(basename $(notdir $(_dest))),$(PRODUCT_LOADED_BY_PRIVILEGED_MODULES))),\
                $(eval $(call copy-and-uncompress-dexs,$(_src),$(_fulldest))), \
                $(if $(filter init%rc,$(notdir $(_dest)))$(filter %/etc/init,$(dir $(_dest))),\
                    $(eval $(call copy-init-script-file-checked,$(_src),$(_fulldest))),\
                    $(if $(and $(filter true,$(check_elf_prebuilt_product_copy_files)), \
                               $(filter bin lib lib64,$(subst /,$(space),$(_dest)))), \
                        $(eval $(call copy-non-elf-file-checked,$(_src),$(_fulldest),$(check_elf_prebuilt_product_copy_files_hint))), \
                        $(eval $(call copy-one-file,$(_src),$(_fulldest))))))) \
        $(eval unique_product_copy_files_destinations += $(_dest))))

# Dump a list of overriden (and ignored PRODUCT_COPY_FILES entries)
pcf_ignored_file := $(PRODUCT_OUT)/product_copy_files_ignored.txt
$(pcf_ignored_file): PRIVATE_IGNORED := $(sort $(product_copy_files_ignored))
$(pcf_ignored_file):
	echo "$(PRIVATE_IGNORED)" | tr " " "\n" >$@

$(call declare-0p-target,$(pcf_ignored_file))

$(call dist-for-goals,droidcore-unbundled,$(pcf_ignored_file):logs/$(notdir $(pcf_ignored_file)))

pcf_ignored_file :=
product_copy_files_ignored :=
unique_product_copy_files_pairs :=
unique_product_copy_files_destinations :=


# Returns a list of EXTRA_INSTALL_ZIPS trios whose primary file is contained within $(1)
# The trios will contain the primary installed file : the directory to unzip the zip to : the zip
define relevant-extra-install-zips
$(strip $(foreach p,$(EXTRA_INSTALL_ZIPS), \
  $(if $(filter $(call word-colon,1,$(p)),$(1)), \
    $(p))))
endef

# Writes a text file that contains all of the files that will be inside a partition.
# All the file paths will be relative to the partition's staging directory.
# It will also take into account files inside zips listed in EXTRA_INSTALL_ZIPS.
#
# Arguments:
#   $(1): Output file
#   $(2): The partition's staging directory
#   $(3): Files to include in the partition
define write-partition-file-list
$(1): PRIVATE_FILES := $(subst $(2)/,,$(filter $(2)/%,$(3)))
$(1): PRIVATE_EXTRA_INSTALL_ZIPS := $(call relevant-extra-install-zips,$(filter $(2)/%,$(3)))
$(1): $$(HOST_OUT_EXECUTABLES)/extra_install_zips_file_list $(foreach p,$(call relevant-extra-install-zips,$(filter $(2)/%,$(3))),$(call word-colon,3,$(p)))
	@echo Writing $$@
	rm -f $$@
	echo -n > $$@
	$$(foreach f,$$(PRIVATE_FILES),echo "$$(f)" >> $$@$$(newline))
	$$(HOST_OUT_EXECUTABLES)/extra_install_zips_file_list $(2) $$(PRIVATE_EXTRA_INSTALL_ZIPS) >> $$@
endef

# -----------------------------------------------------------------
# Returns the max allowed size for an image suitable for hash verification
# (e.g., boot.img, recovery.img, etc).
# The value 69632 derives from MAX_VBMETA_SIZE + MAX_FOOTER_SIZE in $(AVBTOOL).
# $(1): partition size to flash the image
define get-hash-image-max-size
$(if $(1), \
  $(if $(filter true,$(BOARD_AVB_ENABLE)), \
    $(eval _hash_meta_size := 69632), \
    $(eval _hash_meta_size := 0)) \
  $(1)-$(_hash_meta_size))
endef

# -----------------------------------------------------------------
# Define rules to copy headers defined in copy_headers.mk
# If more than one makefile declared a header, print a warning,
# then copy the last one defined. This matches the previous make
# behavior.
has_dup_copy_headers :=
$(foreach dest,$(ALL_COPIED_HEADERS), \
    $(eval _srcs := $(ALL_COPIED_HEADERS.$(dest).SRC)) \
    $(eval _src := $(lastword $(_srcs))) \
    $(if $(call streq,$(_src),$(_srcs)),, \
        $(warning Duplicate header copy: $(dest)) \
        $(warning _ Using $(_src)) \
        $(warning __ from $(lastword $(ALL_COPIED_HEADERS.$(dest).MAKEFILE))) \
        $(eval _makefiles := $$(wordlist 1,$(call int_subtract,$(words $(ALL_COPIED_HEADERS.$(dest).MAKEFILE)),1),$$(ALL_COPIED_HEADERS.$$(dest).MAKEFILE))) \
        $(foreach src,$(wordlist 1,$(call int_subtract,$(words $(_srcs)),1),$(_srcs)), \
            $(warning _ Ignoring $(src)) \
            $(warning __ from $(firstword $(_makefiles))) \
            $(eval _makefiles := $$(wordlist 2,9999,$$(_makefiles)))) \
        $(eval has_dup_copy_headers := true)) \
    $(eval $(call copy-one-header,$(_src),$(dest))))
all_copied_headers: $(ALL_COPIED_HEADERS)

ifdef has_dup_copy_headers
  has_dup_copy_headers :=
  $(error duplicate header copies are no longer allowed. For more information about headers, see: https://android.googlesource.com/platform/build/soong/+/master/docs/best_practices.md#headers)
endif

$(file >$(PRODUCT_OUT)/.copied_headers_list,$(TARGET_OUT_HEADERS) $(ALL_COPIED_HEADERS))

# -----------------------------------------------------------------
# docs/index.html
ifeq (,$(TARGET_BUILD_UNBUNDLED))
gen := $(OUT_DOCS)/index.html
ALL_DOCS += $(gen)
$(gen): frameworks/base/docs/docs-redirect-index.html
	@mkdir -p $(dir $@)
	@cp -f $< $@
endif

ndk_doxygen_out := $(OUT_NDK_DOCS)
ndk_headers := $(SOONG_OUT_DIR)/ndk/sysroot/usr/include
ndk_docs_src_dir := frameworks/native/docs
ndk_doxyfile := $(ndk_docs_src_dir)/Doxyfile
ifneq ($(wildcard $(ndk_docs_src_dir)),)
ndk_docs_srcs := $(addprefix $(ndk_docs_src_dir)/,\
    $(call find-files-in-subdirs,$(ndk_docs_src_dir),"*",.))
$(ndk_doxygen_out)/index.html: $(ndk_docs_srcs) $(SOONG_OUT_DIR)/ndk.timestamp
	@mkdir -p $(ndk_doxygen_out)
	@echo "Generating NDK docs to $(ndk_doxygen_out)"
	@( cat $(ndk_doxyfile); \
	    echo "INPUT=$(ndk_headers)"; \
	    echo "HTML_OUTPUT=$(ndk_doxygen_out)" \
	) | doxygen -

$(call declare-1p-target,$(ndk_doxygen_out)/index.html,)

# Note: Not a part of the docs target because we don't have doxygen available.
# You can run this target locally if you have doxygen installed.
ndk-docs: $(ndk_doxygen_out)/index.html
.PHONY: ndk-docs
endif

ifeq ($(HOST_OS),linux)
$(call dist-for-goals,sdk,$(API_FINGERPRINT))
$(call dist-for-goals,droidcore,$(API_FINGERPRINT))
endif

INSTALLED_RECOVERYIMAGE_TARGET :=
# Build recovery image if
# BUILDING_RECOVERY_IMAGE && !BOARD_USES_RECOVERY_AS_BOOT && !BOARD_MOVE_RECOVERY_RESOURCES_TO_VENDOR_BOOT.
# If BOARD_USES_RECOVERY_AS_BOOT is true, leave empty because INSTALLED_BOOTIMAGE_TARGET is built
#   with recovery resources.
# If BOARD_MOVE_RECOVERY_RESOURCES_TO_VENDOR_BOOT is true, leave empty to build recovery resources
#   but not the final recovery image.
ifdef BUILDING_RECOVERY_IMAGE
ifneq ($(BOARD_USES_RECOVERY_AS_BOOT),true)
ifneq ($(BOARD_MOVE_RECOVERY_RESOURCES_TO_VENDOR_BOOT),true)
INSTALLED_RECOVERYIMAGE_TARGET := $(PRODUCT_OUT)/recovery.img
endif
endif
endif

# Do this early because sysprop.mk depends on BUILT_KERNEL_VERSION_FILE_FOR_UFFD_GC.
ifeq (default,$(ENABLE_UFFD_GC))
BUILT_KERNEL_VERSION_FILE_FOR_UFFD_GC := $(OUT_DIR)/soong/dexpreopt/kernel_version_for_uffd_gc.txt
endif # ENABLE_UFFD_GC

include $(BUILD_SYSTEM)/sysprop.mk

# ----------------------------------------------------------------

# -----------------------------------------------------------------
# sdk-build.prop
#
# There are certain things in build.prop that we don't want to
# ship with the sdk; remove them.

# This must be a list of entire property keys followed by
# "=" characters, without any internal spaces.
sdk_build_prop_remove := \
	ro.build.user= \
	ro.build.host= \
	ro.product.brand= \
	ro.product.manufacturer= \
	ro.product.device=
# TODO: Remove this soon-to-be obsolete property
sdk_build_prop_remove += ro.build.product=
INSTALLED_SDK_BUILD_PROP_TARGET := $(PRODUCT_OUT)/sdk/sdk-build.prop
$(INSTALLED_SDK_BUILD_PROP_TARGET): $(INSTALLED_BUILD_PROP_TARGET)
	@echo SDK buildinfo: $@
	@mkdir -p $(dir $@)
	$(hide) grep -v "$(subst $(space),\|,$(strip \
	            $(sdk_build_prop_remove)))" $< > $@.tmp
	$(hide) for x in $(strip $(sdk_build_prop_remove)); do \
	            echo "$$x"generic >> $@.tmp; done
	$(hide) mv $@.tmp $@

$(call declare-0p-target,$(INSTALLED_SDK_BUILD_PROP_TARGET))

# -----------------------------------------------------------------
# declare recovery ramdisk files
ifeq ($(BUILDING_RECOVERY_IMAGE),true)
INTERNAL_RECOVERY_RAMDISK_FILES_TIMESTAMP := $(call intermediates-dir-for,PACKAGING,recovery)/ramdisk_files-timestamp
endif

# -----------------------------------------------------------------
# Declare vendor ramdisk fragments
INTERNAL_VENDOR_RAMDISK_FRAGMENTS :=

ifeq (true,$(BOARD_INCLUDE_RECOVERY_RAMDISK_IN_VENDOR_BOOT))
  ifneq (,$(filter recovery,$(BOARD_VENDOR_RAMDISK_FRAGMENTS)))
    $(error BOARD_VENDOR_RAMDISK_FRAGMENTS must not contain "recovery" if \
      BOARD_INCLUDE_RECOVERY_RAMDISK_IN_VENDOR_BOOT is set)
  endif
  INTERNAL_VENDOR_RAMDISK_FRAGMENTS += recovery
  VENDOR_RAMDISK_FRAGMENT.recovery.STAGING_DIR := $(TARGET_RECOVERY_ROOT_OUT)
  VENDOR_RAMDISK_FRAGMENT.recovery.FILES := $(INTERNAL_RECOVERY_RAMDISK_FILES_TIMESTAMP)
  BOARD_VENDOR_RAMDISK_FRAGMENT.recovery.MKBOOTIMG_ARGS += --ramdisk_type RECOVERY
  .KATI_READONLY := VENDOR_RAMDISK_FRAGMENT.recovery.STAGING_DIR
endif

# Validation check and assign default --ramdisk_type.
$(foreach vendor_ramdisk_fragment,$(BOARD_VENDOR_RAMDISK_FRAGMENTS), \
  $(if $(and $(BOARD_VENDOR_RAMDISK_FRAGMENT.$(vendor_ramdisk_fragment).KERNEL_MODULE_DIRS), \
             $(BOARD_VENDOR_RAMDISK_FRAGMENT.$(vendor_ramdisk_fragment).PREBUILT)), \
    $(error Must not specify KERNEL_MODULE_DIRS for prebuilt vendor ramdisk fragment "$(vendor_ramdisk_fragment)": $(BOARD_VENDOR_RAMDISK_FRAGMENT.$(vendor_ramdisk_fragment).KERNEL_MODULE_DIRS))) \
  $(eval VENDOR_RAMDISK_FRAGMENT.$(vendor_ramdisk_fragment).STAGING_DIR := $(call intermediates-dir-for,PACKAGING,vendor_ramdisk_fragment-stage-$(vendor_ramdisk_fragment))) \
  $(eval VENDOR_RAMDISK_FRAGMENT.$(vendor_ramdisk_fragment).FILES :=) \
  $(if $(BOARD_VENDOR_RAMDISK_FRAGMENT.$(vendor_ramdisk_fragment).KERNEL_MODULE_DIRS), \
    $(if $(filter --ramdisk_type,$(BOARD_VENDOR_RAMDISK_FRAGMENT.$(vendor_ramdisk_fragment).MKBOOTIMG_ARGS)),, \
      $(eval BOARD_VENDOR_RAMDISK_FRAGMENT.$(vendor_ramdisk_fragment).MKBOOTIMG_ARGS += --ramdisk_type DLKM))) \
)

# Create the "kernel module directory" to "vendor ramdisk fragment" inverse mapping.
$(foreach vendor_ramdisk_fragment,$(BOARD_VENDOR_RAMDISK_FRAGMENTS), \
  $(foreach kmd,$(BOARD_VENDOR_RAMDISK_FRAGMENT.$(vendor_ramdisk_fragment).KERNEL_MODULE_DIRS), \
    $(eval kmd_vrf := KERNEL_MODULE_DIR_VENDOR_RAMDISK_FRAGMENT_$(kmd)) \
    $(if $($(kmd_vrf)),$(error Kernel module directory "$(kmd)" belongs to multiple vendor ramdisk fragments: "$($(kmd_vrf))" "$(vendor_ramdisk_fragment)", each kernel module directory should belong to exactly one or none vendor ramdisk fragment)) \
    $(eval $(kmd_vrf) := $(vendor_ramdisk_fragment)) \
  ) \
)
INTERNAL_VENDOR_RAMDISK_FRAGMENTS += $(BOARD_VENDOR_RAMDISK_FRAGMENTS)

ifneq ($(BOARD_KERNEL_MODULES_16K),)
INTERNAL_VENDOR_RAMDISK_FRAGMENTS += 16K
endif

# Strip the list in case of any whitespace.
INTERNAL_VENDOR_RAMDISK_FRAGMENTS := \
  $(strip $(INTERNAL_VENDOR_RAMDISK_FRAGMENTS))

# Assign --ramdisk_name for each vendor ramdisk fragment.
$(foreach vendor_ramdisk_fragment,$(INTERNAL_VENDOR_RAMDISK_FRAGMENTS), \
  $(if $(filter --ramdisk_name,$(BOARD_VENDOR_RAMDISK_FRAGMENT.$(vendor_ramdisk_fragment).MKBOOTIMG_ARGS)), \
    $(error Must not specify --ramdisk_name for vendor ramdisk fragment: $(vendor_ramdisk_fragment))) \
  $(eval BOARD_VENDOR_RAMDISK_FRAGMENT.$(vendor_ramdisk_fragment).MKBOOTIMG_ARGS += --ramdisk_name $(vendor_ramdisk_fragment)) \
  $(eval .KATI_READONLY := BOARD_VENDOR_RAMDISK_FRAGMENT.$(vendor_ramdisk_fragment).MKBOOTIMG_ARGS) \
)

# -----------------------------------------------------------------
# kernel modules

# Depmod requires a well-formed kernel version so 0.0 is used as a placeholder.
DEPMOD_STAGING_SUBDIR :=$= lib/modules/0.0

define copy-and-strip-kernel-module
$(2): $(1)
	$(LLVM_STRIP) -o $(2) --strip-debug $(1)
endef

# $(1): modules list
# $(2): output dir
# $(3): mount point
# $(4): staging dir
# $(5): module load list
# $(6): module load list filename
# $(7): module archive
# $(8): staging dir for stripped modules
# $(9): module directory name
# $(10): extra modules that might be dependency of modules in this partition, but should not be copied to output dir
# $(11): mount point for extra modules
# Returns a list of src:dest pairs to install the modules using copy-many-files.
define build-image-kernel-modules
  $(if $(9), \
    $(eval _dir := $(9)/), \
    $(eval _dir :=)) \
  $(foreach module,$(1), \
    $(eval _src := $(module)) \
    $(if $(8), \
      $(eval _src := $(8)/$(notdir $(module))) \
      $(eval $(call copy-and-strip-kernel-module,$(module),$(_src)))) \
    $(_src):$(2)/lib/modules/$(_dir)$(notdir $(module))) \
  $(eval $(call build-image-kernel-modules-depmod,$(1),$(3),$(4),$(5),$(6),$(7),$(2),$(9),$(10),$(11))) \
  $(4)/$(DEPMOD_STAGING_SUBDIR)/modules.dep:$(2)/lib/modules/$(_dir)modules.dep \
  $(4)/$(DEPMOD_STAGING_SUBDIR)/modules.alias:$(2)/lib/modules/$(_dir)modules.alias \
  $(4)/$(DEPMOD_STAGING_SUBDIR)/modules.softdep:$(2)/lib/modules/$(_dir)modules.softdep \
  $(4)/$(DEPMOD_STAGING_SUBDIR)/$(6):$(2)/lib/modules/$(_dir)$(6)
endef

# $(1): modules list
# $(2): mount point
# $(3): staging dir
# $(4): module load list
# $(5): module load list filename
# $(6): module archive
# $(7): output dir
# $(8): module directory name
# $(9): extra modules which should not be copied to output dir, but might be dependency of modules in this partition
# $(10): mount point for extra modules
# TODO(b/144844424): If a module archive is being used, this step (which
# generates obj/PACKAGING/.../modules.dep) also unzips the module archive into
# the output directory. This should be moved to a module with a
# LOCAL_POST_INSTALL_CMD so that if modules.dep is removed from the output dir,
# the archive modules are restored along with modules.dep.
define build-image-kernel-modules-depmod
$(3)/$(DEPMOD_STAGING_SUBDIR)/modules.dep: .KATI_IMPLICIT_OUTPUTS := $(3)/$(DEPMOD_STAGING_SUBDIR)/modules.alias $(3)/$(DEPMOD_STAGING_SUBDIR)/modules.softdep $(3)/$(DEPMOD_STAGING_SUBDIR)/$(5)
$(3)/$(DEPMOD_STAGING_SUBDIR)/modules.dep: $(DEPMOD)
$(3)/$(DEPMOD_STAGING_SUBDIR)/modules.dep: PRIVATE_MODULES := $(strip $(1))
$(3)/$(DEPMOD_STAGING_SUBDIR)/modules.dep: PRIVATE_EXTRA_MODULES := $(strip $(9))
$(3)/$(DEPMOD_STAGING_SUBDIR)/modules.dep: PRIVATE_MOUNT_POINT := $(2)
$(3)/$(DEPMOD_STAGING_SUBDIR)/modules.dep: PRIVATE_EXTRA_MOUNT_POINT := $(10)
$(3)/$(DEPMOD_STAGING_SUBDIR)/modules.dep: PRIVATE_MODULE_DIR := $(3)/$(DEPMOD_STAGING_SUBDIR)/$(2)/lib/modules/$(8)
$(3)/$(DEPMOD_STAGING_SUBDIR)/modules.dep: PRIVATE_EXTRA_MODULE_DIR := $(3)/$(DEPMOD_STAGING_SUBDIR)/$(10)/lib/modules/$(8)
$(3)/$(DEPMOD_STAGING_SUBDIR)/modules.dep: PRIVATE_STAGING_DIR := $(3)
$(3)/$(DEPMOD_STAGING_SUBDIR)/modules.dep: PRIVATE_LOAD_MODULES := $(strip $(4))
$(3)/$(DEPMOD_STAGING_SUBDIR)/modules.dep: PRIVATE_LOAD_FILE := $(3)/$(DEPMOD_STAGING_SUBDIR)/$(5)
$(3)/$(DEPMOD_STAGING_SUBDIR)/modules.dep: PRIVATE_MODULE_ARCHIVE := $(6)
$(3)/$(DEPMOD_STAGING_SUBDIR)/modules.dep: PRIVATE_OUTPUT_DIR := $(7)
$(3)/$(DEPMOD_STAGING_SUBDIR)/modules.dep: $(1) $(6)
	@echo depmod $$(PRIVATE_STAGING_DIR)
	rm -rf $$(PRIVATE_STAGING_DIR)
	mkdir -p $$(PRIVATE_MODULE_DIR)
	$(if $(6),\
	  unzip -qoDD -d $$(PRIVATE_MODULE_DIR) $$(PRIVATE_MODULE_ARCHIVE); \
	  mkdir -p $$(PRIVATE_OUTPUT_DIR)/lib; \
	  cp -r  $(3)/$(DEPMOD_STAGING_SUBDIR)/$(2)/lib/modules $$(PRIVATE_OUTPUT_DIR)/lib/; \
	  find $$(PRIVATE_MODULE_DIR) -type f -name '*.ko' | xargs basename -a > $$(PRIVATE_LOAD_FILE); \
	)
	$(if $(1),\
	  cp $$(PRIVATE_MODULES) $$(PRIVATE_MODULE_DIR)/; \
	  if [ -n "$$(PRIVATE_LOAD_MODULES)" ]; then basename -a $$(PRIVATE_LOAD_MODULES); fi > $$(PRIVATE_LOAD_FILE); \
	)
	# The ln -sf + find -delete sequence is to remove any modules in
	# PRIVATE_EXTRA_MODULES which have same basename as MODULES in PRIVATE_MODULES
	# Basically, it computes a set difference. When there is a duplicate module
	# present in both directories, we want modules in PRIVATE_MODULES to take
	# precedence. Since depmod does not provide any guarantee about ordering of
	# dependency resolution, we achieve this by maually removing any duplicate
	# modules with lower priority.
	$(if $(9),\
	  mkdir -p $$(PRIVATE_EXTRA_MODULE_DIR); \
	  find $$(PRIVATE_EXTRA_MODULE_DIR) -maxdepth 1 -type f -name "*.ko" -delete; \
	  cp $$(PRIVATE_EXTRA_MODULES) $$(PRIVATE_EXTRA_MODULE_DIR); \
	  ln -sf $$(PRIVATE_MODULE_DIR)/*.ko $$(PRIVATE_EXTRA_MODULE_DIR); \
	  find $$(PRIVATE_EXTRA_MODULE_DIR) -type l -delete; \
	)
	$(DEPMOD) -b $$(PRIVATE_STAGING_DIR) 0.0
	# Turn paths in modules.dep into absolute paths
	sed -i.tmp -e 's|\([^: ]*lib/modules/[^: ]*\)|/\1|g' $$(PRIVATE_STAGING_DIR)/$$(DEPMOD_STAGING_SUBDIR)/modules.dep
	touch $$(PRIVATE_LOAD_FILE)
endef

# $(1): staging dir
# $(2): modules list
# $(3): module load list
# $(4): module load list filename
# $(5): output dir
define module-load-list-copy-paths
  $(eval $(call build-image-module-load-list,$(1),$(2),$(3),$(4))) \
  $(1)/$(DEPMOD_STAGING_SUBDIR)/$(4):$(5)/lib/modules/$(4)
endef

# $(1): staging dir
# $(2): modules list
# $(3): module load list
# $(4): module load list filename
define build-image-module-load-list
$(1)/$(DEPMOD_STAGING_SUBDIR)/$(4): PRIVATE_LOAD_MODULES := $(3)
$(1)/$(DEPMOD_STAGING_SUBDIR)/$(4): $(2)
	@echo load-list $$(@)
	@echo '$$(strip $$(notdir $$(PRIVATE_LOAD_MODULES)))' | tr ' ' '\n' > $$(@)
endef

# $(1): source options file
# $(2): destination pathname
# Returns a build rule that checks the syntax of and installs a kernel modules
# options file. Strip and squeeze any extra space and blank lines.
# For use via $(eval).
define build-image-kernel-modules-options-file
$(2): $(1)
	@echo "libmodprobe options $$(@)"
	$(hide) mkdir -p "$$(dir $$@)"
	$(hide) rm -f "$$@"
	$(hide) awk <"$$<" >"$$@" \
	  '/^#/ { print; next } \
	   NF == 0 { next } \
	   NF < 2 || $$$$1 != "options" \
	     { print "Invalid options line " FNR ": " $$$$0 >"/dev/stderr"; \
	       exit_status = 1; next } \
	   { $$$$1 = $$$$1; print } \
	   END { exit exit_status }'
endef

# $(1): source blocklist file
# $(2): destination pathname
# Returns a build rule that checks the syntax of and installs a kernel modules
# blocklist file. Strip and squeeze any extra space and blank lines.
# For use via $(eval).
define build-image-kernel-modules-blocklist-file
$(2): $(1)
	@echo "libmodprobe blocklist $$(@)"
	$(hide) mkdir -p "$$(dir $$@)"
	$(hide) rm -f "$$@"
	$(hide) awk <"$$<" >"$$@" \
	  '/^#/ { print; next } \
	   NF == 0 { next } \
	   NF != 2 || $$$$1 != "blocklist" \
	     { print "Invalid blocklist line " FNR ": " $$$$0 >"/dev/stderr"; \
	       exit_status = 1; next } \
	   { $$$$1 = $$$$1; print } \
	   END { exit exit_status }'
endef

# $(1): image name
# $(2): build output directory (TARGET_OUT_VENDOR, TARGET_RECOVERY_ROOT_OUT, etc)
# $(3): mount point
# $(4): module load filename
# $(5): stripped staging directory
# $(6): kernel module directory name (top is an out of band value for no directory)
# $(7): list of extra modules that might be dependency of modules in this partition
# $(8): mount point for extra modules. e.g. system

define build-image-kernel-modules-dir
$(if $(filter top,$(6)),\
  $(eval _kver :=)$(eval _sep :=),\
  $(eval _kver := $(6))$(eval _sep :=_))\
$(if $(5),\
  $(eval _stripped_staging_dir := $(5)$(_sep)$(_kver)),\
  $(eval _stripped_staging_dir :=))\
$(if $(strip $(BOARD_$(1)_KERNEL_MODULES$(_sep)$(_kver))$(BOARD_$(1)_KERNEL_MODULES_ARCHIVE$(_sep)$(_kver))),\
  $(if $(BOARD_$(1)_KERNEL_MODULES_LOAD$(_sep)$(_kver)),,\
    $(eval BOARD_$(1)_KERNEL_MODULES_LOAD$(_sep)$(_kver) := $(BOARD_$(1)_KERNEL_MODULES$(_sep)$(_kver)))) \
  $(if $(filter false,$(BOARD_$(1)_KERNEL_MODULES_LOAD$(_sep)$(_kver))),\
    $(eval BOARD_$(1)_KERNEL_MODULES_LOAD$(_sep)$(_kver) :=),) \
  $(eval _files := $(call build-image-kernel-modules,$(BOARD_$(1)_KERNEL_MODULES$(_sep)$(_kver)),$(2),$(3),$(call intermediates-dir-for,PACKAGING,depmod_$(1)$(_sep)$(_kver)),$(BOARD_$(1)_KERNEL_MODULES_LOAD$(_sep)$(_kver)),$(4),$(BOARD_$(1)_KERNEL_MODULES_ARCHIVE$(_sep)$(_kver)),$(_stripped_staging_dir),$(_kver),$(7),$(8))) \
  $(call copy-many-files,$(_files)) \
  $(eval _modules := $(BOARD_$(1)_KERNEL_MODULES$(_sep)$(_kver)) ANDROID-GEN ANDROID-GEN ANDROID-GEN ANDROID-GEN) \
  $(eval KERNEL_MODULE_COPY_FILES += $(join $(addsuffix :,$(_modules)),$(_files)))) \
$(if $(_kver), \
  $(eval _dir := $(_kver)/), \
  $(eval _dir :=)) \
$(if $(BOARD_$(1)_KERNEL_MODULES_OPTIONS_FILE$(_sep)$(_kver)), \
  $(eval $(call build-image-kernel-modules-options-file, \
    $(BOARD_$(1)_KERNEL_MODULES_OPTIONS_FILE$(_sep)$(_kver)), \
    $(2)/lib/modules/$(_dir)modules.options)) \
  $(2)/lib/modules/$(_dir)modules.options) \
$(if $(BOARD_$(1)_KERNEL_MODULES_BLOCKLIST_FILE$(_sep)$(_kver)), \
  $(eval $(call build-image-kernel-modules-blocklist-file, \
    $(BOARD_$(1)_KERNEL_MODULES_BLOCKLIST_FILE$(_sep)$(_kver)), \
    $(2)/lib/modules/$(_dir)modules.blocklist)) \
  $(eval ALL_KERNEL_MODULES_BLOCKLIST += $(2)/lib/modules/$(_dir)modules.blocklist) \
  $(2)/lib/modules/$(_dir)modules.blocklist)
endef

# $(1): kernel module directory name (top is an out of band value for no directory)
define build-recovery-as-boot-load
$(if $(filter top,$(1)),\
  $(eval _kver :=)$(eval _sep :=),\
  $(eval _kver := $(1))$(eval _sep :=_))\
  $(if $(BOARD_GENERIC_RAMDISK_KERNEL_MODULES_LOAD$(_sep)$(_kver)),\
    $(call copy-many-files,$(call module-load-list-copy-paths,$(call intermediates-dir-for,PACKAGING,ramdisk_module_list$(_sep)$(_kver)),$(BOARD_GENERIC_RAMDISK_KERNEL_MODULES$(_sep)$(_kver)),$(BOARD_GENERIC_RAMDISK_KERNEL_MODULES_LOAD$(_sep)$(_kver)),modules.load,$(TARGET_RECOVERY_ROOT_OUT))))
endef

# $(1): kernel module directory name (top is an out of band value for no directory)
define build-vendor-ramdisk-recovery-load
$(if $(filter top,$(1)),\
  $(eval _kver :=)$(eval _sep :=),\
  $(eval _kver := $(1))$(eval _sep :=_))\
  $(if $(BOARD_VENDOR_RAMDISK_RECOVERY_KERNEL_MODULES_LOAD$(_sep)$(_kver)),\
    $(call copy-many-files,$(call module-load-list-copy-paths,$(call intermediates-dir-for,PACKAGING,vendor_ramdisk_recovery_module_list$(_sep)$(_kver)),$(BOARD_VENDOR_RAMDISK_KERNEL_MODULES$(_sep)$(_kver)),$(BOARD_VENDOR_RAMDISK_RECOVERY_KERNEL_MODULES_LOAD$(_sep)$(_kver)),modules.load.recovery,$(TARGET_VENDOR_RAMDISK_OUT))))
endef

# $(1): kernel module directory name (top is an out of band value for no directory)
define build-vendor-kernel-ramdisk-recovery-load
$(if $(filter top,$(1)),\
  $(eval _kver :=)$(eval _sep :=),\
  $(eval _kver := $(1))$(eval _sep :=_))\
  $(if $(BOARD_VENDOR_KERNEL_RAMDISK_RECOVERY_KERNEL_MODULES_LOAD$(_sep)$(_kver)),\
    $(call copy-many-files,$(call module-load-list-copy-paths,$(call intermediates-dir-for,PACKAGING,vendor_kernel_ramdisk_recovery_module_list$(_sep)$(_kver)),$(BOARD_VENDOR_KERNEL_RAMDISK_KERNEL_MODULES$(_sep)$(_kver)),$(BOARD_VENDOR_KERNEL_RAMDISK_RECOVERY_KERNEL_MODULES_LOAD$(_sep)$(_kver)),modules.load.recovery,$(TARGET_VENDOR_KERNEL_RAMDISK_OUT))))
endef

# $(1): kernel module directory name (top is an out of band value for no directory)
define build-vendor-charger-load
$(if $(filter top,$(1)),\
  $(eval _kver :=)$(eval _sep :=),\
  $(eval _kver := $(1))$(eval _sep :=_))\
  $(if $(BOARD_VENDOR_CHARGER_KERNEL_MODULES_LOAD$(_sep)$(_kver)),\
    $(call copy-many-files,$(call module-load-list-copy-paths,$(call intermediates-dir-for,PACKAGING,vendor_charger_module_list$(_sep)$(_kver)),$(BOARD_VENDOR_CHARGER_KERNEL_MODULES$(_sep)$(_kver)),$(BOARD_VENDOR_CHARGER_KERNEL_MODULES_LOAD$(_sep)$(_kver)),modules.load.charger,$(TARGET_OUT_VENDOR))))
endef

# $(1): kernel module directory name (top is an out of band value for no directory)
define build-vendor-ramdisk-charger-load
$(if $(filter top,$(1)),\
  $(eval _kver :=)$(eval _sep :=),\
  $(eval _kver := $(1))$(eval _sep :=_))\
  $(if $(BOARD_VENDOR_RAMDISK_CHARGER_KERNEL_MODULES_LOAD$(_sep)$(_kver)),\
    $(call copy-many-files,$(call module-load-list-copy-paths,$(call intermediates-dir-for,PACKAGING,vendor_ramdisk_charger_module_list$(_sep)$(_kver)),$(BOARD_VENDOR_RAMDISK_KERNEL_MODULES$(_sep)$(_kver)),$(BOARD_VENDOR_RAMDISK_CHARGER_KERNEL_MODULES_LOAD$(_sep)$(_kver)),modules.load.charger,$(TARGET_VENDOR_RAMDISK_OUT))))
endef

# $(1): kernel module directory name (top is an out of band value for no directory)
define build-vendor-kernel-ramdisk-charger-load
$(if $(filter top,$(1)),\
  $(eval _kver :=)$(eval _sep :=),\
  $(eval _kver := $(1))$(eval _sep :=_))\
  $(if $(BOARD_VENDOR_KERNEL_RAMDISK_CHARGER_KERNEL_MODULES_LOAD$(_sep)$(_kver)),\
    $(call copy-many-files,$(call module-load-list-copy-paths,$(call intermediates-dir-for,PACKAGING,vendor_kernel_ramdisk_charger_module_list$(_sep)$(_kver)),$(BOARD_VENDOR_KERNEL_RAMDISK_KERNEL_MODULES$(_sep)$(_kver)),$(BOARD_VENDOR_KERNEL_RAMDISK_CHARGER_KERNEL_MODULES_LOAD$(_sep)$(_kver)),modules.load.charger,$(TARGET_VENDOR_KERNEL_RAMDISK_OUT))))
endef

ifneq ($(BUILDING_VENDOR_BOOT_IMAGE),true)
  # If there is no vendor boot partition, store vendor ramdisk kernel modules in the
  # boot ramdisk.
  BOARD_GENERIC_RAMDISK_KERNEL_MODULES += $(BOARD_VENDOR_RAMDISK_KERNEL_MODULES)
  BOARD_GENERIC_RAMDISK_KERNEL_MODULES_LOAD += $(BOARD_VENDOR_RAMDISK_KERNEL_MODULES_LOAD)
endif

ifeq ($(BOARD_GENERIC_RAMDISK_KERNEL_MODULES_LOAD),)
  BOARD_GENERIC_RAMDISK_KERNEL_MODULES_LOAD := $(BOARD_GENERIC_RAMDISK_KERNEL_MODULES)
endif

ifneq ($(strip $(BOARD_GENERIC_RAMDISK_KERNEL_MODULES)),)
  ifeq ($(BOARD_USES_RECOVERY_AS_BOOT), true)
    BOARD_RECOVERY_KERNEL_MODULES += $(BOARD_GENERIC_RAMDISK_KERNEL_MODULES)
  endif
endif

ifneq ($(BOARD_DO_NOT_STRIP_GENERIC_RAMDISK_MODULES),true)
  GENERIC_RAMDISK_STRIPPED_MODULE_STAGING_DIR := $(call intermediates-dir-for,PACKAGING,depmod_generic_ramdisk_kernel_stripped)
else
  GENERIC_RAMDISK_STRIPPED_MODULE_STAGING_DIR :=
endif

ifneq ($(BOARD_DO_NOT_STRIP_RECOVERY_MODULES),true)
	RECOVERY_STRIPPED_MODULE_STAGING_DIR := $(call intermediates-dir-for,PACKAGING,depmod_recovery_stripped)
else
	RECOVERY_STRIPPED_MODULE_STAGING_DIR :=
endif

ifneq ($(BOARD_DO_NOT_STRIP_VENDOR_MODULES),true)
	VENDOR_STRIPPED_MODULE_STAGING_DIR := $(call intermediates-dir-for,PACKAGING,depmod_vendor_stripped)
else
	VENDOR_STRIPPED_MODULE_STAGING_DIR :=
endif

ifneq ($(BOARD_DO_NOT_STRIP_VENDOR_RAMDISK_MODULES),true)
  VENDOR_RAMDISK_STRIPPED_MODULE_STAGING_DIR := $(call intermediates-dir-for,PACKAGING,depmod_vendor_ramdisk_stripped)
else
  VENDOR_RAMDISK_STRIPPED_MODULE_STAGING_DIR :=
endif

ifneq ($(BOARD_DO_NOT_STRIP_VENDOR_KERNEL_RAMDISK_MODULES),true)
  VENDOR_KERNEL_RAMDISK_STRIPPED_MODULE_STAGING_DIR := $(call intermediates-dir-for,PACKAGING,depmod_vendor_kernel_ramdisk_stripped)
else
  VENDOR_KERNEL_RAMDISK_STRIPPED_MODULE_STAGING_DIR :=
endif

BOARD_KERNEL_MODULE_DIRS += top

# Default to not generating modules.load for kernel modules on system
# side. We should only load these modules if they are depended by vendor
# side modules.
ifeq ($(BOARD_SYSTEM_KERNEL_MODULES_LOAD),)
  BOARD_SYSTEM_KERNEL_MODULES_LOAD := false
endif

$(foreach kmd,$(BOARD_KERNEL_MODULE_DIRS), \
  $(eval ALL_DEFAULT_INSTALLED_MODULES += $(call build-image-kernel-modules-dir,RECOVERY,$(TARGET_RECOVERY_ROOT_OUT),,modules.load.recovery,$(RECOVERY_STRIPPED_MODULE_STAGING_DIR),$(kmd))) \
  $(eval vendor_ramdisk_fragment := $(KERNEL_MODULE_DIR_VENDOR_RAMDISK_FRAGMENT_$(kmd))) \
  $(if $(vendor_ramdisk_fragment), \
    $(eval output_dir := $(VENDOR_RAMDISK_FRAGMENT.$(vendor_ramdisk_fragment).STAGING_DIR)) \
    $(eval result_var := VENDOR_RAMDISK_FRAGMENT.$(vendor_ramdisk_fragment).FILES) \
    $(eval ### else ###), \
    $(eval output_dir := $(TARGET_VENDOR_RAMDISK_OUT)) \
    $(eval result_var := ALL_DEFAULT_INSTALLED_MODULES)) \
  $(eval $(result_var) += $(call build-image-kernel-modules-dir,VENDOR_RAMDISK,$(output_dir),,modules.load,$(VENDOR_RAMDISK_STRIPPED_MODULE_STAGING_DIR),$(kmd))) \
  $(eval ALL_DEFAULT_INSTALLED_MODULES += $(call build-image-kernel-modules-dir,VENDOR_KERNEL_RAMDISK,$(TARGET_VENDOR_KERNEL_RAMDISK_OUT),,modules.load,$(VENDOR_KERNEL_RAMDISK_STRIPPED_MODULE_STAGING_DIR),$(kmd))) \
  $(eval ALL_DEFAULT_INSTALLED_MODULES += $(call build-vendor-ramdisk-recovery-load,$(kmd))) \
  $(eval ALL_DEFAULT_INSTALLED_MODULES += $(call build-vendor-kernel-ramdisk-recovery-load,$(kmd))) \
  $(eval ALL_DEFAULT_INSTALLED_MODULES += $(call build-image-kernel-modules-dir,VENDOR,$(if $(filter true,$(BOARD_USES_VENDOR_DLKMIMAGE)),$(TARGET_OUT_VENDOR_DLKM),$(TARGET_OUT_VENDOR)),vendor,modules.load,$(VENDOR_STRIPPED_MODULE_STAGING_DIR),$(kmd),$(BOARD_SYSTEM_KERNEL_MODULES),system)) \
  $(eval ALL_DEFAULT_INSTALLED_MODULES += $(call build-vendor-charger-load,$(kmd))) \
  $(eval ALL_DEFAULT_INSTALLED_MODULES += $(call build-vendor-ramdisk-charger-load,$(kmd))) \
  $(eval ALL_DEFAULT_INSTALLED_MODULES += $(call build-vendor-kernel-ramdisk-charger-load,$(kmd))) \
  $(eval ALL_DEFAULT_INSTALLED_MODULES += $(call build-image-kernel-modules-dir,ODM,$(if $(filter true,$(BOARD_USES_ODM_DLKMIMAGE)),$(TARGET_OUT_ODM_DLKM),$(TARGET_OUT_ODM)),odm,modules.load,,$(kmd))) \
  $(eval ALL_DEFAULT_INSTALLED_MODULES += $(call build-image-kernel-modules-dir,SYSTEM,$(if $(filter true,$(BOARD_USES_SYSTEM_DLKMIMAGE)),$(TARGET_OUT_SYSTEM_DLKM),$(TARGET_OUT)),system,modules.load,,$(kmd))) \
  $(if $(filter true,$(BOARD_USES_RECOVERY_AS_BOOT)),\
    $(eval ALL_DEFAULT_INSTALLED_MODULES += $(call build-recovery-as-boot-load,$(kmd))),\
    $(eval ALL_DEFAULT_INSTALLED_MODULES += $(call build-image-kernel-modules-dir,GENERIC_RAMDISK,$(TARGET_RAMDISK_OUT),,modules.load,$(GENERIC_RAMDISK_STRIPPED_MODULE_STAGING_DIR),$(kmd)))))

ifeq ($(BOARD_SYSTEM_KERNEL_MODULES),)
ifneq ($(BOARD_SYSTEM_DLKM_SRC),)
ifneq ($(wildcard $(BOARD_SYSTEM_DLKM_SRC)/*),)
  SYSTEM_KERNEL_MODULES := $(shell find $(BOARD_SYSTEM_DLKM_SRC) -type f)
  SRC_SYSTEM_KERNEL_MODULES := $(SYSTEM_KERNEL_MODULES)
  DST_SYSTEM_KERNEL_MODULES := $(patsubst $(BOARD_SYSTEM_DLKM_SRC)/%,:$(TARGET_OUT_SYSTEM_DLKM)/%,$(SRC_SYSTEM_KERNEL_MODULES))
  SYSTEM_KERNEL_MODULE_COPY_PAIRS := $(join $(SRC_SYSTEM_KERNEL_MODULES),$(DST_SYSTEM_KERNEL_MODULES))
  ALL_DEFAULT_INSTALLED_MODULES += $(call copy-many-files,$(SYSTEM_KERNEL_MODULE_COPY_PAIRS))
endif
endif
endif


# -----------------------------------------------------------------
# Cert-to-package mapping.  Used by the post-build signing tools.
# Use a macro to add newline to each echo command
# $1 stem name of the package
# $2 certificate
# $3 private key
# $4 compressed
# $5 partition tag
# $6 output file
define _apkcerts_write_line
$(hide) echo -n 'name="$(1).apk" certificate="$2" private_key="$3"' >> $6
$(if $(4), $(hide) echo -n ' compressed="$4"' >> $6)
$(if $(5), $(hide) echo -n ' partition="$5"' >> $6)
$(hide) echo '' >> $6

endef

# -----------------------------------------------------------------
# Merge an individual apkcerts output into the final apkcerts.txt output.
# Use a macro to make it compatible with _apkcerts_write_line
# $1 apkcerts file to be merged
# $2 output file
define _apkcerts_merge
$(hide) cat $1 >> $2

endef

name := $(TARGET_PRODUCT)
ifeq ($(TARGET_BUILD_TYPE),debug)
  name := $(name)_debug
endif
name := $(name)-apkcerts
intermediates := \
	$(call intermediates-dir-for,PACKAGING,apkcerts)
APKCERTS_FILE := $(intermediates)/$(name).txt
all_apkcerts_files := $(sort $(foreach p,$(PACKAGES),$(PACKAGES.$(p).APKCERTS_FILE)))
$(APKCERTS_FILE): $(all_apkcerts_files)
# We don't need to really build all the modules.
# TODO: rebuild APKCERTS_FILE if any app change its cert.
$(APKCERTS_FILE):
	@echo APK certs list: $@
	@mkdir -p $(dir $@)
	@rm -f $@
	$(foreach p,$(sort $(PACKAGES)),\
	  $(if $(PACKAGES.$(p).APKCERTS_FILE),\
	    $(call _apkcerts_merge,$(PACKAGES.$(p).APKCERTS_FILE), $@),\
	    $(if $(PACKAGES.$(p).EXTERNAL_KEY),\
	      $(call _apkcerts_write_line,$(PACKAGES.$(p).STEM),EXTERNAL,,$(PACKAGES.$(p).COMPRESSED),$(PACKAGES.$(p).PARTITION),$@),\
	      $(call _apkcerts_write_line,$(PACKAGES.$(p).STEM),$(PACKAGES.$(p).CERTIFICATE),$(PACKAGES.$(p).PRIVATE_KEY),$(PACKAGES.$(p).COMPRESSED),$(PACKAGES.$(p).PARTITION),$@))))
	$(if $(filter true,$(PRODUCT_FSVERITY_GENERATE_METADATA)),\
	  $(call _apkcerts_write_line,BuildManifest,$(FSVERITY_APK_KEY_PATH).x509.pem,$(FSVERITY_APK_KEY_PATH).pk8,,system,$@) \
	  $(if $(filter true,$(BUILDING_SYSTEM_EXT_IMAGE)),\
            $(call _apkcerts_write_line,BuildManifestSystemExt,$(FSVERITY_APK_KEY_PATH).x509.pem,$(FSVERITY_APK_KEY_PATH).pk8,,system_ext,$@)))
	# In case value of PACKAGES is empty.
	$(hide) touch $@

$(call declare-0p-target,$(APKCERTS_FILE))

.PHONY: apkcerts-list
apkcerts-list: $(APKCERTS_FILE)

intermediates := $(call intermediates-dir-for,PACKAGING,apexkeys)
APEX_KEYS_FILE := $(intermediates)/apexkeys.txt

all_apex_keys_files := $(sort $(foreach m,$(call product-installed-modules,$(INTERNAL_PRODUCT)),$(ALL_MODULES.$(m).APEX_KEYS_FILE)))
$(APEX_KEYS_FILE): $(all_apex_keys_files)
	@mkdir -p $(dir $@)
	@rm -f $@
	$(hide) touch $@
	$(hide) $(foreach file,$^,cat $(file) >> $@ $(newline))
all_apex_keys_files :=

$(call declare-0p-target,$(APEX_KEYS_FILE))

.PHONY: apexkeys.txt
apexkeys.txt: $(APEX_KEYS_FILE)

ifneq (,$(TARGET_BUILD_APPS))
  $(call dist-for-goals, apps_only, $(APKCERTS_FILE):apkcerts.txt)
  $(call dist-for-goals, apps_only, $(APEX_KEYS_FILE):apexkeys.txt)
endif


# -----------------------------------------------------------------
# build system stats
BUILD_SYSTEM_STATS := $(PRODUCT_OUT)/build_system_stats.txt
$(BUILD_SYSTEM_STATS):
	@rm -f $@
	@$(foreach s,$(STATS.MODULE_TYPE),echo "modules_type_make,$(s),$(words $(STATS.MODULE_TYPE.$(s)))" >>$@;)
	@$(foreach s,$(STATS.SOONG_MODULE_TYPE),echo "modules_type_soong,$(s),$(STATS.SOONG_MODULE_TYPE.$(s))" >>$@;)
$(call declare-1p-target,$(BUILD_SYSTEM_STATS),build)
$(call dist-for-goals,droidcore-unbundled,$(BUILD_SYSTEM_STATS))

# -----------------------------------------------------------------
# build /product/etc/security/avb/system_other.avbpubkey if needed
ifdef BUILDING_SYSTEM_OTHER_IMAGE
ifeq ($(BOARD_AVB_ENABLE),true)
INSTALLED_PRODUCT_SYSTEM_OTHER_AVBKEY_TARGET := $(TARGET_OUT_PRODUCT_ETC)/security/avb/system_other.avbpubkey
ALL_DEFAULT_INSTALLED_MODULES += $(INSTALLED_PRODUCT_SYSTEM_OTHER_AVBKEY_TARGET)
endif # BOARD_AVB_ENABLE
endif # BUILDING_SYSTEM_OTHER_IMAGE

# -----------------------------------------------------------------
# Modules ready to be converted to Soong, ordered by how many
# modules depend on them.
SOONG_CONV := $(sort $(SOONG_CONV))
SOONG_CONV_DATA := $(call intermediates-dir-for,PACKAGING,soong_conversion)/soong_conv_data
$(SOONG_CONV_DATA):
	@rm -f $@
	@touch $@ # This file must be present even if SOONG_CONV is empty.
	@$(foreach s,$(SOONG_CONV),echo "$(s),$(SOONG_CONV.$(s).TYPE),$(sort $(SOONG_CONV.$(s).PROBLEMS)),$(sort $(filter-out $(SOONG_ALREADY_CONV),$(SOONG_CONV.$(s).DEPS))),$(sort $(SOONG_CONV.$(s).MAKEFILES)),$(sort $(SOONG_CONV.$(s).INSTALLED))" >>$@;)

$(call declare-1p-target,$(SOONG_CONV_DATA),build)

SOONG_TO_CONVERT_SCRIPT := build/make/tools/soong_to_convert.py
SOONG_TO_CONVERT := $(PRODUCT_OUT)/soong_to_convert.txt
$(SOONG_TO_CONVERT): $(SOONG_CONV_DATA) $(SOONG_TO_CONVERT_SCRIPT)
	@rm -f $@
	$(hide) $(SOONG_TO_CONVERT_SCRIPT) $< >$@
$(call declare-1p-target,$(SOONG_TO_CONVERT),build)
$(call dist-for-goals,droidcore-unbundled,$(SOONG_TO_CONVERT))

$(PRODUCT_OUT)/product_packages.txt:
	@rm -f $@
	echo "" > $@
	$(foreach x,$(PRODUCT_PACKAGES),echo $(x) >> $@$(newline))

MK2BP_CATALOG_SCRIPT := build/make/tools/mk2bp_catalog.py
PRODUCT_PACKAGES_TXT := $(PRODUCT_OUT)/product_packages.txt
MK2BP_REMAINING_HTML := $(PRODUCT_OUT)/mk2bp_remaining.html
$(MK2BP_REMAINING_HTML): PRIVATE_CODE_SEARCH_BASE_URL := "https://cs.android.com/android/platform/superproject/+/master:"
$(MK2BP_REMAINING_HTML): $(SOONG_CONV_DATA) $(MK2BP_CATALOG_SCRIPT) $(PRODUCT_PACKAGES_TXT)
	@rm -f $@
	$(hide) $(MK2BP_CATALOG_SCRIPT) \
		--device=$(TARGET_DEVICE) \
		--product-packages=$(PRODUCT_PACKAGES_TXT) \
		--title="Remaining Android.mk files for $(TARGET_DEVICE)-$(TARGET_BUILD_VARIANT)" \
		--codesearch=$(PRIVATE_CODE_SEARCH_BASE_URL) \
		--out-dir="$(OUT_DIR)" \
		--mode=html \
		> $@
$(call declare-1p-target,$(MK2BP_REMAINING_HTML),build)
$(call dist-for-goals,droidcore-unbundled,$(MK2BP_REMAINING_HTML))

MK2BP_REMAINING_CSV := $(PRODUCT_OUT)/mk2bp_remaining.csv
$(MK2BP_REMAINING_CSV): $(SOONG_CONV_DATA) $(MK2BP_CATALOG_SCRIPT) $(PRODUCT_PACKAGES_TXT)
	@rm -f $@
	$(hide) $(MK2BP_CATALOG_SCRIPT) \
		--device=$(TARGET_DEVICE) \
		--product-packages=$(PRODUCT_PACKAGES_TXT) \
		--out-dir="$(OUT_DIR)" \
		--mode=csv \
		> $@
$(call declare-1p-target,$(MK2BP_REMAINING_CSV))
$(call dist-for-goals,droidcore-unbundled,$(MK2BP_REMAINING_CSV))

.PHONY: mk2bp_remaining
mk2bp_remaining: $(MK2BP_REMAINING_HTML) $(MK2BP_REMAINING_CSV)

# -----------------------------------------------------------------
# Modules use -Wno-error, or added default -Wall -Werror
WALL_WERROR := $(PRODUCT_OUT)/wall_werror.txt
$(WALL_WERROR):
	@rm -f $@
	echo "# Modules using -Wno-error" >> $@
	for m in $(sort $(SOONG_MODULES_USING_WNO_ERROR) $(MODULES_USING_WNO_ERROR)); do echo $$m >> $@; done
	echo "# Modules that allow warnings" >> $@
	for m in $(sort $(SOONG_MODULES_WARNINGS_ALLOWED) $(MODULES_WARNINGS_ALLOWED)); do echo $$m >> $@; done

$(call declare-0p-target,$(WALL_WERROR))

$(call dist-for-goals,droidcore-unbundled,$(WALL_WERROR))

# -----------------------------------------------------------------
# Modules missing profile files
PGO_PROFILE_MISSING := $(PRODUCT_OUT)/pgo_profile_file_missing.txt
$(PGO_PROFILE_MISSING):
	@rm -f $@
	echo "# Modules missing PGO profile files" >> $@
	for m in $(SOONG_MODULES_MISSING_PGO_PROFILE_FILE); do echo $$m >> $@; done

$(call declare-0p-target,$(PGO_PROFILE_MISSING))

$(call dist-for-goals,droidcore,$(PGO_PROFILE_MISSING))

CERTIFICATE_VIOLATION_MODULES_FILENAME := $(PRODUCT_OUT)/certificate_violation_modules.txt
$(CERTIFICATE_VIOLATION_MODULES_FILENAME):
	rm -f $@
	$(foreach m,$(sort $(CERTIFICATE_VIOLATION_MODULES)), echo $(m) >> $@;)
$(call declare-0p-target,$(CERTIFICATE_VIOLATION_MODULES_FILENAME))
$(call dist-for-goals,droidcore,$(CERTIFICATE_VIOLATION_MODULES_FILENAME))

# -----------------------------------------------------------------
# The dev key is used to sign this package, and as the key required
# for future OTA packages installed by this system.  Actual product
# deliverables will be re-signed by hand.  We expect this file to
# exist with the suffixes ".x509.pem" and ".pk8".
DEFAULT_KEY_CERT_PAIR := $(strip $(DEFAULT_SYSTEM_DEV_CERTIFICATE))


# Rules that need to be present for the all targets, even
# if they don't do anything.
.PHONY: systemimage
systemimage:

# -----------------------------------------------------------------

event_log_tags_file := $(TARGET_OUT)/etc/event-log-tags

# Include tags from all packages that we know about
all_event_log_tags_src := \
    $(sort $(foreach m, $(ALL_MODULES), $(ALL_MODULES.$(m).EVENT_LOG_TAGS)))

# Include tags from all packages included in this product, plus all
# tags that are part of the system (ie, not in a vendor/ or device/
# directory).
event_log_tags_src := \
    $(sort $(foreach m,\
      $(call resolve-bitness-for-modules,TARGET,$(PRODUCT_PACKAGES)) \
      $(call module-names-for-tag-list,user), \
      $(ALL_MODULES.$(m).EVENT_LOG_TAGS)) \
      $(filter-out vendor/% device/% out/%,$(all_event_log_tags_src)))

$(event_log_tags_file): PRIVATE_SRC_FILES := $(event_log_tags_src)
$(event_log_tags_file): $(event_log_tags_src) $(MERGETAGS)
	$(hide) mkdir -p $(dir $@)
	$(hide) $(MERGETAGS) -o $@ $(PRIVATE_SRC_FILES)

$(eval $(call declare-0p-target,$(event_log_tags_file)))

.PHONY: event-log-tags
event-log-tags: $(event_log_tags_file)

ALL_DEFAULT_INSTALLED_MODULES += $(event_log_tags_file)

# Initialize INSTALLED_FILES_OUTSIDE_IMAGES with the list of all device files,
# files installed in images will be filtered out later.
INSTALLED_FILES_OUTSIDE_IMAGES := $(filter-out \
  $(PRODUCT_OUT)/apex/% \
  $(PRODUCT_OUT)/fake_packages/% \
  $(PRODUCT_OUT)/testcases/%, \
  $(filter $(PRODUCT_OUT)/%,$(ALL_DEFAULT_INSTALLED_MODULES)))

# #################################################################
# Targets for boot/OS images
# #################################################################
ifneq ($(strip $(TARGET_NO_BOOTLOADER)),true)
  INSTALLED_BOOTLOADER_MODULE := $(PRODUCT_OUT)/bootloader
  ifdef BOARD_PREBUILT_BOOTLOADER
    $(eval $(call copy-one-file,$(BOARD_PREBUILT_BOOTLOADER),$(INSTALLED_BOOTLOADER_MODULE)))
    $(call dist-for-goals,dist_files,$(INSTALLED_BOOTLOADER_MODULE))
  endif # BOARD_PREBUILT_BOOTLOADER
  ifeq ($(strip $(TARGET_BOOTLOADER_IS_2ND)),true)
    INSTALLED_2NDBOOTLOADER_TARGET := $(PRODUCT_OUT)/2ndbootloader
  else
    INSTALLED_2NDBOOTLOADER_TARGET :=
  endif
else
  INSTALLED_BOOTLOADER_MODULE :=
  INSTALLED_2NDBOOTLOADER_TARGET :=
endif # TARGET_NO_BOOTLOADER
ifneq ($(strip $(TARGET_NO_KERNEL)),true)
  ifneq ($(strip $(BOARD_KERNEL_BINARIES)),)
    INSTALLED_KERNEL_TARGET := $(foreach k,$(BOARD_KERNEL_BINARIES), \
      $(PRODUCT_OUT)/$(k))
  else
    INSTALLED_KERNEL_TARGET := $(PRODUCT_OUT)/kernel
  endif
else
  INSTALLED_KERNEL_TARGET :=
endif

# -----------------------------------------------------------------
# the root dir
INSTALLED_FILES_OUTSIDE_IMAGES := $(filter-out $(TARGET_ROOT_OUT)/%, $(INSTALLED_FILES_OUTSIDE_IMAGES))
INTERNAL_ROOT_FILES := $(filter $(TARGET_ROOT_OUT)/%, \
	$(ALL_DEFAULT_INSTALLED_MODULES))


INSTALLED_FILES_FILE_ROOT := $(PRODUCT_OUT)/installed-files-root.txt
INSTALLED_FILES_JSON_ROOT := $(INSTALLED_FILES_FILE_ROOT:.txt=.json)
$(INSTALLED_FILES_FILE_ROOT): .KATI_IMPLICIT_OUTPUTS := $(INSTALLED_FILES_JSON_ROOT)
$(INSTALLED_FILES_FILE_ROOT) : $(INTERNAL_ROOT_FILES) $(FILESLIST) $(FILESLIST_UTIL)
	@echo Installed file list: $@
	mkdir -p $(TARGET_ROOT_OUT)
	mkdir -p $(dir $@)
	rm -f $@
	$(FILESLIST) $(TARGET_ROOT_OUT) > $(@:.txt=.json)
	$(FILESLIST_UTIL) -c $(@:.txt=.json) > $@

$(call declare-0p-target,$(INSTALLED_FILES_FILE_ROOT))
$(call declare-0p-target,$(INSTALLED_FILES_JSON_ROOT))

#------------------------------------------------------------------
# dtb
ifdef BOARD_INCLUDE_DTB_IN_BOOTIMG
INSTALLED_DTBIMAGE_TARGET := $(PRODUCT_OUT)/dtb.img
ifdef BOARD_PREBUILT_DTBIMAGE_DIR
$(INSTALLED_DTBIMAGE_TARGET) : $(sort $(wildcard $(BOARD_PREBUILT_DTBIMAGE_DIR)/*.dtb))
	cat $^ > $@
endif
endif


# -----------------------------------------------------------------
# dtbo image
ifdef BOARD_PREBUILT_DTBOIMAGE
INSTALLED_DTBOIMAGE_TARGET := $(PRODUCT_OUT)/dtbo.img

ifeq ($(BOARD_AVB_ENABLE),true)
$(INSTALLED_DTBOIMAGE_TARGET): $(BOARD_PREBUILT_DTBOIMAGE) $(AVBTOOL) $(BOARD_AVB_DTBO_KEY_PATH)
	cp $(BOARD_PREBUILT_DTBOIMAGE) $@
	chmod +w $@
	$(AVBTOOL) add_hash_footer \
	    --image $@ \
	    $(call get-partition-size-argument,$(BOARD_DTBOIMG_PARTITION_SIZE)) \
	    --partition_name dtbo $(INTERNAL_AVB_DTBO_SIGNING_ARGS) \
	    $(BOARD_AVB_DTBO_ADD_HASH_FOOTER_ARGS)

$(call declare-1p-container,$(INSTALLED_DTBOIMAGE_TARGET),)
$(call declare-container-license-deps,$(INSTALLED_DTBOIMAGE_TARGET),$(BOARD_PREBUILT_DTBOIMAGE),$(PRODUCT_OUT)/:/)

UNMOUNTED_NOTICE_VENDOR_DEPS+= $(INSTALLED_DTBOIMAGE_TARGET)
else
$(INSTALLED_DTBOIMAGE_TARGET): $(BOARD_PREBUILT_DTBOIMAGE)
	cp $(BOARD_PREBUILT_DTBOIMAGE) $@
endif

endif # BOARD_PREBUILT_DTBOIMAGE

# -----------------------------------------------------------------

# -----------------------------------------------------------------
# the ramdisk
INSTALLED_FILES_OUTSIDE_IMAGES := $(filter-out $(TARGET_RAMDISK_OUT)/%, $(INSTALLED_FILES_OUTSIDE_IMAGES))
ifdef BUILDING_RAMDISK_IMAGE
INTERNAL_RAMDISK_FILES := $(filter $(TARGET_RAMDISK_OUT)/%, \
	$(ALL_DEFAULT_INSTALLED_MODULES))

INSTALLED_FILES_FILE_RAMDISK := $(PRODUCT_OUT)/installed-files-ramdisk.txt
INSTALLED_FILES_JSON_RAMDISK := $(INSTALLED_FILES_FILE_RAMDISK:.txt=.json)
$(INSTALLED_FILES_FILE_RAMDISK): .KATI_IMPLICIT_OUTPUTS := $(INSTALLED_FILES_JSON_RAMDISK)
$(INSTALLED_FILES_FILE_RAMDISK) : $(INTERNAL_RAMDISK_FILES) $(FILESLIST) $(FILESLIST_UTIL)
	@echo Installed file list: $@
	mkdir -p $(TARGET_RAMDISK_OUT)
	mkdir -p $(dir $@)
	rm -f $@
	$(FILESLIST) $(TARGET_RAMDISK_OUT) > $(@:.txt=.json)
	$(FILESLIST_UTIL) -c $(@:.txt=.json) > $@

$(eval $(call declare-0p-target,$(INSTALLED_FILES_FILE_RAMDISK)))
$(eval $(call declare-0p-target,$(INSTALLED_FILES_JSON_RAMDISK)))

BUILT_RAMDISK_TARGET := $(PRODUCT_OUT)/ramdisk.img

ifeq ($(BOARD_RAMDISK_USE_LZ4),true)
# -l enables the legacy format used by the Linux kernel
COMPRESSION_COMMAND_DEPS := $(LZ4)
COMPRESSION_COMMAND := $(LZ4) -l -12 --favor-decSpeed
RAMDISK_EXT := .lz4
else
COMPRESSION_COMMAND_DEPS := $(GZIP)
COMPRESSION_COMMAND := $(GZIP)
RAMDISK_EXT := .gz
endif

ifneq ($(BOARD_KERNEL_MODULES_16K),)

TARGET_OUT_RAMDISK_16K := $(PRODUCT_OUT)/ramdisk_16k
BUILT_RAMDISK_16K_TARGET := $(PRODUCT_OUT)/ramdisk_16k.img
RAMDISK_16K_STAGING_DIR := $(call intermediates-dir-for,PACKAGING,depmod_ramdisk_16k)

ifneq ($(BOARD_SYSTEM_KERNEL_MODULES),)
SYSTEM_DLKM_MODULE_PATTERNS := $(foreach path,$(BOARD_SYSTEM_KERNEL_MODULES),%/$(notdir $(path)))

endif

# BOARD_KERNEL_MODULES_16K might contain duplicate modules under different path.
# for example, foo/bar/wifi.ko and foo/wifi.ko . To avoid build issues, de-dup
# module list on basename first.
BOARD_KERNEL_MODULES_16K := $(foreach \
  pattern,\
  $(sort $(foreach \
    path,\
    $(BOARD_KERNEL_MODULES_16K),\
    %/$(notdir $(path)))\
  ),\
  $(firstword $(filter $(pattern),$(BOARD_KERNEL_MODULES_16K))) \
)
# For non-GKI modules, strip them before install. As debug symbols take up
# significant space.
$(foreach \
  file,\
  $(filter-out $(SYSTEM_DLKM_MODULE_PATTERNS),$(BOARD_KERNEL_MODULES_16K)),\
  $(eval \
    $(call copy-and-strip-kernel-module,\
      $(file),\
      $(RAMDISK_16K_STAGING_DIR)/lib/modules/0.0/$(notdir $(file)) \
    ) \
  ) \
)

# For GKI modules, copy as-is without stripping, because stripping would
# remove the signature of kernel modules, and GKI modules must be signed
# for kernel to load them.
$(foreach \
  file,\
  $(filter $(SYSTEM_DLKM_MODULE_PATTERNS),$(BOARD_KERNEL_MODULES_16K)),\
  $(eval \
    $(call copy-one-file,\
      $(file),\
      $(RAMDISK_16K_STAGING_DIR)/lib/modules/0.0/$(notdir $(file)) \
    ) \
  ) \
)

BOARD_VENDOR_RAMDISK_FRAGMENT.16K.PREBUILT := $(BUILT_RAMDISK_16K_TARGET)

ifndef BOARD_KERNEL_MODULES_LOAD_16K
  BOARD_KERNEL_MODULES_LOAD_16K := $(BOARD_KERNEL_MODULES_16K)
endif

$(BUILT_RAMDISK_16K_TARGET): $(DEPMOD) $(MKBOOTFS) $(EXTRACT_KERNEL) $(COMPRESSION_COMMAND_DEPS)
$(BUILT_RAMDISK_16K_TARGET): $(foreach file,$(BOARD_KERNEL_MODULES_16K),$(RAMDISK_16K_STAGING_DIR)/lib/modules/0.0/$(notdir $(file)))
	$(DEPMOD) -b $(RAMDISK_16K_STAGING_DIR) 0.0
	rm -f $(RAMDISK_16K_STAGING_DIR)/lib/modules/0.0/modules.load
	for MODULE in $(BOARD_KERNEL_MODULES_LOAD_16K); do \
		basename $$MODULE >> $(RAMDISK_16K_STAGING_DIR)/lib/modules/0.0/modules.load ; \
	done;
	rm -rf $(TARGET_OUT_RAMDISK_16K)/lib/modules
	mkdir -p $(TARGET_OUT_RAMDISK_16K)/lib/modules
	KERNEL_RELEASE=`$(EXTRACT_KERNEL) --tools lz4:$(LZ4) --input $(BOARD_KERNEL_PATH_16K) --output-release` ;\
	IS_16K_KERNEL=`$(EXTRACT_KERNEL) --tools lz4:$(LZ4) --input $(BOARD_KERNEL_PATH_16K) --output-config` ;\
	if [[ "$$IS_16K_KERNEL" == *"CONFIG_ARM64_16K_PAGES=y"* ]]; then SUFFIX=_16k; fi ;\
	cp -r $(RAMDISK_16K_STAGING_DIR)/lib/modules/0.0 $(TARGET_OUT_RAMDISK_16K)/lib/modules/$$KERNEL_RELEASE$$SUFFIX
	$(MKBOOTFS) $(TARGET_OUT_RAMDISK_16K) | $(COMPRESSION_COMMAND) > $@

# Builds a ramdisk using modules defined in BOARD_KERNEL_MODULES_16K
ramdisk_16k: $(BUILT_RAMDISK_16K_TARGET)
.PHONY: ramdisk_16k

endif

# -----------------------------------------------------------------
# 16KB dtbo image
ifdef BOARD_PREBUILT_DTBOIMAGE_16KB
INSTALLED_DTBOIMAGE_16KB_TARGET := $(PRODUCT_OUT)/dtbo_16k.img

ifeq ($(BOARD_AVB_ENABLE),true)
$(INSTALLED_DTBOIMAGE_16KB_TARGET): $(BOARD_PREBUILT_DTBOIMAGE_16KB) $(AVBTOOL) $(BOARD_AVB_DTBO_KEY_PATH)
	cp $(BOARD_PREBUILT_DTBOIMAGE_16KB) $@
	chmod +w $@
	$(AVBTOOL) add_hash_footer \
	    --image $@ \
	    $(call get-partition-size-argument,$(BOARD_DTBOIMG_PARTITION_SIZE)) \
	    --partition_name dtbo $(INTERNAL_AVB_DTBO_SIGNING_ARGS) \
	    $(BOARD_AVB_DTBO_ADD_HASH_FOOTER_ARGS)

$(call declare-1p-container,$(INSTALLED_DTBOIMAGE_16KB_TARGET),)
$(call declare-container-license-deps,$(INSTALLED_DTBOIMAGE_16KB_TARGET),$(BOARD_PREBUILT_DTBOIMAGE_16KB),$(PRODUCT_OUT)/:/)

UNMOUNTED_NOTICE_VENDOR_DEPS += $(INSTALLED_DTBOIMAGE_16KB_TARGET)
else
$(INSTALLED_DTBOIMAGE_16KB_TARGET): $(BOARD_PREBUILT_DTBOIMAGE_16KB)
	cp $(BOARD_PREBUILT_DTBOIMAGE_16KB) $@
endif

endif # BOARD_PREBUILT_DTBOIMAGE_16KB


ifneq ($(BOARD_KERNEL_PATH_16K),)
BUILT_KERNEL_16K_TARGET := $(PRODUCT_OUT)/kernel_16k

$(eval $(call copy-one-file,$(BOARD_KERNEL_PATH_16K),$(BUILT_KERNEL_16K_TARGET)))

# Copies BOARD_KERNEL_PATH_16K to output directory as is
kernel_16k: $(BUILT_KERNEL_16K_TARGET)
.PHONY: kernel_16k

BUILT_BOOTIMAGE_16K_TARGET := $(PRODUCT_OUT)/boot_16k.img

BOARD_KERNEL_16K_BOOTIMAGE_PARTITION_SIZE := $(BOARD_BOOTIMAGE_PARTITION_SIZE)

$(BUILT_BOOTIMAGE_16K_TARGET): $(MKBOOTIMG) $(AVBTOOL) $(INTERNAL_BOOTIMAGE_FILES) $(BOARD_AVB_BOOT_KEY_PATH) $(BUILT_KERNEL_16K_TARGET)
	$(call pretty,"Target boot 16k image: $@")
	$(call build_boot_from_kernel_avb_enabled,$@,$(BUILT_KERNEL_16K_TARGET))


bootimage_16k: $(BUILT_BOOTIMAGE_16K_TARGET)
.PHONY: bootimage_16k

BUILT_BOOT_OTA_PACKAGE_16K := $(PRODUCT_OUT)/boot_ota_16k.zip
$(BUILT_BOOT_OTA_PACKAGE_16K):  $(OTA_FROM_RAW_IMG) \
                                $(BUILT_BOOTIMAGE_16K_TARGET) \
                                $(INSTALLED_BOOTIMAGE_TARGET) \
                                $(DEFAULT_SYSTEM_DEV_CERTIFICATE).pk8 \
                                $(INSTALLED_DTBOIMAGE_16KB_TARGET) \
                                $(INSTALLED_DTBOIMAGE_TARGET)
	$(OTA_FROM_RAW_IMG) --package_key $(DEFAULT_SYSTEM_DEV_CERTIFICATE) \
                      --max_timestamp `cat $(BUILD_DATETIME_FILE)` \
                      --path $(HOST_OUT) \
                      --partition_name $(if $(and $(INSTALLED_DTBOIMAGE_TARGET),\
                          $(INSTALLED_DTBOIMAGE_16KB_TARGET)),\
                        boot$(comma)dtbo,\
                        boot) \
                      --output $@ \
                      $(if $(BOARD_16K_OTA_USE_INCREMENTAL),\
                        $(INSTALLED_BOOTIMAGE_TARGET):$(BUILT_BOOTIMAGE_16K_TARGET),\
                        $(BUILT_BOOTIMAGE_16K_TARGET)\
                      )\
                      $(if $(and $(INSTALLED_DTBOIMAGE_TARGET),$(INSTALLED_DTBOIMAGE_16KB_TARGET)),\
                        $(INSTALLED_DTBOIMAGE_16KB_TARGET))

boototapackage_16k: $(BUILT_BOOT_OTA_PACKAGE_16K)
.PHONY: boototapackage_16k

endif


ramdisk_intermediates :=$= $(call intermediates-dir-for,PACKAGING,ramdisk)
$(eval $(call write-partition-file-list,$(ramdisk_intermediates)/file_list.txt,$(TARGET_RAMDISK_OUT),$(INTERNAL_RAMDISK_FILES)))

# The value of RAMDISK_NODE_LIST is defined in system/core/rootdir/Android.bp.
# This file contains /dev nodes description added to the generic ramdisk

# We just build this directly to the install location.
INSTALLED_RAMDISK_TARGET := $(BUILT_RAMDISK_TARGET)
$(INSTALLED_RAMDISK_TARGET): PRIVATE_DIRS := debug_ramdisk dev metadata mnt proc second_stage_resources sys
$(INSTALLED_RAMDISK_TARGET): $(MKBOOTFS) $(RAMDISK_NODE_LIST) $(INTERNAL_RAMDISK_FILES) $(INSTALLED_FILES_FILE_RAMDISK) | $(COMPRESSION_COMMAND_DEPS)
	$(call pretty,"Target ramdisk: $@")
	$(hide) mkdir -p $(addprefix $(TARGET_RAMDISK_OUT)/,$(PRIVATE_DIRS))
ifeq (true,$(BOARD_USES_GENERIC_KERNEL_IMAGE))
	$(hide) mkdir -p $(addprefix $(TARGET_RAMDISK_OUT)/first_stage_ramdisk/,$(PRIVATE_DIRS))
endif
	$(hide) $(MKBOOTFS) -n $(RAMDISK_NODE_LIST) -d $(TARGET_OUT) $(TARGET_RAMDISK_OUT) | $(COMPRESSION_COMMAND) > $@

$(call declare-1p-container,$(INSTALLED_RAMDISK_TARGET),)
$(call declare-container-license-deps,$(INSTALLED_RAMDISK_TARGET),$(INTERNAL_RAMDISK_FILE),$(PRODUCT_OUT)/:/)

UNMOUNTED_NOTICE_VENDOR_DEPS += $(INSTALLED_RAMDISK_TARGET)

.PHONY: ramdisk-nodeps
ramdisk-nodeps: $(MKBOOTFS) | $(COMPRESSION_COMMAND_DEPS)
	@echo "make $@: ignoring dependencies"
	$(hide) $(MKBOOTFS) -d $(TARGET_OUT) $(TARGET_RAMDISK_OUT) | $(COMPRESSION_COMMAND) > $(INSTALLED_RAMDISK_TARGET)

endif # BUILDING_RAMDISK_IMAGE

# -----------------------------------------------------------------
# the boot image, which is a collection of other images.

# This is defined here since we may be building recovery as boot
# below and only want to define this once
ifneq ($(strip $(BOARD_KERNEL_BINARIES)),)
  BUILT_BOOTIMAGE_TARGET := $(foreach k,$(subst kernel,boot,$(BOARD_KERNEL_BINARIES)), $(PRODUCT_OUT)/$(k).img)
else
  BUILT_BOOTIMAGE_TARGET := $(PRODUCT_OUT)/boot.img
endif

INTERNAL_PREBUILT_BOOTIMAGE :=

my_installed_prebuilt_gki_apex := $(strip $(foreach package,$(PRODUCT_PACKAGES),$(if $(ALL_MODULES.$(package).EXTRACTED_BOOT_IMAGE),$(package))))
ifdef my_installed_prebuilt_gki_apex
  ifneq (1,$(words $(my_installed_prebuilt_gki_apex))) # len(my_installed_prebuilt_gki_apex) > 1
    $(error More than one prebuilt GKI APEXes are installed: $(my_installed_prebuilt_gki_apex))
  endif # len(my_installed_prebuilt_gki_apex) > 1

  ifdef BOARD_PREBUILT_BOOTIMAGE
    $(error Must not define BOARD_PREBUILT_BOOTIMAGE because a prebuilt GKI APEX is installed: $(my_installed_prebuilt_gki_apex))
  endif # BOARD_PREBUILT_BOOTIMAGE defined

  my_apex_extracted_boot_image := $(ALL_MODULES.$(my_installed_prebuilt_gki_apex).EXTRACTED_BOOT_IMAGE)
  INSTALLED_BOOTIMAGE_TARGET := $(PRODUCT_OUT)/boot.img
  $(eval $(call copy-one-file,$(my_apex_extracted_boot_image),$(INSTALLED_BOOTIMAGE_TARGET)))
  $(call declare-container-license-metadata,$(INSTALLED_BOOTIMAGE_TARGET),SPDX-license-identifier-GPL-2.0-only SPDX-license-identifier-Apache-2.0,restricted notice,$(BUILD_SYSTEM)/LINUX_KERNEL_COPYING build/soong/licenses/LICENSE,"Boot Image",boot)

  INTERNAL_PREBUILT_BOOTIMAGE := $(my_apex_extracted_boot_image)

else # my_installed_prebuilt_gki_apex not defined

# $1: boot image target
# returns the kernel used to make the bootimage
define bootimage-to-kernel
  $(if $(BOARD_KERNEL_BINARIES),\
    $(PRODUCT_OUT)/$(subst .img,,$(subst boot,kernel,$(notdir $(1)))),\
    $(INSTALLED_KERNEL_TARGET))
endef

ifdef BOARD_BOOTIMAGE_PARTITION_SIZE
  BOARD_KERNEL_BOOTIMAGE_PARTITION_SIZE := $(BOARD_BOOTIMAGE_PARTITION_SIZE)
endif

# $1: boot image file name
# $2: boot image variant (boot, boot-debug, boot-test-harness)
define get-bootimage-partition-size
$(BOARD_$(call to-upper,$(subst .img,,$(subst $(2),kernel,$(notdir $(1)))))_BOOTIMAGE_PARTITION_SIZE)
endef

# $1: partition size
define get-partition-size-argument
  $(if $(1),--partition_size $(1),--dynamic_partition_size)
endef

# $1: output boot image target
# $2: input path to kernel binary
define build_boot_from_kernel_avb_enabled
  $(eval kernel := $(2))
  $(MKBOOTIMG) --kernel $(kernel) $(INTERNAL_BOOTIMAGE_ARGS) $(INTERNAL_MKBOOTIMG_VERSION_ARGS) $(BOARD_MKBOOTIMG_ARGS) --output $(1)
  $(call assert-max-image-size,$(1),$(call get-hash-image-max-size,$(call get-bootimage-partition-size,$(1),boot)))
  $(AVBTOOL) add_hash_footer \
          --image $(1) \
          $(call get-partition-size-argument,$(call get-bootimage-partition-size,$(1),boot)) \
          --salt `sha256sum "$(kernel)" | cut -d " " -f 1` \
          --partition_name boot $(INTERNAL_AVB_BOOT_SIGNING_ARGS) \
          $(BOARD_AVB_BOOT_ADD_HASH_FOOTER_ARGS)
endef


ifndef BOARD_PREBUILT_BOOTIMAGE

ifneq ($(strip $(TARGET_NO_KERNEL)),true)
INTERNAL_BOOTIMAGE_ARGS := \
	$(addprefix --second ,$(INSTALLED_2NDBOOTLOADER_TARGET))

ifneq ($(BUILDING_INIT_BOOT_IMAGE),true)
  INTERNAL_BOOTIMAGE_ARGS += --ramdisk $(INSTALLED_RAMDISK_TARGET)
endif

ifndef BUILDING_VENDOR_BOOT_IMAGE
ifdef BOARD_INCLUDE_DTB_IN_BOOTIMG
  INTERNAL_BOOTIMAGE_ARGS += --dtb $(INSTALLED_DTBIMAGE_TARGET)
endif
endif

INTERNAL_BOOTIMAGE_FILES := $(filter-out --%,$(INTERNAL_BOOTIMAGE_ARGS))

# kernel cmdline/base/pagesize in boot.
# - If using GKI, use GENERIC_KERNEL_CMDLINE. Remove kernel base and pagesize because they are
#   device-specific.
# - If not using GKI:
#   - If building vendor_boot, INTERNAL_KERNEL_CMDLINE, base and pagesize goes in vendor_boot.
#   - Otherwise, put them in boot.
ifeq (true,$(BOARD_USES_GENERIC_KERNEL_IMAGE))
  ifdef GENERIC_KERNEL_CMDLINE
    INTERNAL_BOOTIMAGE_ARGS += --cmdline "$(GENERIC_KERNEL_CMDLINE)"
  endif
else ifndef BUILDING_VENDOR_BOOT_IMAGE # && BOARD_USES_GENERIC_KERNEL_IMAGE != true
  ifdef INTERNAL_KERNEL_CMDLINE
    INTERNAL_BOOTIMAGE_ARGS += --cmdline "$(INTERNAL_KERNEL_CMDLINE)"
  endif
  ifdef BOARD_KERNEL_BASE
    INTERNAL_BOOTIMAGE_ARGS += --base $(BOARD_KERNEL_BASE)
  endif
  ifdef BOARD_KERNEL_PAGESIZE
    INTERNAL_BOOTIMAGE_ARGS += --pagesize $(BOARD_KERNEL_PAGESIZE)
  endif
endif # BUILDING_VENDOR_BOOT_IMAGE == "" && BOARD_USES_GENERIC_KERNEL_IMAGE != true

INTERNAL_MKBOOTIMG_VERSION_ARGS := \
  --os_version $(PLATFORM_VERSION_LAST_STABLE) \
  --os_patch_level $(PLATFORM_SECURITY_PATCH)

# Define these only if we are building boot
ifdef BUILDING_BOOT_IMAGE
INSTALLED_BOOTIMAGE_TARGET := $(BUILT_BOOTIMAGE_TARGET)

ifeq ($(TARGET_BOOTIMAGE_USE_EXT2),true)
$(error TARGET_BOOTIMAGE_USE_EXT2 is not supported anymore)
endif # TARGET_BOOTIMAGE_USE_EXT2

$(foreach b,$(INSTALLED_BOOTIMAGE_TARGET), $(eval $(call add-dependency,$(b),$(call bootimage-to-kernel,$(b)))))

ifeq (true,$(BOARD_AVB_ENABLE))

# $1: boot image target
define build_boot_board_avb_enabled
  $(eval kernel := $(call bootimage-to-kernel,$(1)))
  $(call build_boot_from_kernel_avb_enabled,$(1),$(kernel))
endef

$(INSTALLED_BOOTIMAGE_TARGET): $(MKBOOTIMG) $(AVBTOOL) $(INTERNAL_BOOTIMAGE_FILES) $(BOARD_AVB_BOOT_KEY_PATH)
	$(call pretty,"Target boot image: $@")
	$(call build_boot_board_avb_enabled,$@)

$(call declare-container-license-metadata,$(INSTALLED_BOOTIMAGE_TARGET),SPDX-license-identifier-GPL-2.0-only SPDX-license-identifier-Apache-2.0,restricted notice,$(BUILD_SYSTEM)/LINUX_KERNEL_COPYING build/soong/licenses/LICENSE,"Boot Image",boot)
$(call declare-container-license-deps,$(INSTALLED_BOOTIMAGE_TARGET),$(INTERNAL_BOOTIMAGE_FILES),$(PRODUCT_OUT)/:/)

UNMOUNTED_NOTICE_VENDOR_DEPS += $(INSTALLED_BOOTIMAGE_TARGET)

.PHONY: bootimage-nodeps
bootimage-nodeps: $(MKBOOTIMG) $(AVBTOOL) $(BOARD_AVB_BOOT_KEY_PATH)
	@echo "make $@: ignoring dependencies"
	$(foreach b,$(INSTALLED_BOOTIMAGE_TARGET),$(call build_boot_board_avb_enabled,$(b)))

else # BOARD_AVB_ENABLE != true

# $1: boot image target
define build_boot_novboot
  $(MKBOOTIMG) --kernel $(call bootimage-to-kernel,$(1)) $(INTERNAL_BOOTIMAGE_ARGS) $(INTERNAL_MKBOOTIMG_VERSION_ARGS) $(BOARD_MKBOOTIMG_ARGS) --output $(1)
  $(call assert-max-image-size,$1,$(call get-bootimage-partition-size,$(1),boot))
endef

$(INSTALLED_BOOTIMAGE_TARGET): $(MKBOOTIMG) $(INTERNAL_BOOTIMAGE_FILES)
	$(call pretty,"Target boot image: $@")
	$(call build_boot_novboot,$@)

$(call declare-container-license-metadata,$(INSTALLED_BOOTIMAGE_TARGET),SPDX-license-identifier-GPL-2.0-only SPDX-license-identifier-Apache-2.0,restricted notice,$(BUILD_SYSTEM)/LINUX_KERNEL_COPYING build/soong/licenses/LICENSE,"Boot Image",boot)
$(call declare-container-license-deps,$(INSTALLED_BOOTIMAGE_TARGET),$(INTERNAL_BOOTIMAGE_FILES),$(PRODUCT_OUT)/:/)

UNMOUNTED_NOTICE_VENDOR_DEPS += $(INSTALLED_BOOTIMAGE_TARGET)

.PHONY: bootimage-nodeps
bootimage-nodeps: $(MKBOOTIMG)
	@echo "make $@: ignoring dependencies"
	$(foreach b,$(INSTALLED_BOOTIMAGE_TARGET),$(call build_boot_novboot,$(b)))

endif # BOARD_AVB_ENABLE
endif # BUILDING_BOOT_IMAGE

else # TARGET_NO_KERNEL == "true"
INSTALLED_BOOTIMAGE_TARGET :=
endif # TARGET_NO_KERNEL

else # BOARD_PREBUILT_BOOTIMAGE defined
INTERNAL_PREBUILT_BOOTIMAGE := $(BOARD_PREBUILT_BOOTIMAGE)
INSTALLED_BOOTIMAGE_TARGET := $(PRODUCT_OUT)/boot.img

ifeq ($(BOARD_AVB_ENABLE),true)
$(INSTALLED_BOOTIMAGE_TARGET): PRIVATE_WORKING_DIR := $(call intermediates-dir-for,PACKAGING,prebuilt_bootimg)
$(INSTALLED_BOOTIMAGE_TARGET): $(INTERNAL_PREBUILT_BOOTIMAGE) $(AVBTOOL) $(BOARD_AVB_BOOT_KEY_PATH) $(UNPACK_BOOTIMG)
	cp $(INTERNAL_PREBUILT_BOOTIMAGE) $@
	$(UNPACK_BOOTIMG) --boot_img $(INTERNAL_PREBUILT_BOOTIMAGE) --out $(PRIVATE_WORKING_DIR)
	chmod +w $@
	$(AVBTOOL) add_hash_footer \
	    --image $@ \
	    --salt `sha256sum $(PRIVATE_WORKING_DIR)/kernel | cut -d " " -f 1` \
	    $(call get-partition-size-argument,$(BOARD_BOOTIMAGE_PARTITION_SIZE)) \
	    --partition_name boot $(INTERNAL_AVB_BOOT_SIGNING_ARGS) \
	    $(BOARD_AVB_BOOT_ADD_HASH_FOOTER_ARGS)


$(call declare-container-license-metadata,$(INSTALLED_BOOTIMAGE_TARGET),SPDX-license-identifier-GPL-2.0-only SPDX-license-identifier-Apache-2.0,restricted notice,$(BUILD_SYSTEM)/LINUX_KERNEL_COPYING build/soong/licenses/LICENSE,"Boot Image",bool)
$(call declare-container-license-deps,$(INSTALLED_BOOTIMAGE_TARGET),$(INTERNAL_PREBUILT_BOOTIMAGE),$(PRODUCT_OUT)/:/)

UNMOUNTED_NOTICE_VENDOR_DEPS += $(INSTALLED_BOOTIMAGE_TARGET)
else
$(INSTALLED_BOOTIMAGE_TARGET): $(INTERNAL_PREBUILT_BOOTIMAGE)
	cp $(INTERNAL_PREBUILT_BOOTIMAGE) $@
endif # BOARD_AVB_ENABLE

endif # BOARD_PREBUILT_BOOTIMAGE

endif # my_installed_prebuilt_gki_apex not defined

ifneq ($(BOARD_KERNEL_PATH_16K),)
BUILT_BOOT_OTA_PACKAGE_4K := $(PRODUCT_OUT)/boot_ota_4k.zip
$(BUILT_BOOT_OTA_PACKAGE_4K): $(OTA_FROM_RAW_IMG) \
                              $(INSTALLED_BOOTIMAGE_TARGET) \
                              $(BUILT_BOOTIMAGE_16K_TARGET) \
                              $(DEFAULT_SYSTEM_DEV_CERTIFICATE).pk8 \
                              $(INSTALLED_DTBOIMAGE_TARGET) \
                              $(INSTALLED_DTBOIMAGE_16KB_TARGET)
	$(OTA_FROM_RAW_IMG) --package_key $(DEFAULT_SYSTEM_DEV_CERTIFICATE) \
                      --max_timestamp `cat $(BUILD_DATETIME_FILE)` \
                      --path $(HOST_OUT) \
                      --partition_name $(if $(and $(INSTALLED_DTBOIMAGE_TARGET),\
                          $(INSTALLED_DTBOIMAGE_16KB_TARGET)),\
                        boot$(comma)dtbo,\
                        boot) \
                      --output $@ \
                      $(if $(BOARD_16K_OTA_USE_INCREMENTAL),\
                        $(BUILT_BOOTIMAGE_16K_TARGET):$(INSTALLED_BOOTIMAGE_TARGET),\
                        $(INSTALLED_BOOTIMAGE_TARGET)\
                      )\
                      $(if $(and $(INSTALLED_DTBOIMAGE_TARGET),$(INSTALLED_DTBOIMAGE_16KB_TARGET)),\
                        $(INSTALLED_DTBOIMAGE_TARGET))

boototapackage_4k: $(BUILT_BOOT_OTA_PACKAGE_4K)
.PHONY: boototapackage_4k

ifeq ($(BOARD_16K_OTA_MOVE_VENDOR),true)
$(eval $(call copy-one-file,$(BUILT_BOOT_OTA_PACKAGE_4K),$(TARGET_OUT_VENDOR)/boot_otas/boot_ota_4k.zip))
$(eval $(call copy-one-file,$(BUILT_BOOT_OTA_PACKAGE_16K),$(TARGET_OUT_VENDOR)/boot_otas/boot_ota_16k.zip))
ALL_DEFAULT_INSTALLED_MODULES += $(TARGET_OUT_VENDOR)/boot_otas/boot_ota_4k.zip
ALL_DEFAULT_INSTALLED_MODULES += $(TARGET_OUT_VENDOR)/boot_otas/boot_ota_16k.zip
else
$(eval $(call copy-one-file,$(BUILT_BOOT_OTA_PACKAGE_4K),$(TARGET_OUT)/boot_otas/boot_ota_4k.zip))
$(eval $(call copy-one-file,$(BUILT_BOOT_OTA_PACKAGE_16K),$(TARGET_OUT)/boot_otas/boot_ota_16k.zip))
ALL_DEFAULT_INSTALLED_MODULES += $(TARGET_OUT)/boot_otas/boot_ota_4k.zip
ALL_DEFAULT_INSTALLED_MODULES += $(TARGET_OUT)/boot_otas/boot_ota_16k.zip
endif # BOARD_16K_OTA_MOVE_VENDOR == true


endif

my_apex_extracted_boot_image :=
my_installed_prebuilt_gki_apex :=

# -----------------------------------------------------------------
#  init boot image
ifeq ($(BUILDING_INIT_BOOT_IMAGE),true)

INSTALLED_INIT_BOOT_IMAGE_TARGET := $(PRODUCT_OUT)/init_boot.img
$(INSTALLED_INIT_BOOT_IMAGE_TARGET): $(MKBOOTIMG) $(INSTALLED_RAMDISK_TARGET)

INTERNAL_INIT_BOOT_IMAGE_ARGS := --ramdisk $(INSTALLED_RAMDISK_TARGET)

ifdef BOARD_KERNEL_PAGESIZE
  INTERNAL_INIT_BOOT_IMAGE_ARGS += --pagesize $(BOARD_KERNEL_PAGESIZE)
endif

ifeq ($(BOARD_AVB_ENABLE),true)
$(INSTALLED_INIT_BOOT_IMAGE_TARGET): $(AVBTOOL) $(BOARD_AVB_INIT_BOOT_KEY_PATH)
	$(call pretty,"Target init_boot image: $@")
	$(MKBOOTIMG) $(INTERNAL_INIT_BOOT_IMAGE_ARGS) $(INTERNAL_MKBOOTIMG_VERSION_ARGS) $(BOARD_MKBOOTIMG_INIT_ARGS) --output "$@"
	$(call assert-max-image-size,$@,$(BOARD_INIT_BOOT_IMAGE_PARTITION_SIZE))
	$(AVBTOOL) add_hash_footer \
           --image $@ \
	   $(call get-partition-size-argument,$(BOARD_INIT_BOOT_IMAGE_PARTITION_SIZE)) \
	   --salt $$(sha256sum $(BUILD_NUMBER_FILE) $(BUILD_DATETIME_FILE) | cut -d " " -f 1 | tr -d '\n') \
	   --partition_name init_boot $(INTERNAL_AVB_INIT_BOOT_SIGNING_ARGS) \
	   $(BOARD_AVB_INIT_BOOT_ADD_HASH_FOOTER_ARGS)

$(call declare-1p-container,$(INSTALLED_INIT_BOOT_IMAGE_TARGET),)
$(call declare-container-license-deps,$(INSTALLED_INIT_BOOT_IMAGE_TARGET),$(INTERNAL_GENERIC_RAMDISK_BOOT_SIGNATURE),$(PRODUCT_OUT)/:/)
else
$(INSTALLED_INIT_BOOT_IMAGE_TARGET):
	$(call pretty,"Target init_boot image: $@")
	$(MKBOOTIMG) $(INTERNAL_INIT_BOOT_IMAGE_ARGS) $(INTERNAL_MKBOOTIMG_VERSION_ARGS) $(BOARD_MKBOOTIMG_INIT_ARGS) --output $@
	$(call assert-max-image-size,$@,$(BOARD_INIT_BOOT_IMAGE_PARTITION_SIZE))

$(call declare-1p-target,$(INSTALLED_INIT_BOOT_IMAGE_TARGET),)
endif

UNMOUNTED_NOTICE_VENDOR_DEPS+= $(INSTALLED_INIT_BOOT_IMAGE_TARGET)

else # BUILDING_INIT_BOOT_IMAGE is not true

ifdef BOARD_PREBUILT_INIT_BOOT_IMAGE
INTERNAL_PREBUILT_INIT_BOOT_IMAGE := $(BOARD_PREBUILT_INIT_BOOT_IMAGE)
INSTALLED_INIT_BOOT_IMAGE_TARGET := $(PRODUCT_OUT)/init_boot.img

ifeq ($(BOARD_AVB_ENABLE),true)
$(INSTALLED_INIT_BOOT_IMAGE_TARGET): $(INTERNAL_PREBUILT_INIT_BOOT_IMAGE) $(AVBTOOL) $(BOARD_AVB_INIT_BOOT_KEY_PATH)
	cp $(INTERNAL_PREBUILT_INIT_BOOT_IMAGE) $@
	chmod +w $@
	$(AVBTOOL) add_hash_footer \
	    --image $@ \
	    $(call get-partition-size-argument,$(BOARD_INIT_BOOT_IMAGE_PARTITION_SIZE)) \
	    --partition_name init_boot $(INTERNAL_AVB_INIT_BOOT_SIGNING_ARGS) \
	    $(BOARD_AVB_INIT_BOOT_ADD_HASH_FOOTER_ARGS)

$(call declare-1p-container,$(INSTALLED_INIT_BOOT_IMAGE_TARGET),)
$(call declare-container-license-deps,$(INSTALLED_INIT_BOOT_IMAGE_TARGET),$(INTERNAL_PREBUILT_INIT_BOOT_IMAGE),$(PRODUCT_OUT)/:/)
else
$(INSTALLED_INIT_BOOT_IMAGE_TARGET): $(INTERNAL_PREBUILT_INIT_BOOT_IMAGE)
	cp $(INTERNAL_PREBUILT_INIT_BOOT_IMAGE) $@

$(call declare-1p-target,$(INSTALLED_INIT_BOOT_IMAGE_TARGET),)
endif # BOARD_AVB_ENABLE

UNMOUNTED_NOTICE_VENDOR_DEPS+= $(INSTALLED_INIT_BOOT_IMAGE_TARGET)

else # BOARD_PREBUILT_INIT_BOOT_IMAGE not defined
INSTALLED_INIT_BOOT_IMAGE_TARGET :=
endif # BOARD_PREBUILT_INIT_BOOT_IMAGE

endif # BUILDING_INIT_BOOT_IMAGE is not true

# -----------------------------------------------------------------
# vendor boot image
INSTALLED_FILES_OUTSIDE_IMAGES := $(filter-out $(TARGET_VENDOR_RAMDISK_OUT)/%, $(INSTALLED_FILES_OUTSIDE_IMAGES))
ifeq ($(BUILDING_VENDOR_BOOT_IMAGE),true)

INTERNAL_VENDOR_RAMDISK_FILES := $(filter $(TARGET_VENDOR_RAMDISK_OUT)/%, \
    $(ALL_DEFAULT_INSTALLED_MODULES))

INTERNAL_VENDOR_RAMDISK_TARGET := $(call intermediates-dir-for,PACKAGING,vendor_boot)/vendor_ramdisk.cpio$(RAMDISK_EXT)
vendor_ramdisk_intermediates :=$= $(call intermediates-dir-for,PACKAGING,vendor_ramdisk)
$(eval $(call write-partition-file-list,$(vendor_ramdisk_intermediates)/file_list.txt,$(TARGET_VENDOR_RAMDISK_OUT),$(INTERNAL_VENDOR_RAMDISK_FILES)))

# Exclude recovery files in the default vendor ramdisk if including a standalone
# recovery ramdisk in vendor_boot.
ifeq (true,$(BOARD_MOVE_RECOVERY_RESOURCES_TO_VENDOR_BOOT))
ifneq (true,$(BOARD_INCLUDE_RECOVERY_RAMDISK_IN_VENDOR_BOOT))
$(INTERNAL_VENDOR_RAMDISK_TARGET): $(INTERNAL_RECOVERY_RAMDISK_FILES_TIMESTAMP)
$(INTERNAL_VENDOR_RAMDISK_TARGET): PRIVATE_ADDITIONAL_DIR := $(TARGET_RECOVERY_ROOT_OUT)
endif
endif

$(INTERNAL_VENDOR_RAMDISK_TARGET): $(MKBOOTFS) $(INTERNAL_VENDOR_RAMDISK_FILES) | $(COMPRESSION_COMMAND_DEPS)
	$(MKBOOTFS) -d $(TARGET_OUT) $(TARGET_VENDOR_RAMDISK_OUT) $(PRIVATE_ADDITIONAL_DIR) | $(COMPRESSION_COMMAND) > $@

INSTALLED_VENDOR_RAMDISK_TARGET := $(PRODUCT_OUT)/vendor_ramdisk.img
$(INSTALLED_VENDOR_RAMDISK_TARGET): $(INTERNAL_VENDOR_RAMDISK_TARGET)
	@echo "Target vendor ramdisk: $@"
	$(copy-file-to-target)

$(call declare-1p-container,$(INSTALLED_VENDOR_RAMDISK_TARGET),)
$(call declare-container-license-deps,$(INSTALLED_VENDOR_RAMDISK_TARGET),$(INTERNAL_VENDOR_RAMDISK_TARGET),$(PRODUCT_OUT)/:/)

VENDOR_NOTICE_DEPS += $(INSTALLED_VENDOR_RAMDISK_TARGET)

INSTALLED_FILES_FILE_VENDOR_RAMDISK := $(PRODUCT_OUT)/installed-files-vendor-ramdisk.txt
INSTALLED_FILES_JSON_VENDOR_RAMDISK := $(INSTALLED_FILES_FILE_VENDOR_RAMDISK:.txt=.json)
$(INSTALLED_FILES_FILE_VENDOR_RAMDISK): .KATI_IMPLICIT_OUTPUTS := $(INSTALLED_FILES_JSON_VENDOR_RAMDISK)
$(INSTALLED_FILES_FILE_VENDOR_RAMDISK): $(INTERNAL_VENDOR_RAMDISK_TARGET)
$(INSTALLED_FILES_FILE_VENDOR_RAMDISK): $(INTERNAL_VENDOR_RAMDISK_FILES) $(FILESLIST) $(FILESLIST_UTIL)
	@echo Installed file list: $@
	mkdir -p $(dir $@)
	rm -f $@
	$(FILESLIST) $(TARGET_VENDOR_RAMDISK_OUT) > $(@:.txt=.json)
	$(FILESLIST_UTIL) -c $(@:.txt=.json) > $@

$(eval $(call declare-0p-target,$(INSTALLED_FILES_FILE_VENDOR_RAMDISK)))
$(eval $(call declare-0p-target,$(INSTALLED_FILES_JSON_VENDOR_RAMDISK)))

ifdef BOARD_INCLUDE_DTB_IN_BOOTIMG
  ifneq ($(BUILDING_VENDOR_KERNEL_BOOT_IMAGE),true)
    # If we have vendor_kernel_boot partition, we migrate dtb image to that image
    # and allow dtb in vendor_boot to be empty.
    INTERNAL_VENDOR_BOOTIMAGE_ARGS += --dtb $(INSTALLED_DTBIMAGE_TARGET)
  endif
endif
ifdef BOARD_KERNEL_BASE
  INTERNAL_VENDOR_BOOTIMAGE_ARGS += --base $(BOARD_KERNEL_BASE)
endif
ifdef BOARD_KERNEL_PAGESIZE
  INTERNAL_VENDOR_BOOTIMAGE_ARGS += --pagesize $(BOARD_KERNEL_PAGESIZE)
endif
ifdef INTERNAL_KERNEL_CMDLINE
  INTERNAL_VENDOR_BOOTIMAGE_ARGS += --vendor_cmdline "$(INTERNAL_KERNEL_CMDLINE)"
endif

ifneq (, $(INTERNAL_BOOTCONFIG)$(INTERNAL_BOOTCONFIG_FILE))
  INTERNAL_VENDOR_BOOTCONFIG_TARGET := $(PRODUCT_OUT)/vendor-bootconfig.img
  $(INTERNAL_VENDOR_BOOTCONFIG_TARGET):
	rm -f $@
	$(foreach param,$(INTERNAL_BOOTCONFIG), \
	 printf "%s\n" $(param) >> $@;)
	cat $(INTERNAL_BOOTCONFIG_FILE) >> $@
  INTERNAL_VENDOR_BOOTIMAGE_ARGS += --vendor_bootconfig $(INTERNAL_VENDOR_BOOTCONFIG_TARGET)
endif

# $(1): Build target name
# $(2): Staging dir to be compressed
# $(3): Build dependencies
define build-vendor-ramdisk-fragment-target
$(1): $(3) $(MKBOOTFS) | $(COMPRESSION_COMMAND_DEPS)
	$(MKBOOTFS) -d $(TARGET_OUT) $(2) | $(COMPRESSION_COMMAND) > $$@
endef

# $(1): Ramdisk name
define build-vendor-ramdisk-fragment
$(strip \
  $(eval build_target := $(call intermediates-dir-for,PACKAGING,vendor_ramdisk_fragments)/$(1).cpio$(RAMDISK_EXT)) \
  $(eval $(call build-vendor-ramdisk-fragment-target,$(build_target),$(VENDOR_RAMDISK_FRAGMENT.$(1).STAGING_DIR),$(VENDOR_RAMDISK_FRAGMENT.$(1).FILES))) \
  $(build_target) \
)
endef

# $(1): Ramdisk name
# $(2): Prebuilt file path
define build-prebuilt-vendor-ramdisk-fragment
$(strip \
  $(eval build_target := $(call intermediates-dir-for,PACKAGING,prebuilt_vendor_ramdisk_fragments)/$(1)) \
  $(eval $(call copy-one-file,$(2),$(build_target))) \
  $(build_target) \
)
endef

INTERNAL_VENDOR_RAMDISK_FRAGMENT_TARGETS :=
INTERNAL_VENDOR_RAMDISK_FRAGMENT_ARGS :=

$(foreach vendor_ramdisk_fragment,$(INTERNAL_VENDOR_RAMDISK_FRAGMENTS), \
  $(eval prebuilt_vendor_ramdisk_fragment_file := $(BOARD_VENDOR_RAMDISK_FRAGMENT.$(vendor_ramdisk_fragment).PREBUILT)) \
  $(if $(prebuilt_vendor_ramdisk_fragment_file), \
    $(eval vendor_ramdisk_fragment_target := $(call build-prebuilt-vendor-ramdisk-fragment,$(vendor_ramdisk_fragment),$(prebuilt_vendor_ramdisk_fragment_file))) \
    $(eval ### else ###), \
    $(eval vendor_ramdisk_fragment_target := $(call build-vendor-ramdisk-fragment,$(vendor_ramdisk_fragment)))) \
  $(eval INTERNAL_VENDOR_RAMDISK_FRAGMENT_TARGETS += $(vendor_ramdisk_fragment_target)) \
  $(eval INTERNAL_VENDOR_RAMDISK_FRAGMENT_ARGS += $(BOARD_VENDOR_RAMDISK_FRAGMENT.$(vendor_ramdisk_fragment).MKBOOTIMG_ARGS) --vendor_ramdisk_fragment $(vendor_ramdisk_fragment_target)) \
)

INSTALLED_VENDOR_BOOTIMAGE_TARGET := $(PRODUCT_OUT)/vendor_boot.img
$(INSTALLED_VENDOR_BOOTIMAGE_TARGET): $(MKBOOTIMG) $(INTERNAL_VENDOR_RAMDISK_TARGET) $(INSTALLED_DTBIMAGE_TARGET)
$(INSTALLED_VENDOR_BOOTIMAGE_TARGET): $(INTERNAL_VENDOR_RAMDISK_FRAGMENT_TARGETS) $(INTERNAL_VENDOR_BOOTCONFIG_TARGET)
ifeq ($(BOARD_AVB_ENABLE),true)
$(INSTALLED_VENDOR_BOOTIMAGE_TARGET): $(AVBTOOL) $(BOARD_AVB_VENDOR_BOOTIMAGE_KEY_PATH)
	$(call pretty,"Target vendor_boot image: $@")
	$(MKBOOTIMG) $(INTERNAL_VENDOR_BOOTIMAGE_ARGS) $(BOARD_MKBOOTIMG_ARGS) --vendor_ramdisk $(INTERNAL_VENDOR_RAMDISK_TARGET) $(INTERNAL_VENDOR_RAMDISK_FRAGMENT_ARGS) --vendor_boot $@
	$(call assert-max-image-size,$@,$(BOARD_VENDOR_BOOTIMAGE_PARTITION_SIZE))
	$(AVBTOOL) add_hash_footer \
           --image $@ \
	   $(call get-partition-size-argument,$(BOARD_VENDOR_BOOTIMAGE_PARTITION_SIZE)) \
	   --salt $$(sha256sum $(BUILD_NUMBER_FILE) $(BUILD_DATETIME_FILE) | cut -d " " -f 1 | tr -d '\n') \
	   --partition_name vendor_boot $(INTERNAL_AVB_VENDOR_BOOT_SIGNING_ARGS) \
	   $(BOARD_AVB_VENDOR_BOOT_ADD_HASH_FOOTER_ARGS)
else
$(INSTALLED_VENDOR_BOOTIMAGE_TARGET):
	$(call pretty,"Target vendor_boot image: $@")
	$(MKBOOTIMG) $(INTERNAL_VENDOR_BOOTIMAGE_ARGS) $(BOARD_MKBOOTIMG_ARGS) --vendor_ramdisk $(INTERNAL_VENDOR_RAMDISK_TARGET) $(INTERNAL_VENDOR_RAMDISK_FRAGMENT_ARGS) --vendor_boot $@
	$(call assert-max-image-size,$@,$(BOARD_VENDOR_BOOTIMAGE_PARTITION_SIZE))
endif

$(call declare-1p-container,$(INSTALLED_VENDOR_BOOTIMAGE_TARGET),)
$(call declare-container-license-deps,$(INSTALLED_VENDOR_BOOTIMAGE_TARGET),$(INTERNAL_VENDOR_RAMDISK_TARGET) $(INSTALLED_DTB_IMAGE_TARGET) $(INTERNAL_VENDOR_RAMDISK_FRAGMENT_TARGETS) $(INTERNAL_VENDOR_BOOTCONDIG_TARGET),$(PRODUCT_OUT)/:/)
VENDOR_NOTICE_DEPS += $(INSTALLED_VENDOR_BOOTIMAGE_TARGET)

else # BUILDING_VENDOR_BOOT_IMAGE not defined, use prebuilt image

ifdef BOARD_PREBUILT_VENDOR_BOOTIMAGE
INTERNAL_PREBUILT_VENDOR_BOOTIMAGE := $(BOARD_PREBUILT_VENDOR_BOOTIMAGE)
INSTALLED_VENDOR_BOOTIMAGE_TARGET := $(PRODUCT_OUT)/vendor_boot.img

ifeq ($(BOARD_AVB_ENABLE),true)
$(INSTALLED_VENDOR_BOOTIMAGE_TARGET): $(INTERNAL_PREBUILT_VENDOR_BOOTIMAGE) $(AVBTOOL) $(BOARD_AVB_VENDOR_BOOT_KEY_PATH)
	cp $(INTERNAL_PREBUILT_VENDOR_BOOTIMAGE) $@
	chmod +w $@
	$(AVBTOOL) add_hash_footer \
	    --image $@ \
	    $(call get-partition-size-argument,$(BOARD_VENDOR_BOOTIMAGE_PARTITION_SIZE)) \
	    --partition_name vendor_boot $(INTERNAL_AVB_VENDOR_BOOT_SIGNING_ARGS) \
	    $(BOARD_AVB_VENDOR_BOOT_ADD_HASH_FOOTER_ARGS)
else
$(INSTALLED_VENDOR_BOOTIMAGE_TARGET): $(INTERNAL_PREBUILT_VENDOR_BOOTIMAGE)
	cp $(INTERNAL_PREBUILT_VENDOR_BOOTIMAGE) $@

endif # BOARD_AVB_ENABLE
$(call declare-1p-container,$(INSTALLED_VENDOR_BOOTIMAGE_TARGET),)
$(call declare-container-license-deps,$(INSTALLED_VENDOR_BOOTIMAGE_TARGET),$(INTERNAL_PREBUILT_VENDOR_BOOTIMAGE),$(PRODUCT_OUT)/:/)
endif # BOARD_PREBUILT_VENDOR_BOOTIMAGE
endif # BUILDING_VENDOR_BOOT_IMAGE

# -----------------------------------------------------------------
# vendor kernel boot image
ifeq ($(BUILDING_VENDOR_KERNEL_BOOT_IMAGE),true)

INTERNAL_VENDOR_KERNEL_RAMDISK_FILES := $(filter $(TARGET_VENDOR_KERNEL_RAMDISK_OUT)/%, \
    $(ALL_DEFAULT_INSTALLED_MODULES))

INTERNAL_VENDOR_KERNEL_RAMDISK_TARGET := $(call intermediates-dir-for,PACKAGING,vendor_kernel_boot)/vendor_kernel_ramdisk.cpio$(RAMDISK_EXT)

$(INTERNAL_VENDOR_KERNEL_RAMDISK_TARGET): $(MKBOOTFS) $(INTERNAL_VENDOR_KERNEL_RAMDISK_FILES) | $(COMPRESSION_COMMAND_DEPS)
	$(MKBOOTFS) -d $(TARGET_OUT) $(TARGET_VENDOR_KERNEL_RAMDISK_OUT) | $(COMPRESSION_COMMAND) > $@

INSTALLED_VENDOR_KERNEL_RAMDISK_TARGET := $(PRODUCT_OUT)/vendor_kernel_ramdisk.img
$(INSTALLED_VENDOR_KERNEL_RAMDISK_TARGET): $(INTERNAL_VENDOR_KERNEL_RAMDISK_TARGET)
	@echo "Target vendor kernel ramdisk: $@"
	$(copy-file-to-target)

INSTALLED_FILES_FILE_VENDOR_KERNEL_RAMDISK := $(PRODUCT_OUT)/installed-files-vendor-kernel-ramdisk.txt
INSTALLED_FILES_JSON_VENDOR_KERNEL_RAMDISK := $(INSTALLED_FILES_FILE_VENDOR_KERNEL_RAMDISK:.txt=.json)
$(INSTALLED_FILES_FILE_VENDOR_KERNEL_RAMDISK): .KATI_IMPLICIT_OUTPUTS := $(INSTALLED_FILES_JSON_VENDOR_KERNEL_RAMDISK)
$(INSTALLED_FILES_FILE_VENDOR_KERNEL_RAMDISK): $(INTERNAL_VENDOR_KERNEL_RAMDISK_TARGET)
$(INSTALLED_FILES_FILE_VENDOR_KERNEL_RAMDISK): $(INTERNAL_VENDOR_KERNEL_RAMDISK_FILES) $(FILESLIST) $(FILESLIST_UTIL)
	@echo Installed file list: $@
	mkdir -p $(dir $@)
	rm -f $@
	$(FILESLIST) $(TARGET_VENDOR_KERNEL_RAMDISK_OUT) > $(@:.txt=.json)
	$(FILESLIST_UTIL) -c $(@:.txt=.json) > $@

$(call declare-0p-target,$(INSTALLED_FILES_FILE_VENDOR_KERNEL_RAMDISK))
$(call declare-0p-target,$(INSTALLED_FILES_JSON_VENDOR_KERNEL_RAMDISK))

INTERNAL_VENDOR_KERNEL_BOOTIMAGE_ARGS := --vendor_ramdisk $(INTERNAL_VENDOR_KERNEL_RAMDISK_TARGET)
INSTALLED_VENDOR_KERNEL_BOOTIMAGE_TARGET := $(PRODUCT_OUT)/vendor_kernel_boot.img
$(INSTALLED_VENDOR_KERNEL_BOOTIMAGE_TARGET): $(MKBOOTIMG) $(INTERNAL_VENDOR_KERNEL_RAMDISK_TARGET)

ifdef BOARD_INCLUDE_DTB_IN_BOOTIMG
  INTERNAL_VENDOR_KERNEL_BOOTIMAGE_ARGS += --dtb $(INSTALLED_DTBIMAGE_TARGET)
  $(INSTALLED_VENDOR_KERNEL_BOOTIMAGE_TARGET): $(INSTALLED_DTBIMAGE_TARGET)
endif
ifdef BOARD_KERNEL_PAGESIZE
  INTERNAL_VENDOR_KERNEL_BOOTIMAGE_ARGS += --pagesize $(BOARD_KERNEL_PAGESIZE)
endif


ifeq ($(BOARD_AVB_ENABLE),true)
$(INSTALLED_VENDOR_KERNEL_BOOTIMAGE_TARGET): $(AVBTOOL) $(BOARD_AVB_VENDOR_KERNEL_BOOTIMAGE_KEY_PATH)
	$(call pretty,"Target vendor_kernel_boot image: $@")
	$(MKBOOTIMG) $(INTERNAL_VENDOR_KERNEL_BOOTIMAGE_ARGS) $(BOARD_MKBOOTIMG_ARGS) --vendor_boot $@
	$(call assert-max-image-size,$@,$(BOARD_VENDOR_KERNEL_BOOTIMAGE_PARTITION_SIZE))
	$(AVBTOOL) add_hash_footer \
	    --image $@ \
	   $(call get-partition-size-argument,$(BOARD_VENDOR_KERNEL_BOOTIMAGE_PARTITION_SIZE)) \
	   --partition_name vendor_kernel_boot $(INTERNAL_AVB_VENDOR_KERNEL_BOOT_SIGNING_ARGS) \
	   $(BOARD_AVB_VENDOR_KERNEL_BOOT_ADD_HASH_FOOTER_ARGS)
else
$(INSTALLED_VENDOR_KERNEL_BOOTIMAGE_TARGET):
	$(call pretty,"Target vendor_kernel_boot image: $@")
	$(MKBOOTIMG) $(INTERNAL_VENDOR_KERNEL_BOOTIMAGE_ARGS) $(BOARD_MKBOOTIMG_ARGS) --vendor_boot $@
	$(call assert-max-image-size,$@,$(BOARD_VENDOR_KERNEL_BOOTIMAGE_PARTITION_SIZE))
endif
$(call declare-1p-container,$(INSTALLED_VENDOR_KERNEL_BOOTIMAGE_TARGET),)
ifdef BOARD_INCLUDE_DTB_IN_BOOTIMG
$(call declare-container-license-deps,$(INSTALLED_VENDOR_KERNEL_BOOTIMAGE_TARGET),\
    $(INTERNAL_VENDOR_KERNEL_RAMDISK_TARGET) $(INSTALLED_DTBIMAGE_TARGET),\
    $(INSTALLED_VENDOR_KERNEL_BOOTIMAGE_TARGET):)
else
$(call declare-container-license-deps,$(INSTALLED_VENDOR_KERNEL_BOOTIMAGE_TARGET),$(INTERNAL_VENDOR_KERNEL_RAMDISK_TARGET),$(INSTALLED_VENDOR_KERNEL_BOOTIMAGE_TARGET):)
endif
endif # BUILDING_VENDOR_KERNEL_BOOT_IMAGE

# -----------------------------------------------------------------
# NOTICE files
#
# We are required to publish the licenses for all code under BSD, GPL and
# Apache licenses (and possibly other more exotic ones as well). We err on the
# side of caution, so the licenses for other third-party code are included here
# too.
#
# This needs to be before the systemimage rules, because it adds to
# ALL_DEFAULT_INSTALLED_MODULES, which those use to pick which files
# go into the systemimage.

.PHONY: notice_files

# Convert license metadata into xml notice file.
# $(1) - Output target notice filename
# $(2) - Product name
# $(3) - File title
# $(4) - License metadata file roots
# $(5) - Prefixes to strip
#
define xml-notice-rule
$(1): PRIVATE_PRODUCT := $(2)
$(1): PRIVATE_MESSAGE := $(3)
$(1): PRIVATE_DEPS := $(call corresponding-license-metadata,$(4))
$(1): $(call corresponding-license-metadata,$(4)) $(XMLNOTICE) $(BUILD_SYSTEM)/Makefile
	OUT_DIR=$(OUT_DIR) $(XMLNOTICE) -o $$@ -product=$$(PRIVATE_PRODUCT) -title=$$(PRIVATE_MESSAGE) $(foreach prefix, $(5), -strip_prefix=$(prefix)) $$(PRIVATE_DEPS)

notice_files: $(1)
endef

# Convert license metadata into text notice file.
# $(1) - Output target notice filename
# $(2) - Product name
# $(3) - File title
# $(4) - License metadata file roots
# $(5) - Prefixes to strip
#
define text-notice-rule
$(1): PRIVATE_PRODUCT := $(2)
$(1): PRIVATE_MESSAGE := $(3)
$(1): $(call corresponding-license-metadata,$(4)) $(TEXTNOTICE) $(BUILD_SYSTEM)/Makefile
	OUT_DIR=$(OUT_DIR) $(TEXTNOTICE) -o $$@ -product=$$(PRIVATE_PRODUCT) -title=$$(PRIVATE_MESSAGE) $(foreach prefix, $(5), -strip_prefix=$(prefix)) $(call corresponding-license-metadata,$(4))

notice_files: $(1)
endef

# Conversion license metadata into html notice file.
# $(1) - Output target notice filename
# $(2) - Product name
# $(3) - File title
# $(4) - License metadata file roots
# $(5) - Prefixes to strip
#
define html-notice-rule
$(1): PRIVATE_PRODUCT := $(2)
$(1): PRIVATE_MESSAGE := $(3)
$(1): $(call corresponding-license-metadata,$(4)) $(HTMLNOTICE) $(BUILD_SYSTEM)/Makefile
	OUT_DIR=$(OUT_DIR) $(HTMLNOTICE) -o $$@ -product=$$(PRIVATE_PRODUCT) -title=$$(PRIVATE_MESSAGE) $(foreach prefix, $(5), -strip_prefix=$(prefix)) $(call corresponding-license-metadata,$(4))

notice_files: $(1)
endef

$(KATI_obsolete_var combine-notice-files, To create notice files use xml-notice-rule, html-notice-rule, or text-notice-rule.)

# Notice file logic isn't relevant for TARGET_BUILD_APPS
ifndef TARGET_BUILD_APPS

# TODO These intermediate NOTICE.txt/NOTICE.html files should go into
# TARGET_OUT_NOTICE_FILES now that the notice files are gathered from
# the src subdirectory.
kernel_notice_file := $(TARGET_OUT_NOTICE_FILES)/src/kernel.txt

# Some targets get included under $(PRODUCT_OUT) for debug symbols or other
# reasons--not to be flashed onto any device. Targets under these directories
# need no associated notice file on the device UI.
exclude_target_dirs := apex

# TODO(b/69865032): Make PRODUCT_NOTICE_SPLIT the default behavior.
ifneq ($(PRODUCT_NOTICE_SPLIT),true)
#target_notice_file_html := $(TARGET_OUT_INTERMEDIATES)/NOTICE.html
target_notice_file_html_gz := $(TARGET_OUT_INTERMEDIATES)/NOTICE.html.gz
installed_notice_html_or_xml_gz := $(TARGET_OUT)/etc/NOTICE.html.gz

$(call declare-0p-target,$(target_notice_file_html_gz))
$(call declare-0p-target,$(installed_notice_html_or_xml_gz))
else
# target_notice_file_xml := $(TARGET_OUT_INTERMEDIATES)/NOTICE.xml
target_notice_file_xml_gz := $(TARGET_OUT_INTERMEDIATES)/NOTICE.xml.gz
installed_notice_html_or_xml_gz := $(TARGET_OUT)/etc/NOTICE.xml.gz

target_vendor_notice_file_txt := $(TARGET_OUT_INTERMEDIATES)/NOTICE_VENDOR.txt
target_vendor_notice_file_xml_gz := $(TARGET_OUT_INTERMEDIATES)/NOTICE_VENDOR.xml.gz
installed_vendor_notice_xml_gz := $(TARGET_OUT_VENDOR)/etc/NOTICE.xml.gz

target_product_notice_file_txt := $(TARGET_OUT_INTERMEDIATES)/NOTICE_PRODUCT.txt
target_product_notice_file_xml_gz := $(TARGET_OUT_INTERMEDIATES)/NOTICE_PRODUCT.xml.gz
installed_product_notice_xml_gz := $(TARGET_OUT_PRODUCT)/etc/NOTICE.xml.gz

target_system_ext_notice_file_txt := $(TARGET_OUT_INTERMEDIATES)/NOTICE_SYSTEM_EXT.txt
target_system_ext_notice_file_xml_gz := $(TARGET_OUT_INTERMEDIATES)/NOTICE_SYSTEM_EXT.xml.gz
installed_system_ext_notice_xml_gz := $(TARGET_OUT_SYSTEM_EXT)/etc/NOTICE.xml.gz

target_odm_notice_file_txt := $(TARGET_OUT_INTERMEDIATES)/NOTICE_ODM.txt
target_odm_notice_file_xml_gz := $(TARGET_OUT_INTERMEDIATES)/NOTICE_ODM.xml.gz
installed_odm_notice_xml_gz := $(TARGET_OUT_ODM)/etc/NOTICE.xml.gz

target_vendor_dlkm_notice_file_txt := $(TARGET_OUT_INTERMEDIATES)/NOTICE_VENDOR_DLKM.txt
target_vendor_dlkm_notice_file_xml_gz := $(TARGET_OUT_INTERMEDIATES)/NOTICE_VENDOR_DLKM.xml.gz
installed_vendor_dlkm_notice_xml_gz := $(TARGET_OUT_VENDOR_DLKM)/etc/NOTICE.xml.gz

target_odm_dlkm_notice_file_txt := $(TARGET_OUT_INTERMEDIATES)/NOTICE_ODM_DLKM.txt
target_odm_dlkm_notice_file_xml_gz := $(TARGET_OUT_INTERMEDIATES)/NOTICE_ODM_DLKM.xml.gz
installed_odm_dlkm_notice_xml_gz := $(TARGET_OUT_ODM_DLKM)/etc/NOTICE.xml.gz

target_system_dlkm_notice_file_txt := $(TARGET_OUT_INTERMEDIATES)/NOTICE_SYSTEM_DLKM.txt
target_system_dlkm_notice_file_xml_gz := $(TARGET_OUT_INTERMEDIATES)/NOTICE_SYSTEM_DLKM.xml.gz
installed_system_dlkm_notice_xml_gz := $(TARGET_OUT_SYSTEM_DLKM)/etc/NOTICE.xml.gz

ALL_INSTALLED_NOTICE_FILES := \
  $(if $(USE_SOONG_DEFINED_SYSTEM_IMAGE),,$(installed_notice_html_or_xml_gz)) \
  $(installed_vendor_notice_xml_gz) \
  $(installed_product_notice_xml_gz) \
  $(installed_system_ext_notice_xml_gz) \
  $(installed_odm_notice_xml_gz) \
  $(installed_vendor_dlkm_notice_xml_gz) \
  $(installed_odm_dlkm_notice_xml_gz) \
  $(installed_system_dlkm_notice_xml_gz) \

# $1 installed file path, e.g. out/target/product/vsoc_x86_64/system_ext/etc/NOTICE.xml.gz
define is-notice-file
$(if $(findstring $1,$(ALL_INSTALLED_NOTICE_FILES)),Y)
endef

# Notice files are copied to TARGET_OUT_NOTICE_FILES as a side-effect of their module
# being built. A notice xml file must depend on all modules that could potentially
# install a license file relevant to it.
license_modules := $(ALL_DEFAULT_INSTALLED_MODULES) $(kernel_notice_file)
# Only files copied to a system image need system image notices.
license_modules := $(filter $(PRODUCT_OUT)/%,$(license_modules))
# Phonys/fakes don't have notice files (though their deps might)
license_modules := $(filter-out $(TARGET_OUT_FAKE)/%,$(license_modules))
# testcases are not relevant to the system image.
license_modules := $(filter-out $(TARGET_OUT_TESTCASES)/%,$(license_modules))
# filesystem images: system, vendor, product, system_ext, odm, vendor_dlkm, and odm_dlkm
license_modules_system := $(filter $(TARGET_OUT)/%,$(license_modules))
# system_other is relevant to system partition.
license_modules_system += $(filter $(TARGET_OUT_SYSTEM_OTHER)/%,$(license_modules))
license_modules_vendor := $(filter $(TARGET_OUT_VENDOR)/%,$(license_modules))
license_modules_product := $(filter $(TARGET_OUT_PRODUCT)/%,$(license_modules))
license_modules_system_ext := $(filter $(TARGET_OUT_SYSTEM_EXT)/%,$(license_modules))
license_modules_odm := $(filter $(TARGET_OUT_ODM)/%,$(license_modules))
license_modules_vendor_dlkm := $(filter $(TARGET_OUT_VENDOR_DLKM)/%,$(license_modules))
license_modules_odm_dlkm := $(filter $(TARGET_OUT_ODM_DLKM)/%,$(license_modules))
license_modules_odm_dlkm := $(filter $(TARGET_OUT_SYSTEM_DLKM)/%,$(license_modules))
license_modules_agg := $(license_modules_system) \
                       $(license_modules_vendor) \
                       $(license_modules_product) \
                       $(license_modules_system_ext) \
                       $(license_modules_odm) \
                       $(license_modules_vendor_dlkm) \
                       $(license_modules_odm_dlkm) \
                       $(license_modules_system_dlkm)
# targets used for debug symbols only and do not get copied to the device
license_modules_symbols_only := $(filter $(PRODUCT_OUT)/apex/%,$(license_modules))

license_modules_rest := $(filter-out $(license_modules_agg),$(license_modules))
license_modules_rest := $(filter-out $(license_modules_symbols_only),$(license_modules_rest))

# Identify the other targets we expect to have notices for:
# targets copied to the device but are not readable by the UI (e.g. must boot
# into a different partition to read or don't have an associated /etc
# directory) must have their notices built somewhere readable.
license_modules_rehomed := $(filter-out $(PRODUCT_OUT)/%/%,$(license_modules_rest))  # files in root have no /etc
license_modules_rehomed += $(filter $(PRODUCT_OUT)/recovery/%,$(license_modules_rest))
license_modules_rehomed += $(filter $(PRODUCT_OUT)/root/%,$(license_modules_rest))
license_modules_rehomed += $(filter $(PRODUCT_OUT)/data/%,$(license_modules_rest))
license_modules_rehomed += $(filter $(PRODUCT_OUT)/ramdisk/%,$(license_modules_rest))
license_modules_rehomed += $(filter $(PRODUCT_OUT)/debug_ramdisk/%,$(license_modules_rest))
license_modules_rehomed += $(filter $(PRODUCT_OUT)/vendor_ramdisk/%,$(license_modules_rest))
license_modules_rehomed += $(filter $(PRODUCT_OUT)/persist/%,$(license_modules_rest))
license_modules_rehomed += $(filter $(PRODUCT_OUT)/persist.img,$(license_modules_rest))
license_modules_rehomed += $(filter $(PRODUCT_OUT)/system_other/%,$(license_modules_rest))
license_modules_rehomed += $(filter $(PRODUCT_OUT)/kernel%,$(license_modules_rest))
license_modules_rehomed += $(filter $(PRODUCT_OUT)/%.img,$(license_modules_rest))
license_modules_rehomed += $(filter $(PRODUCT_OUT)/%.bin,$(license_modules_rest))

# after removing targets in system images, targets reported in system images, and
# targets used for debug symbols that do not need notices, nothing must remain.
license_modules_rest := $(filter-out $(license_modules_rehomed),$(license_modules_rest))
$(call maybe-print-list-and-error, $(license_modules_rest), \
        "Targets added under $(PRODUCT_OUT)/ unaccounted for notice handling.")

# If we are building in a configuration that includes a prebuilt vendor.img, we can't
# update its notice file, so include those notices in the system partition instead
ifdef BOARD_PREBUILT_VENDORIMAGE
license_modules_system += $(license_modules_rehomed)
system_xml_directories := xml_excluded_vendor_product_odm_vendor_dlkm_odm_dlkm
system_notice_file_message := "Notices for files contained in all filesystem images except vendor/system_ext/product/odm/vendor_dlkm/odm_dlkm in this directory:"
else
license_modules_vendor += $(license_modules_rehomed)
system_xml_directories := xml_system
system_notice_file_message := "Notices for files contained in the system filesystem image in this directory:"
endif

endif # PRODUCT_NOTICE_SPLIT

ifneq ($(USE_SOONG_DEFINED_SYSTEM_IMAGE),true)
ALL_DEFAULT_INSTALLED_MODULES += $(installed_notice_html_or_xml_gz)
endif

need_vendor_notice:=false
ifeq ($(BUILDING_VENDOR_BOOT_IMAGE),true)
   need_vendor_notice:=true
endif

ifdef BUILDING_DEBUG_VENDOR_BOOT_IMAGE
   need_vendor_notice:=true
endif

ifdef BUILDING_VENDOR_IMAGE
   need_vendor_notice:=true
endif

ifeq (true,$(need_vendor_notice))
ifneq (,$(installed_vendor_notice_xml_gz))
ALL_DEFAULT_INSTALLED_MODULES += $(installed_vendor_notice_xml_gz)
endif
endif

need_vendor_notice:=

ifdef BUILDING_ODM_IMAGE
ifneq (,$(installed_odm_notice_xml_gz))
ALL_DEFAULT_INSTALLED_MODULES += $(installed_odm_notice_xml_gz)
endif
endif

ifdef BUILDING_PRODUCT_IMAGE
ifneq (,$(installed_product_notice_xml_gz))
ALL_DEFAULT_INSTALLED_MODULES += $(installed_product_notice_xml_gz)
endif
endif

ifdef BUILDING_SYSTEM_EXT_IMAGE
ifneq (,$(installed_system_ext_notice_xml_gz))
ALL_DEFAULT_INSTALLED_MODULES += $(installed_system_ext_notice_xml_gz)
endif
endif

ifdef BUILDING_VENDOR_DLKM_IMAGE
ifneq (,$(installed_vendor_dlkm_notice_xml_gz)
ALL_DEFAULT_INSTALLED_MODULES += $(installed_vendor_dlkm_notice_xml_gz)
endif
endif

ifdef BUILDING_ODM_DLKM_IMAGE
ifneq (,$(installed_odm_dlkm_notice_xml_gz))
ALL_DEFAULT_INSTALLED_MODULES += $(installed_odm_dlkm_notice_xml_gz)
endif
endif

ifdef BUILDING_SYSTEM_DLKM_IMAGE
ifneq (,$(installed_system_dlkm_notice_xml_gz))
ALL_DEFAULT_INSTALLED_MODULES += $(installed_system_dlkm_notice_xml_gz)
endif
endif

endif  # TARGET_BUILD_APPS

# Presently none of the prebuilts etc. comply with policy to have a license text. Fake one here.
$(eval $(call copy-one-file,$(BUILD_SYSTEM)/LINUX_KERNEL_COPYING,$(kernel_notice_file)))

ifneq (,$(strip $(INSTALLED_KERNEL_TARGET)))
$(call declare-license-metadata,$(INSTALLED_KERNEL_TARGET),SPDX-license-identifier-GPL-2.0-only,restricted,$(BUILD_SYSTEM)/LINUX_KERNEL_COPYING,"Kernel",kernel)
endif

# No matter where it gets copied from, a copied linux kernel is licensed under "GPL 2.0 only"
$(eval $(call declare-copy-files-license-metadata,,:kernel,SPDX-license-identifier-GPL-2.0-only,restricted,$(BUILD_SYSTEM)/LINUX_KERNEL_COPYING,kernel))


# #################################################################
# Targets for user images
# #################################################################

# These options tell the recovery updater/installer how to mount the partitions writebale.
# <fstype>=<fstype_opts>[|<fstype_opts>]...
# fstype_opts := <opt>[,<opt>]...
#         opt := <name>[=<value>]
# The following worked on Nexus devices with Kernel 3.1, 3.4, 3.10
DEFAULT_TARGET_RECOVERY_FSTYPE_MOUNT_OPTIONS := ext4=max_batch_time=0,commit=1,data=ordered,barrier=1,errors=panic,nodelalloc

INTERNAL_USERIMAGES_DEPS := \
    $(BUILD_IMAGE) \
    $(MKE2FS_CONF) \
    $(MKEXTUSERIMG)

$(call declare-1p-target,$(MKE2FS_CONF),system/extras)

ifeq ($(TARGET_USERIMAGES_USE_F2FS),true)
INTERNAL_USERIMAGES_DEPS += $(MKF2FSUSERIMG)
endif

ifneq ($(filter \
    $(BOARD_PRODUCTIMAGE_FILE_SYSTEM_TYPE) \
    $(BOARD_SYSTEM_EXTIMAGE_FILE_SYSTEM_TYPE) \
    $(BOARD_ODMIMAGE_FILE_SYSTEM_TYPE) \
    $(BOARD_VENDORIMAGE_FILE_SYSTEM_TYPE) \
    $(BOARD_SYSTEMIMAGE_FILE_SYSTEM_TYPE) \
    $(BOARD_VENDOR_DLKMIMAGE_FILE_SYSTEM_TYPE) \
    $(BOARD_ODM_DLKMIMAGE_FILE_SYSTEM_TYPE) \
    $(BOARD_SYSTEM_DLKMIMAGE_FILE_SYSTEM_TYPE) \
  ,erofs),)
INTERNAL_USERIMAGES_DEPS += $(MKEROFS)
ifeq ($(BOARD_EROFS_USE_LEGACY_COMPRESSION),true)
BOARD_EROFS_COMPRESSOR ?= "lz4"
else
BOARD_EROFS_COMPRESSOR ?= "lz4hc,9"
endif
endif

ifneq ($(filter \
    $(BOARD_PRODUCTIMAGE_FILE_SYSTEM_TYPE) \
    $(BOARD_SYSTEM_EXTIMAGE_FILE_SYSTEM_TYPE) \
    $(BOARD_ODMIMAGE_FILE_SYSTEM_TYPE) \
    $(BOARD_VENDORIMAGE_FILE_SYSTEM_TYPE) \
    $(BOARD_SYSTEMIMAGE_FILE_SYSTEM_TYPE) \
    $(BOARD_VENDOR_DLKMIMAGE_FILE_SYSTEM_TYPE) \
    $(BOARD_ODM_DLKMIMAGE_FILE_SYSTEM_TYPE) \
    $(BOARD_SYSTEM_DLKMIMAGE_FILE_SYSTEM_TYPE) \
  ,squashfs),)
INTERNAL_USERIMAGES_DEPS += $(MKSQUASHFSUSERIMG)
endif

ifeq ($(BOARD_AVB_ENABLE),true)
INTERNAL_USERIMAGES_DEPS += $(AVBTOOL)
endif

# Get a colon-separated list of search paths.
INTERNAL_USERIMAGES_BINARY_PATHS := $(subst $(space),:,$(sort $(dir $(INTERNAL_USERIMAGES_DEPS))))

SELINUX_FC := $(call intermediates-dir-for,ETC,file_contexts.bin)/file_contexts.bin

INTERNAL_USERIMAGES_DEPS += $(SELINUX_FC)

# $(1) the partition name (eg system)
# $(2) the image prop file
define add-common-flags-to-image-props
$(eval _var := $(call to-upper,$(1)))
$(hide) echo "$(1)_selinux_fc=$(SELINUX_FC)" >> $(2)
$(hide) echo "building_$(1)_image=$(BUILDING_$(_var)_IMAGE)" >> $(2)
endef

# $(1) the partition name (eg system)
# $(2) the image prop file
define add-common-ro-flags-to-image-props
$(eval _var := $(call to-upper,$(1)))
$(if $(BOARD_$(_var)IMAGE_EROFS_COMPRESSOR),$(hide) echo "$(1)_erofs_compressor=$(BOARD_$(_var)IMAGE_EROFS_COMPRESSOR)" >> $(2))
$(if $(BOARD_$(_var)IMAGE_EROFS_COMPRESS_HINTS),$(hide) echo "$(1)_erofs_compress_hints=$(BOARD_$(_var)IMAGE_EROFS_COMPRESS_HINTS)" >> $(2))
$(if $(BOARD_$(_var)IMAGE_EROFS_PCLUSTER_SIZE),$(hide) echo "$(1)_erofs_pcluster_size=$(BOARD_$(_var)IMAGE_EROFS_PCLUSTER_SIZE)" >> $(2))
$(if $(BOARD_$(_var)IMAGE_EROFS_BLOCKSIZE),$(hide) echo "$(1)_erofs_blocksize=$(BOARD_$(_var)IMAGE_EROFS_BLOCKSIZE)" >> $(2))
$(if $(BOARD_$(_var)IMAGE_EXTFS_INODE_COUNT),$(hide) echo "$(1)_extfs_inode_count=$(BOARD_$(_var)IMAGE_EXTFS_INODE_COUNT)" >> $(2))
$(if $(BOARD_$(_var)IMAGE_EXTFS_RSV_PCT),$(hide) echo "$(1)_extfs_rsv_pct=$(BOARD_$(_var)IMAGE_EXTFS_RSV_PCT)" >> $(2))
$(if $(BOARD_$(_var)IMAGE_F2FS_SLOAD_COMPRESS_FLAGS),$(hide) echo "$(1)_f2fs_sldc_flags=$(BOARD_$(_var)IMAGE_F2FS_SLOAD_COMPRESS_FLAGS)" >> $(2))
$(if $(BOARD_$(_var)IMAGE_F2FS_BLOCKSIZE),$(hide) echo "$(1)_f2fs_blocksize=$(BOARD_$(_var)IMAGE_F2FS_BLOCKSIZE)" >> $(2))
$(if $(BOARD_$(_var)IMAGE_FILE_SYSTEM_COMPRESS),$(hide) echo "$(1)_f2fs_compress=$(BOARD_$(_var)IMAGE_FILE_SYSTEM_COMPRESS)" >> $(2))
$(if $(BOARD_$(_var)IMAGE_FILE_SYSTEM_TYPE),$(hide) echo "$(1)_fs_type=$(BOARD_$(_var)IMAGE_FILE_SYSTEM_TYPE)" >> $(2))
$(if $(BOARD_$(_var)IMAGE_JOURNAL_SIZE),$(hide) echo "$(1)_journal_size=$(BOARD_$(_var)IMAGE_JOURNAL_SIZE)" >> $(2))
$(if $(BOARD_$(_var)IMAGE_PARTITION_RESERVED_SIZE),$(hide) echo "$(1)_reserved_size=$(BOARD_$(_var)IMAGE_PARTITION_RESERVED_SIZE)" >> $(2))
$(if $(BOARD_$(_var)IMAGE_PARTITION_SIZE),$(hide) echo "$(1)_size=$(BOARD_$(_var)IMAGE_PARTITION_SIZE)" >> $(2))
$(if $(BOARD_$(_var)IMAGE_SQUASHFS_BLOCK_SIZE),$(hide) echo "$(1)_squashfs_block_size=$(BOARD_$(_var)IMAGE_SQUASHFS_BLOCK_SIZE)" >> $(2))
$(if $(BOARD_$(_var)IMAGE_SQUASHFS_COMPRESSOR),$(hide) echo "$(1)_squashfs_compressor=$(BOARD_$(_var)IMAGE_SQUASHFS_COMPRESSOR)" >> $(2))
$(if $(BOARD_$(_var)IMAGE_SQUASHFS_COMPRESSOR_OPT),$(hide) echo "$(1)_squashfs_compressor_opt=$(BOARD_$(_var)IMAGE_SQUASHFS_COMPRESSOR_OPT)" >> $(2))
$(if $(BOARD_$(_var)IMAGE_SQUASHFS_DISABLE_4K_ALIGN),$(hide) echo "$(1)_squashfs_disable_4k_align=$(BOARD_$(_var)IMAGE_SQUASHFS_DISABLE_4K_ALIGN)" >> $(2))
$(if $(PRODUCT_$(_var)_BASE_FS_PATH),$(hide) echo "$(1)_base_fs_file=$(PRODUCT_$(_var)_BASE_FS_PATH)" >> $(2))
$(eval _size := $(BOARD_$(_var)IMAGE_PARTITION_SIZE))
$(eval _reserved := $(BOARD_$(_var)IMAGE_PARTITION_RESERVED_SIZE))
$(eval _headroom := $(PRODUCT_$(_var)_HEADROOM))
$(if $(or $(_size), $(_reserved), $(_headroom)),,
    $(hide) echo "$(1)_disable_sparse=true" >> $(2))
$(call add-common-flags-to-image-props,$(1),$(2))
endef

# $(1): the path of the output dictionary file
# $(2): a subset of "system vendor cache userdata product system_ext oem odm vendor_dlkm odm_dlkm system_dlkm"
# $(3): additional "key=value" pairs to append to the dictionary file.
define generate-image-prop-dictionary
$(if $(filter $(2),system),\
    $(if $(INTERNAL_SYSTEM_OTHER_PARTITION_SIZE),$(hide) echo "system_other_size=$(INTERNAL_SYSTEM_OTHER_PARTITION_SIZE)" >> $(1))
    $(if $(PRODUCT_SYSTEM_HEADROOM),$(hide) echo "system_headroom=$(PRODUCT_SYSTEM_HEADROOM)" >> $(1))
    $(call add-common-ro-flags-to-image-props,system,$(1))
)
$(if $(filter $(2),system_other),\
    $(hide) echo "building_system_other_image=$(BUILDING_SYSTEM_OTHER_IMAGE)" >> $(1)
    $(if $(INTERNAL_SYSTEM_OTHER_PARTITION_SIZE),,
        $(hide) echo "system_other_disable_sparse=true" >> $(1))
)
$(if $(filter $(2),userdata),\
    $(if $(BOARD_USERDATAIMAGE_FILE_SYSTEM_TYPE),$(hide) echo "userdata_fs_type=$(BOARD_USERDATAIMAGE_FILE_SYSTEM_TYPE)" >> $(1))
    $(if $(BOARD_USERDATAIMAGE_PARTITION_SIZE),$(hide) echo "userdata_size=$(BOARD_USERDATAIMAGE_PARTITION_SIZE)" >> $(1))
    $(if $(PRODUCT_FS_CASEFOLD),$(hide) echo "needs_casefold=$(PRODUCT_FS_CASEFOLD)" >> $(1))
    $(if $(PRODUCT_QUOTA_PROJID),$(hide) echo "needs_projid=$(PRODUCT_QUOTA_PROJID)" >> $(1))
    $(if $(PRODUCT_FS_COMPRESSION),$(hide) echo "needs_compress=$(PRODUCT_FS_COMPRESSION)" >> $(1))
    $(call add-common-flags-to-image-props,userdata,$(1))
)
$(if $(filter $(2),cache),\
    $(if $(BOARD_CACHEIMAGE_FILE_SYSTEM_TYPE),$(hide) echo "cache_fs_type=$(BOARD_CACHEIMAGE_FILE_SYSTEM_TYPE)" >> $(1))
    $(if $(BOARD_CACHEIMAGE_PARTITION_SIZE),$(hide) echo "cache_size=$(BOARD_CACHEIMAGE_PARTITION_SIZE)" >> $(1))
    $(call add-common-flags-to-image-props,cache,$(1))
)
$(if $(filter $(2),vendor),\
    $(call add-common-ro-flags-to-image-props,vendor,$(1))
)
$(if $(filter $(2),product),\
    $(call add-common-ro-flags-to-image-props,product,$(1))
)
$(if $(filter $(2),system_ext),\
    $(call add-common-ro-flags-to-image-props,system_ext,$(1))
)
$(if $(filter $(2),odm),\
    $(call add-common-ro-flags-to-image-props,odm,$(1))
)
$(if $(filter $(2),vendor_dlkm),\
    $(call add-common-ro-flags-to-image-props,vendor_dlkm,$(1))
)
$(if $(filter $(2),odm_dlkm),\
    $(call add-common-ro-flags-to-image-props,odm_dlkm,$(1))
)
$(if $(filter $(2),system_dlkm),\
    $(call add-common-ro-flags-to-image-props,system_dlkm,$(1))
)
$(if $(filter $(2),oem),\
    $(if $(BOARD_OEMIMAGE_PARTITION_SIZE),$(hide) echo "oem_size=$(BOARD_OEMIMAGE_PARTITION_SIZE)" >> $(1))
    $(if $(BOARD_OEMIMAGE_JOURNAL_SIZE),$(hide) echo "oem_journal_size=$(BOARD_OEMIMAGE_JOURNAL_SIZE)" >> $(1))
    $(if $(BOARD_OEMIMAGE_EXTFS_INODE_COUNT),$(hide) echo "oem_extfs_inode_count=$(BOARD_OEMIMAGE_EXTFS_INODE_COUNT)" >> $(1))
    $(if $(BOARD_OEMIMAGE_EXTFS_RSV_PCT),$(hide) echo "oem_extfs_rsv_pct=$(BOARD_OEMIMAGE_EXTFS_RSV_PCT)" >> $(1))
    $(call add-common-flags-to-image-props,oem,$(1))
)
$(hide) echo "ext_mkuserimg=$(notdir $(MKEXTUSERIMG))" >> $(1)

$(if $(filter true,$(TARGET_USERIMAGES_USE_EXT2)),$(hide) echo "fs_type=ext2" >> $(1),
  $(if $(filter true,$(TARGET_USERIMAGES_USE_EXT3)),$(hide) echo "fs_type=ext3" >> $(1),
    $(if $(filter true,$(TARGET_USERIMAGES_USE_EXT4)),$(hide) echo "fs_type=ext4" >> $(1))))

$(if $(filter true,$(TARGET_USERIMAGES_SPARSE_EXT_DISABLED)),,$(hide) echo "extfs_sparse_flag=-s" >> $(1))
$(if $(filter true,$(TARGET_USERIMAGES_SPARSE_EROFS_DISABLED)),,$(hide) echo "erofs_sparse_flag=-s" >> $(1))
$(if $(filter true,$(TARGET_USERIMAGES_SPARSE_SQUASHFS_DISABLED)),,$(hide) echo "squashfs_sparse_flag=-s" >> $(1))
$(if $(filter true,$(TARGET_USERIMAGES_SPARSE_F2FS_DISABLED)),,$(hide) echo "f2fs_sparse_flag=-S" >> $(1))
$(if $(BOARD_EROFS_COMPRESSOR),$(hide) echo "erofs_default_compressor=$(BOARD_EROFS_COMPRESSOR)" >> $(1))
$(if $(BOARD_EROFS_COMPRESS_HINTS),$(hide) echo "erofs_default_compress_hints=$(BOARD_EROFS_COMPRESS_HINTS)" >> $(1))
$(if $(BOARD_EROFS_PCLUSTER_SIZE),$(hide) echo "erofs_pcluster_size=$(BOARD_EROFS_PCLUSTER_SIZE)" >> $(1))
$(if $(BOARD_EROFS_BLOCKSIZE),$(hide) echo "erofs_blocksize=$(BOARD_EROFS_BLOCKSIZE)" >> $(1))
$(if $(BOARD_EROFS_SHARE_DUP_BLOCKS),$(hide) echo "erofs_share_dup_blocks=$(BOARD_EROFS_SHARE_DUP_BLOCKS)" >> $(1))
$(if $(BOARD_EROFS_USE_LEGACY_COMPRESSION),$(hide) echo "erofs_use_legacy_compression=$(BOARD_EROFS_USE_LEGACY_COMPRESSION)" >> $(1))
$(if $(BOARD_EXT4_SHARE_DUP_BLOCKS),$(hide) echo "ext4_share_dup_blocks=$(BOARD_EXT4_SHARE_DUP_BLOCKS)" >> $(1))
$(if $(BOARD_F2FS_BLOCKSIZE),$(hide) echo "f2fs_blocksize=$(BOARD_F2FS_BLOCKSIZE)" >> $(1))
$(if $(BOARD_FLASH_LOGICAL_BLOCK_SIZE), $(hide) echo "flash_logical_block_size=$(BOARD_FLASH_LOGICAL_BLOCK_SIZE)" >> $(1))
$(if $(BOARD_FLASH_ERASE_BLOCK_SIZE), $(hide) echo "flash_erase_block_size=$(BOARD_FLASH_ERASE_BLOCK_SIZE)" >> $(1))
$(if $(filter eng, $(TARGET_BUILD_VARIANT)),$(hide) echo "verity_disable=true" >> $(1))
$(if $(PRODUCT_SYSTEM_VERITY_PARTITION),$(hide) echo "system_verity_block_device=$(PRODUCT_SYSTEM_VERITY_PARTITION)" >> $(1))
$(if $(PRODUCT_VENDOR_VERITY_PARTITION),$(hide) echo "vendor_verity_block_device=$(PRODUCT_VENDOR_VERITY_PARTITION)" >> $(1))
$(if $(PRODUCT_PRODUCT_VERITY_PARTITION),$(hide) echo "product_verity_block_device=$(PRODUCT_PRODUCT_VERITY_PARTITION)" >> $(1))
$(if $(PRODUCT_SYSTEM_EXT_VERITY_PARTITION),$(hide) echo "system_ext_verity_block_device=$(PRODUCT_SYSTEM_EXT_VERITY_PARTITION)" >> $(1))
$(if $(PRODUCT_VENDOR_DLKM_VERITY_PARTITION),$(hide) echo "vendor_dlkm_verity_block_device=$(PRODUCT_VENDOR_DLKM_VERITY_PARTITION)" >> $(1))
$(if $(PRODUCT_ODM_DLKM_VERITY_PARTITION),$(hide) echo "odm_dlkm_verity_block_device=$(PRODUCT_ODM_DLKM_VERITY_PARTITION)" >> $(1))
$(if $(PRODUCT_SYSTEM_DLKM_VERITY_PARTITION),$(hide) echo "system_dlkm_verity_block_device=$(PRODUCT_SYSTEM_DLKM_VERITY_PARTITION)" >> $(1))
$(if $(BOARD_AVB_ENABLE), \
  $(hide) echo "avb_avbtool=$(notdir $(AVBTOOL))" >> $(1)$(newline) \
  $(if $(filter $(2),system), \
    $(hide) echo "avb_system_hashtree_enable=$(BOARD_AVB_ENABLE)" >> $(1)$(newline) \
    $(hide) echo "avb_system_add_hashtree_footer_args=$(BOARD_AVB_SYSTEM_ADD_HASHTREE_FOOTER_ARGS)" >> $(1)$(newline) \
    $(if $(BOARD_AVB_SYSTEM_KEY_PATH), \
      $(hide) echo "avb_system_key_path=$(BOARD_AVB_SYSTEM_KEY_PATH)" >> $(1)$(newline) \
      $(hide) echo "avb_system_algorithm=$(BOARD_AVB_SYSTEM_ALGORITHM)" >> $(1)$(newline) \
      $(hide) echo "avb_system_rollback_index_location=$(BOARD_AVB_SYSTEM_ROLLBACK_INDEX_LOCATION)" >> $(1)$(newline))) \
  $(if $(filter $(2),system_other), \
    $(hide) echo "avb_system_other_hashtree_enable=$(BOARD_AVB_ENABLE)" >> $(1)$(newline) \
    $(hide) echo "avb_system_other_add_hashtree_footer_args=$(BOARD_AVB_SYSTEM_OTHER_ADD_HASHTREE_FOOTER_ARGS)" >> $(1)$(newline) \
    $(if $(BOARD_AVB_SYSTEM_OTHER_KEY_PATH),\
      $(hide) echo "avb_system_other_key_path=$(BOARD_AVB_SYSTEM_OTHER_KEY_PATH)" >> $(1)$(newline) \
      $(hide) echo "avb_system_other_algorithm=$(BOARD_AVB_SYSTEM_OTHER_ALGORITHM)" >> $(1)$(newline))) \
  $(if $(filter $(2),vendor), \
    $(hide) echo "avb_vendor_hashtree_enable=$(BOARD_AVB_ENABLE)" >> $(1)$(newline) \
    $(hide) echo "avb_vendor_add_hashtree_footer_args=$(BOARD_AVB_VENDOR_ADD_HASHTREE_FOOTER_ARGS)" >> $(1)$(newline) \
    $(if $(BOARD_AVB_VENDOR_KEY_PATH),\
      $(hide) echo "avb_vendor_key_path=$(BOARD_AVB_VENDOR_KEY_PATH)" >> $(1)$(newline) \
      $(hide) echo "avb_vendor_algorithm=$(BOARD_AVB_VENDOR_ALGORITHM)" >> $(1)$(newline) \
      $(hide) echo "avb_vendor_rollback_index_location=$(BOARD_AVB_VENDOR_ROLLBACK_INDEX_LOCATION)" >> $(1)$(newline))) \
  $(if $(filter $(2),product), \
    $(hide) echo "avb_product_hashtree_enable=$(BOARD_AVB_ENABLE)" >> $(1)$(newline) \
    $(hide) echo "avb_product_add_hashtree_footer_args=$(BOARD_AVB_PRODUCT_ADD_HASHTREE_FOOTER_ARGS)" >> $(1)$(newline) \
    $(if $(BOARD_AVB_PRODUCT_KEY_PATH),\
      $(hide) echo "avb_product_key_path=$(BOARD_AVB_PRODUCT_KEY_PATH)" >> $(1)$(newline) \
      $(hide) echo "avb_product_algorithm=$(BOARD_AVB_PRODUCT_ALGORITHM)" >> $(1)$(newline) \
      $(hide) echo "avb_product_rollback_index_location=$(BOARD_AVB_PRODUCT_ROLLBACK_INDEX_LOCATION)" >> $(1)$(newline))) \
  $(if $(filter $(2),system_ext), \
    $(hide) echo "avb_system_ext_hashtree_enable=$(BOARD_AVB_ENABLE)" >> $(1)$(newline) \
    $(hide) echo "avb_system_ext_add_hashtree_footer_args=$(BOARD_AVB_SYSTEM_EXT_ADD_HASHTREE_FOOTER_ARGS)" >> $(1)$(newline) \
    $(if $(BOARD_AVB_SYSTEM_EXT_KEY_PATH),\
      $(hide) echo "avb_system_ext_key_path=$(BOARD_AVB_SYSTEM_EXT_KEY_PATH)" >> $(1)$(newline) \
      $(hide) echo "avb_system_ext_algorithm=$(BOARD_AVB_SYSTEM_EXT_ALGORITHM)" >> $(1)$(newline) \
      $(hide) echo "avb_system_ext_rollback_index_location=$(BOARD_AVB_SYSTEM_EXT_ROLLBACK_INDEX_LOCATION)" >> $(1)$(newline))) \
  $(if $(filter $(2),odm), \
    $(hide) echo "avb_odm_hashtree_enable=$(BOARD_AVB_ENABLE)" >> $(1)$(newline) \
    $(hide) echo "avb_odm_add_hashtree_footer_args=$(BOARD_AVB_ODM_ADD_HASHTREE_FOOTER_ARGS)" >> $(1)$(newline) \
    $(if $(BOARD_AVB_ODM_KEY_PATH),\
      $(hide) echo "avb_odm_key_path=$(BOARD_AVB_ODM_KEY_PATH)" >> $(1)$(newline) \
      $(hide) echo "avb_odm_algorithm=$(BOARD_AVB_ODM_ALGORITHM)" >> $(1)$(newline) \
      $(hide) echo "avb_odm_rollback_index_location=$(BOARD_AVB_ODM_ROLLBACK_INDEX_LOCATION)" >> $(1)$(newline))) \
  $(if $(filter $(2),vendor_dlkm), \
    $(hide) echo "avb_vendor_dlkm_hashtree_enable=$(BOARD_AVB_ENABLE)" >> $(1)$(newline) \
    $(hide) echo "avb_vendor_dlkm_add_hashtree_footer_args=$(BOARD_AVB_VENDOR_DLKM_ADD_HASHTREE_FOOTER_ARGS)" >> $(1)$(newline) \
    $(if $(BOARD_AVB_VENDOR_DLKM_KEY_PATH),\
      $(hide) echo "avb_vendor_dlkm_key_path=$(BOARD_AVB_VENDOR_DLKM_KEY_PATH)" >> $(1)$(newline) \
      $(hide) echo "avb_vendor_dlkm_algorithm=$(BOARD_AVB_VENDOR_DLKM_ALGORITHM)" >> $(1)$(newline) \
      $(hide) echo "avb_vendor_dlkm_rollback_index_location=$(BOARD_AVB_VENDOR_DLKM_ROLLBACK_INDEX_LOCATION)" >> $(1)$(newline))) \
  $(if $(filter $(2),odm_dlkm), \
    $(hide) echo "avb_odm_dlkm_hashtree_enable=$(BOARD_AVB_ENABLE)" >> $(1)$(newline) \
    $(hide) echo "avb_odm_dlkm_add_hashtree_footer_args=$(BOARD_AVB_ODM_DLKM_ADD_HASHTREE_FOOTER_ARGS)" >> $(1)$(newline) \
    $(if $(BOARD_AVB_ODM_DLKM_KEY_PATH),\
      $(hide) echo "avb_odm_dlkm_key_path=$(BOARD_AVB_ODM_DLKM_KEY_PATH)" >> $(1)$(newline) \
      $(hide) echo "avb_odm_dlkm_algorithm=$(BOARD_AVB_ODM_DLKM_ALGORITHM)" >> $(1)$(newline) \
      $(hide) echo "avb_odm_dlkm_rollback_index_location=$(BOARD_AVB_ODM_DLKM_ROLLBACK_INDEX_LOCATION)" >> $(1)$(newline))) \
  $(if $(filter $(2),system_dlkm), \
    $(hide) echo "avb_system_dlkm_hashtree_enable=$(BOARD_AVB_ENABLE)" >> $(1)$(newline) \
    $(hide) echo "avb_system_dlkm_add_hashtree_footer_args=$(BOARD_AVB_SYSTEM_DLKM_ADD_HASHTREE_FOOTER_ARGS)" >> $(1)$(newline) \
    $(if $(BOARD_AVB_SYSTEM_DLKM_KEY_PATH),\
      $(hide) echo "avb_system_dlkm_key_path=$(BOARD_AVB_SYSTEM_DLKM_KEY_PATH)" >> $(1)$(newline) \
      $(hide) echo "avb_system_dlkm_algorithm=$(BOARD_AVB_SYSTEM_DLKM_ALGORITHM)" >> $(1)$(newline) \
      $(hide) echo "avb_system_dlkm_rollback_index_location=$(BOARD_SYSTEM_SYSTEM_DLKM_ROLLBACK_INDEX_LOCATION)" >> $(1)$(newline))) \
)
$(if $(filter true,$(BOARD_USES_RECOVERY_AS_BOOT)),\
    $(hide) echo "recovery_as_boot=true" >> $(1))
$(hide) echo "root_dir=$(TARGET_ROOT_OUT)" >> $(1)
$(if $(filter true,$(PRODUCT_USE_DYNAMIC_PARTITION_SIZE)),\
    $(hide) echo "use_dynamic_partition_size=true" >> $(1))
$(if $(COPY_IMAGES_FOR_TARGET_FILES_ZIP),\
    $(hide) echo "use_fixed_timestamp=true" >> $(1))
$(if $(3),$(hide) $(foreach kv,$(3),echo "$(kv)" >> $(1);))
$(hide) sort -o $(1) $(1)
endef

# $(1): the path of the output dictionary file
# $(2): additional "key=value" pairs to append to the dictionary file.
PROP_DICTIONARY_IMAGES := oem
ifdef BUILDING_CACHE_IMAGE
  PROP_DICTIONARY_IMAGES += cache
endif
ifdef BUILDING_SYSTEM_IMAGE
  PROP_DICTIONARY_IMAGES += system
endif
ifdef BUILDING_SYSTEM_OTHER_IMAGE
  PROP_DICTIONARY_IMAGES += system_other
endif
ifdef BUILDING_USERDATA_IMAGE
  PROP_DICTIONARY_IMAGES += userdata
endif
ifdef BUILDING_VENDOR_IMAGE
  PROP_DICTIONARY_IMAGES += vendor
endif
ifdef BUILDING_PRODUCT_IMAGE
  PROP_DICTIONARY_IMAGES += product
endif
ifdef BUILDING_SYSTEM_EXT_IMAGE
  PROP_DICTIONARY_IMAGES += system_ext
endif
ifdef BUILDING_ODM_IMAGE
  PROP_DICTIONARY_IMAGES += odm
endif
ifdef BUILDING_VENDOR_DLKM_IMAGE
  PROP_DICTIONARY_IMAGES += vendor_dlkm
endif
ifdef BUILDING_ODM_DLKM_IMAGE
  PROP_DICTIONARY_IMAGES += odm_dlkm
endif
ifdef BUILDING_SYSTEM_DLKM_IMAGE
  PROP_DICTIONARY_IMAGES += system_dlkm
endif
define generate-userimage-prop-dictionary
  $(call generate-image-prop-dictionary,$(1),$(PROP_DICTIONARY_IMAGES),$(2))
endef

# $(1): the path of the input dictionary file, where each line has the format key=value
# $(2): the key to look up
define read-image-prop-dictionary
$$(grep '$(2)=' $(1) | cut -f2- -d'=')
endef

# -----------------------------------------------------------------
# Recovery image

# Recovery image exists if we are building recovery, or building recovery as boot.
INSTALLED_FILES_OUTSIDE_IMAGES := $(filter-out $(TARGET_RECOVERY_OUT)/%, $(INSTALLED_FILES_OUTSIDE_IMAGES))
ifdef BUILDING_RECOVERY_IMAGE

INTERNAL_RECOVERYIMAGE_FILES := $(filter $(TARGET_RECOVERY_OUT)/%, \
    $(ALL_DEFAULT_INSTALLED_MODULES))

INSTALLED_FILES_FILE_RECOVERY := $(PRODUCT_OUT)/installed-files-recovery.txt
INSTALLED_FILES_JSON_RECOVERY := $(INSTALLED_FILES_FILE_RECOVERY:.txt=.json)

ifeq ($(BOARD_USES_RECOVERY_AS_BOOT),true)
INSTALLED_BOOTIMAGE_TARGET := $(BUILT_BOOTIMAGE_TARGET)
endif

# TODO(b/30414428): Can't depend on INTERNAL_RECOVERYIMAGE_FILES alone like other
# INSTALLED_FILES_FILE_* rules. Because currently there're cp/rsync/rm commands in
# build-recoveryimage-target, which would touch the files under TARGET_RECOVERY_OUT and race with
# the call to FILELIST.
$(INSTALLED_FILES_FILE_RECOVERY): $(INTERNAL_RECOVERY_RAMDISK_FILES_TIMESTAMP)

$(INSTALLED_FILES_FILE_RECOVERY): .KATI_IMPLICIT_OUTPUTS := $(INSTALLED_FILES_JSON_RECOVERY)
$(INSTALLED_FILES_FILE_RECOVERY): $(INTERNAL_RECOVERYIMAGE_FILES) $(FILESLIST) $(FILESLIST_UTIL)
	@echo Installed file list: $@
	mkdir -p $(dir $@)
	rm -f $@
	$(FILESLIST) $(TARGET_RECOVERY_ROOT_OUT) > $(@:.txt=.json)
	$(FILESLIST_UTIL) -c $(@:.txt=.json) > $@

$(eval $(call declare-0p-target,$(INSTALLED_FILES_FILE_RECOVERY)))
$(eval $(call declare-0p-target,$(INSTALLED_FILES_JSON_RECOVERY)))

recovery_sepolicy := \
    $(TARGET_RECOVERY_ROOT_OUT)/sepolicy \
    $(TARGET_RECOVERY_ROOT_OUT)/plat_file_contexts \
    $(TARGET_RECOVERY_ROOT_OUT)/plat_service_contexts \
    $(TARGET_RECOVERY_ROOT_OUT)/plat_property_contexts \
    $(TARGET_RECOVERY_ROOT_OUT)/system_ext_file_contexts \
    $(TARGET_RECOVERY_ROOT_OUT)/system_ext_service_contexts \
    $(TARGET_RECOVERY_ROOT_OUT)/system_ext_property_contexts \
    $(TARGET_RECOVERY_ROOT_OUT)/vendor_file_contexts \
    $(TARGET_RECOVERY_ROOT_OUT)/vendor_service_contexts \
    $(TARGET_RECOVERY_ROOT_OUT)/vendor_property_contexts \
    $(TARGET_RECOVERY_ROOT_OUT)/odm_file_contexts \
    $(TARGET_RECOVERY_ROOT_OUT)/odm_property_contexts \
    $(TARGET_RECOVERY_ROOT_OUT)/product_file_contexts \
    $(TARGET_RECOVERY_ROOT_OUT)/product_service_contexts \
    $(TARGET_RECOVERY_ROOT_OUT)/product_property_contexts

# Passed into rsync from non-recovery root to recovery root, to avoid overwriting recovery-specific
# SELinux files
IGNORE_RECOVERY_SEPOLICY := $(patsubst $(TARGET_RECOVERY_OUT)/%,--exclude=/%,$(recovery_sepolicy))

# if building multiple boot images from multiple kernels, use the first kernel listed
# for the recovery image
recovery_kernel := $(firstword $(INSTALLED_KERNEL_TARGET))
recovery_ramdisk := $(PRODUCT_OUT)/ramdisk-recovery.img
recovery_resources_common := bootable/recovery/res

# Set recovery_density to a density bucket based on TARGET_SCREEN_DENSITY, PRODUCT_AAPT_PREF_CONFIG,
# or mdpi, in order of preference. We support both specific buckets (e.g. xdpi) and numbers,
# which get remapped to a bucket.
recovery_density := $(or $(TARGET_SCREEN_DENSITY),$(PRODUCT_AAPT_PREF_CONFIG),mdpi)
ifeq (,$(filter xxxhdpi xxhdpi xhdpi hdpi mdpi,$(recovery_density)))
recovery_density_value := $(patsubst %dpi,%,$(recovery_density))
# We roughly use the medium point between the primary densities to split buckets.
# ------160------240------320----------480------------640------
#       mdpi     hdpi    xhdpi        xxhdpi        xxxhdpi
recovery_density := $(strip \
  $(or $(if $(filter $(shell echo $$(($(recovery_density_value) >= 560))),1),xxxhdpi),\
       $(if $(filter $(shell echo $$(($(recovery_density_value) >= 400))),1),xxhdpi),\
       $(if $(filter $(shell echo $$(($(recovery_density_value) >= 280))),1),xhdpi),\
       $(if $(filter $(shell echo $$(($(recovery_density_value) >= 200))),1),hdpi,mdpi)))
endif

ifneq (,$(wildcard $(recovery_resources_common)-$(recovery_density)))
recovery_resources_common := $(recovery_resources_common)-$(recovery_density)
else
recovery_resources_common := $(recovery_resources_common)-xhdpi
endif

# Select the 18x32 font on high-density devices (xhdpi and up); and the 12x22 font on other devices.
# Note that the font selected here can be overridden for a particular device by putting a font.png
# in its private recovery resources.
ifneq (,$(filter xxxhdpi xxhdpi xhdpi,$(recovery_density)))
recovery_font := bootable/recovery/fonts/18x32.png
else
recovery_font := bootable/recovery/fonts/12x22.png
endif


# We will only generate the recovery background text images if the variable
# TARGET_RECOVERY_UI_SCREEN_WIDTH is defined. For devices with xxxhdpi and xxhdpi, we set the
# variable to the commonly used values here, if it hasn't been intialized elsewhere. While for
# devices with lower density, they must have TARGET_RECOVERY_UI_SCREEN_WIDTH defined in their
# BoardConfig in order to use this feature.
ifeq ($(recovery_density),xxxhdpi)
TARGET_RECOVERY_UI_SCREEN_WIDTH ?= 1440
else ifeq ($(recovery_density),xxhdpi)
TARGET_RECOVERY_UI_SCREEN_WIDTH ?= 1080
endif

ifneq ($(TARGET_RECOVERY_UI_SCREEN_WIDTH),)
# Subtracts the margin width and menu indent from the screen width; it's safe to be conservative.
ifeq ($(TARGET_RECOVERY_UI_MARGIN_WIDTH),)
  recovery_image_width := $$(($(TARGET_RECOVERY_UI_SCREEN_WIDTH) - 10))
else
  recovery_image_width := $$(($(TARGET_RECOVERY_UI_SCREEN_WIDTH) - $(TARGET_RECOVERY_UI_MARGIN_WIDTH) - 10))
endif


RECOVERY_INSTALLING_TEXT_FILE := $(call intermediates-dir-for,ETC,recovery_text_res)/installing_text.png
RECOVERY_INSTALLING_SECURITY_TEXT_FILE := $(dir $(RECOVERY_INSTALLING_TEXT_FILE))/installing_security_text.png
RECOVERY_ERASING_TEXT_FILE := $(dir $(RECOVERY_INSTALLING_TEXT_FILE))/erasing_text.png
RECOVERY_ERROR_TEXT_FILE := $(dir $(RECOVERY_INSTALLING_TEXT_FILE))/error_text.png
RECOVERY_NO_COMMAND_TEXT_FILE := $(dir $(RECOVERY_INSTALLING_TEXT_FILE))/no_command_text.png

RECOVERY_CANCEL_WIPE_DATA_TEXT_FILE := $(dir $(RECOVERY_INSTALLING_TEXT_FILE))/cancel_wipe_data_text.png
RECOVERY_FACTORY_DATA_RESET_TEXT_FILE := $(dir $(RECOVERY_INSTALLING_TEXT_FILE))/factory_data_reset_text.png
RECOVERY_TRY_AGAIN_TEXT_FILE := $(dir $(RECOVERY_INSTALLING_TEXT_FILE))/try_again_text.png
RECOVERY_WIPE_DATA_CONFIRMATION_TEXT_FILE := $(dir $(RECOVERY_INSTALLING_TEXT_FILE))/wipe_data_confirmation_text.png
RECOVERY_WIPE_DATA_MENU_HEADER_TEXT_FILE := $(dir $(RECOVERY_INSTALLING_TEXT_FILE))/wipe_data_menu_header_text.png

generated_recovery_text_files := \
  $(RECOVERY_INSTALLING_TEXT_FILE) \
  $(RECOVERY_INSTALLING_SECURITY_TEXT_FILE) \
  $(RECOVERY_ERASING_TEXT_FILE) \
  $(RECOVERY_ERROR_TEXT_FILE) \
  $(RECOVERY_NO_COMMAND_TEXT_FILE) \
  $(RECOVERY_CANCEL_WIPE_DATA_TEXT_FILE) \
  $(RECOVERY_FACTORY_DATA_RESET_TEXT_FILE) \
  $(RECOVERY_TRY_AGAIN_TEXT_FILE) \
  $(RECOVERY_WIPE_DATA_CONFIRMATION_TEXT_FILE) \
  $(RECOVERY_WIPE_DATA_MENU_HEADER_TEXT_FILE)

resource_dir := bootable/recovery/tools/recovery_l10n/res/
resource_dir_deps := $(sort $(shell find $(resource_dir) -name *.xml -not -name .*))
image_generator_jar := $(HOST_OUT_JAVA_LIBRARIES)/RecoveryImageGenerator.jar
zopflipng := $(HOST_OUT_EXECUTABLES)/zopflipng
$(RECOVERY_INSTALLING_TEXT_FILE): PRIVATE_SOURCE_FONTS := $(recovery_noto-fonts_dep) $(recovery_roboto-fonts_dep)
$(RECOVERY_INSTALLING_TEXT_FILE): PRIVATE_RECOVERY_FONT_FILES_DIR := $(call intermediates-dir-for,ETC,recovery_font_files)
$(RECOVERY_INSTALLING_TEXT_FILE): PRIVATE_RESOURCE_DIR := $(resource_dir)
$(RECOVERY_INSTALLING_TEXT_FILE): PRIVATE_IMAGE_GENERATOR_JAR := $(image_generator_jar)
$(RECOVERY_INSTALLING_TEXT_FILE): PRIVATE_ZOPFLIPNG := $(zopflipng)
$(RECOVERY_INSTALLING_TEXT_FILE): PRIVATE_RECOVERY_IMAGE_WIDTH := $(recovery_image_width)
$(RECOVERY_INSTALLING_TEXT_FILE): PRIVATE_RECOVERY_BACKGROUND_TEXT_LIST := \
  recovery_installing \
  recovery_installing_security \
  recovery_erasing \
  recovery_error \
  recovery_no_command
$(RECOVERY_INSTALLING_TEXT_FILE): PRIVATE_RECOVERY_WIPE_DATA_TEXT_LIST := \
  recovery_cancel_wipe_data \
  recovery_factory_data_reset \
  recovery_try_again \
  recovery_wipe_data_menu_header \
  recovery_wipe_data_confirmation
$(RECOVERY_INSTALLING_TEXT_FILE): .KATI_IMPLICIT_OUTPUTS := $(filter-out $(RECOVERY_INSTALLING_TEXT_FILE),$(generated_recovery_text_files))
$(RECOVERY_INSTALLING_TEXT_FILE): $(image_generator_jar) $(resource_dir_deps) $(recovery_noto-fonts_dep) $(recovery_roboto-fonts_dep) $(zopflipng)
	# Prepares the font directory.
	@rm -rf $(PRIVATE_RECOVERY_FONT_FILES_DIR)
	@mkdir -p $(PRIVATE_RECOVERY_FONT_FILES_DIR)
	$(foreach filename,$(PRIVATE_SOURCE_FONTS), cp $(filename) $(PRIVATE_RECOVERY_FONT_FILES_DIR) &&) true
	@rm -rf $(dir $@)
	@mkdir -p $(dir $@)
	$(foreach text_name,$(PRIVATE_RECOVERY_BACKGROUND_TEXT_LIST) $(PRIVATE_RECOVERY_WIPE_DATA_TEXT_LIST), \
	  $(eval output_file := $(dir $@)/$(patsubst recovery_%,%_text.png,$(text_name))) \
	  $(eval center_alignment := $(if $(filter $(text_name),$(PRIVATE_RECOVERY_BACKGROUND_TEXT_LIST)), --center_alignment)) \
	  java -jar $(PRIVATE_IMAGE_GENERATOR_JAR) \
	    --image_width $(PRIVATE_RECOVERY_IMAGE_WIDTH) \
	    --text_name $(text_name) \
	    --font_dir $(PRIVATE_RECOVERY_FONT_FILES_DIR) \
	    --resource_dir $(PRIVATE_RESOURCE_DIR) \
	    --output_file $(output_file) $(center_alignment) && \
	  $(PRIVATE_ZOPFLIPNG) -y --iterations=1 --filters=0 $(output_file) $(output_file) > /dev/null &&) true
else
RECOVERY_INSTALLING_TEXT_FILE :=
RECOVERY_INSTALLING_SECURITY_TEXT_FILE :=
RECOVERY_ERASING_TEXT_FILE :=
RECOVERY_ERROR_TEXT_FILE :=
RECOVERY_NO_COMMAND_TEXT_FILE :=
RECOVERY_CANCEL_WIPE_DATA_TEXT_FILE :=
RECOVERY_FACTORY_DATA_RESET_TEXT_FILE :=
RECOVERY_TRY_AGAIN_TEXT_FILE :=
RECOVERY_WIPE_DATA_CONFIRMATION_TEXT_FILE :=
RECOVERY_WIPE_DATA_MENU_HEADER_TEXT_FILE :=
endif # TARGET_RECOVERY_UI_SCREEN_WIDTH

ifndef TARGET_PRIVATE_RES_DIRS
TARGET_PRIVATE_RES_DIRS := $(wildcard $(TARGET_DEVICE_DIR)/recovery/res)
endif
recovery_resource_deps := $(shell find $(recovery_resources_common) \
  $(TARGET_PRIVATE_RES_DIRS) -type f -not -name "*.bp")
recovery_resource_deps += $(generated_recovery_text_files)


ifdef TARGET_RECOVERY_FSTAB
recovery_fstab := $(TARGET_RECOVERY_FSTAB)
else ifdef TARGET_RECOVERY_FSTAB_GENRULE
# Specifies a soong genrule module that generates an fstab.
recovery_fstab := $(call intermediates-dir-for,ETC,$(TARGET_RECOVERY_FSTAB_GENRULE))/$(TARGET_RECOVERY_FSTAB_GENRULE)
else
recovery_fstab := $(strip $(wildcard $(TARGET_DEVICE_DIR)/recovery.fstab))
endif
ifdef TARGET_RECOVERY_WIPE
recovery_wipe := $(TARGET_RECOVERY_WIPE)
else
recovery_wipe :=
endif

# Traditionally with non-A/B OTA we have:
#   boot.img + recovery-from-boot.p + recovery-resource.dat = recovery.img.
# recovery-resource.dat is needed only if we carry an imgdiff patch of the boot and recovery images
# and invoke install-recovery.sh on the first boot post an OTA update.
#
# We no longer need that if one of the following conditions holds:
#   a) We carry a full copy of the recovery image - no patching needed
#      (BOARD_USES_FULL_RECOVERY_IMAGE = true);
#   b) We build a single image that contains boot and recovery both - no recovery image to install
#      (BOARD_USES_RECOVERY_AS_BOOT = true);
#   c) We include the recovery DTBO image within recovery - not needing the resource file as we
#      do bsdiff because boot and recovery will contain different number of entries
#      (BOARD_INCLUDE_RECOVERY_DTBO = true).
#   d) We include the recovery ACPIO image within recovery - not needing the resource file as we
#      do bsdiff because boot and recovery will contain different number of entries
#      (BOARD_INCLUDE_RECOVERY_ACPIO = true).
#   e) We build a single image that contains vendor_boot and recovery both - no recovery image to
#      install
#      (BOARD_MOVE_RECOVERY_RESOURCES_TO_VENDOR_BOOT = true).

ifeq (,$(filter true, $(BOARD_USES_FULL_RECOVERY_IMAGE) $(BOARD_USES_RECOVERY_AS_BOOT) \
  $(BOARD_INCLUDE_RECOVERY_DTBO) $(BOARD_INCLUDE_RECOVERY_ACPIO) \
  $(BOARD_MOVE_RECOVERY_RESOURCES_TO_VENDOR_BOOT)))
# Named '.dat' so we don't attempt to use imgdiff for patching it.
RECOVERY_RESOURCE_ZIP := $(TARGET_OUT_VENDOR)/etc/recovery-resource.dat
ALL_DEFAULT_INSTALLED_MODULES += $(RECOVERY_RESOURCE_ZIP)
else
RECOVERY_RESOURCE_ZIP :=
endif

INSTALLED_RECOVERY_BUILD_PROP_TARGET := $(TARGET_RECOVERY_ROOT_OUT)/prop.default

$(INSTALLED_RECOVERY_BUILD_PROP_TARGET): PRIVATE_RECOVERY_UI_PROPERTIES := \
    TARGET_RECOVERY_UI_ANIMATION_FPS:animation_fps \
    TARGET_RECOVERY_UI_MARGIN_HEIGHT:margin_height \
    TARGET_RECOVERY_UI_MARGIN_WIDTH:margin_width \
    TARGET_RECOVERY_UI_MENU_UNUSABLE_ROWS:menu_unusable_rows \
    TARGET_RECOVERY_UI_PROGRESS_BAR_BASELINE:progress_bar_baseline \
    TARGET_RECOVERY_UI_TOUCH_LOW_THRESHOLD:touch_low_threshold \
    TARGET_RECOVERY_UI_TOUCH_HIGH_THRESHOLD:touch_high_threshold \
    TARGET_RECOVERY_UI_VR_STEREO_OFFSET:vr_stereo_offset \
    TARGET_RECOVERY_UI_BRIGHTNESS_FILE:brightness_file \
    TARGET_RECOVERY_UI_MAX_BRIGHTNESS_FILE:max_brightness_file \
    TARGET_RECOVERY_UI_BRIGHTNESS_NORMAL:brightness_normal_percent \
    TARGET_RECOVERY_UI_BRIGHTNESS_DIMMED:brightness_dimmed_percent

# Parses the given list of build variables and writes their values as build properties if defined.
# For example, if a target defines `TARGET_RECOVERY_UI_MARGIN_HEIGHT := 100`,
# `ro.recovery.ui.margin_height=100` will be appended to the given output file.
# $(1): Map from the build variable names to property names
# $(2): Output file
define append-recovery-ui-properties
echo "#" >> $(2)
echo "# RECOVERY UI BUILD PROPERTIES" >> $(2)
echo "#" >> $(2)
$(foreach prop,$(1), \
    $(eval _varname := $(call word-colon,1,$(prop))) \
    $(eval _propname := $(call word-colon,2,$(prop))) \
    $(eval _value := $($(_varname))) \
    $(if $(_value), \
        echo ro.recovery.ui.$(_propname)=$(_value) >> $(2) &&)) true
endef

$(INSTALLED_RECOVERY_BUILD_PROP_TARGET): \
	    $(INSTALLED_BUILD_PROP_TARGET) \
	    $(INSTALLED_VENDOR_BUILD_PROP_TARGET) \
	    $(INSTALLED_ODM_BUILD_PROP_TARGET) \
	    $(INSTALLED_PRODUCT_BUILD_PROP_TARGET) \
	    $(INSTALLED_SYSTEM_EXT_BUILD_PROP_TARGET)
	@echo "Target recovery buildinfo: $@"
	$(hide) mkdir -p $(dir $@)
	$(hide) rm -f $@
	$(hide) cat $(INSTALLED_BUILD_PROP_TARGET) >> $@
	$(hide) cat $(INSTALLED_VENDOR_BUILD_PROP_TARGET) >> $@
	$(hide) cat $(INSTALLED_ODM_BUILD_PROP_TARGET) >> $@
	$(hide) cat $(INSTALLED_PRODUCT_BUILD_PROP_TARGET) >> $@
	$(hide) cat $(INSTALLED_SYSTEM_EXT_BUILD_PROP_TARGET) >> $@
	$(call append-recovery-ui-properties,$(PRIVATE_RECOVERY_UI_PROPERTIES),$@)

$(call declare-1p-target,$(INSTALLED_RECOVERY_BUILD_PROP_TARGET),build)
$(call declare-license-deps,$(INSTALLED_RECOVERY_BUILD_PROP_TARGET),\
    $(INSTALLED_BUILD_PROP_TARGET) $(INSTALLED_VENDOR_BUILD_PROP_TARGET) $(INSTALLED_ODM_BUILD_PROP_TARGET) \
    $(INSTALLED_PRODUCT_BUILD_PROP_TARGET) $(INSTALLED_SYSTEM_EXT_BUILD_PROP_TARGET))

# Only install boot/etc/build.prop to recovery image on recovery_as_boot.
# On device with dedicated recovery partition, the file should come from the boot
# ramdisk.
ifeq (true,$(BOARD_USES_RECOVERY_AS_BOOT))
INSTALLED_RECOVERY_RAMDISK_BUILD_PROP_TARGET := $(TARGET_RECOVERY_ROOT_OUT)/$(RAMDISK_BUILD_PROP_REL_PATH)
$(INSTALLED_RECOVERY_RAMDISK_BUILD_PROP_TARGET): $(INSTALLED_RAMDISK_BUILD_PROP_TARGET)
	$(copy-file-to-target)

$(call declare-1p-target,$(INSTALLED_RECOVERY_RAMDISK_BUILD_PROP_TARGET),build)
$(call declare-license-deps,$(INSTALLED_RECOVERY_RAMDISK_BUILD_PROP_TARGET),$(INSTALLED_RAMDISK_BUILD_PROP_TARGET))
endif

INTERNAL_RECOVERYIMAGE_ARGS := --ramdisk $(recovery_ramdisk)

ifneq (truetrue,$(strip $(BUILDING_VENDOR_BOOT_IMAGE))$(strip $(BOARD_USES_RECOVERY_AS_BOOT)))
INTERNAL_RECOVERYIMAGE_ARGS += $(addprefix --second ,$(INSTALLED_2NDBOOTLOADER_TARGET))
# Assumes this has already been stripped
ifneq (true,$(BOARD_EXCLUDE_KERNEL_FROM_RECOVERY_IMAGE))
ifdef INTERNAL_KERNEL_CMDLINE
  INTERNAL_RECOVERYIMAGE_ARGS += --cmdline "$(INTERNAL_KERNEL_CMDLINE)"
endif # INTERNAL_KERNEL_CMDLINE != ""
endif # BOARD_EXCLUDE_KERNEL_FROM_RECOVERY_IMAGE != true
ifdef BOARD_KERNEL_BASE
  INTERNAL_RECOVERYIMAGE_ARGS += --base $(BOARD_KERNEL_BASE)
endif
ifdef BOARD_KERNEL_PAGESIZE
  INTERNAL_RECOVERYIMAGE_ARGS += --pagesize $(BOARD_KERNEL_PAGESIZE)
endif
ifdef BOARD_INCLUDE_RECOVERY_DTBO
ifdef BOARD_PREBUILT_RECOVERY_DTBOIMAGE
  INTERNAL_RECOVERYIMAGE_ARGS += --recovery_dtbo $(BOARD_PREBUILT_RECOVERY_DTBOIMAGE)
else
  INTERNAL_RECOVERYIMAGE_ARGS += --recovery_dtbo $(BOARD_PREBUILT_DTBOIMAGE)
endif
endif # BOARD_INCLUDE_RECOVERY_DTBO
ifdef BOARD_INCLUDE_RECOVERY_ACPIO
  INTERNAL_RECOVERYIMAGE_ARGS += --recovery_acpio $(BOARD_RECOVERY_ACPIO)
endif
ifdef BOARD_INCLUDE_DTB_IN_BOOTIMG
  INTERNAL_RECOVERYIMAGE_ARGS += --dtb $(INSTALLED_DTBIMAGE_TARGET)
endif
endif # (BUILDING_VENDOR_BOOT_IMAGE and BOARD_USES_RECOVERY_AS_BOOT)
ifndef BOARD_RECOVERY_MKBOOTIMG_ARGS
  BOARD_RECOVERY_MKBOOTIMG_ARGS := $(BOARD_MKBOOTIMG_ARGS)
endif

$(INTERNAL_RECOVERY_RAMDISK_FILES_TIMESTAMP): $(MKBOOTFS) $(COMPRESSION_COMMAND_DEPS) \
	    $(INTERNAL_ROOT_FILES) \
	    $(INSTALLED_RAMDISK_TARGET) \
	    $(INTERNAL_RECOVERYIMAGE_FILES) \
	    $(recovery_sepolicy) \
	    $(INSTALLED_2NDBOOTLOADER_TARGET) \
	    $(INSTALLED_RECOVERY_BUILD_PROP_TARGET) \
	    $(INSTALLED_RECOVERY_RAMDISK_BUILD_PROP_TARGET) \
	    $(recovery_resource_deps) \
	    $(recovery_fstab)
	# Making recovery image
	mkdir -p $(TARGET_RECOVERY_OUT)
	mkdir -p $(TARGET_RECOVERY_ROOT_OUT)/sdcard $(TARGET_RECOVERY_ROOT_OUT)/tmp
	# Copying baseline ramdisk...
	# Use rsync because "cp -Rf" fails to overwrite broken symlinks on Mac.
	rsync -a --exclude=sdcard $(IGNORE_RECOVERY_SEPOLICY) $(IGNORE_CACHE_LINK) $(TARGET_ROOT_OUT) $(TARGET_RECOVERY_OUT)
	# Modifying ramdisk contents...
	ln -sf /system/bin/init $(TARGET_RECOVERY_ROOT_OUT)/init
	# Removes $(TARGET_RECOVERY_ROOT_OUT)/init*.rc EXCEPT init.recovery*.rc.
	find $(TARGET_RECOVERY_ROOT_OUT) -maxdepth 1 -name 'init*.rc' -type f -not -name "init.recovery.*.rc" | xargs rm -f
	cp $(TARGET_ROOT_OUT)/init.recovery.*.rc $(TARGET_RECOVERY_ROOT_OUT)/ 2> /dev/null || true # Ignore error when the src file doesn't exist.
	mkdir -p $(TARGET_RECOVERY_ROOT_OUT)/res
	rm -rf $(TARGET_RECOVERY_ROOT_OUT)/res/*
	cp -rf $(recovery_resources_common)/* $(TARGET_RECOVERY_ROOT_OUT)/res
	$(foreach recovery_text_file,$(generated_recovery_text_files), \
	  cp -rf $(recovery_text_file) $(TARGET_RECOVERY_ROOT_OUT)/res/images/ &&) true
	cp -f $(recovery_font) $(TARGET_RECOVERY_ROOT_OUT)/res/images/font.png
	$(foreach item,$(TARGET_PRIVATE_RES_DIRS), \
	  cp -rf $(item) $(TARGET_RECOVERY_ROOT_OUT)/$(newline))
	$(foreach item,$(recovery_fstab), \
	  cp -f $(item) $(TARGET_RECOVERY_ROOT_OUT)/system/etc/recovery.fstab)
	$(if $(strip $(recovery_wipe)), \
	  cp -f $(recovery_wipe) $(TARGET_RECOVERY_ROOT_OUT)/system/etc/recovery.wipe)
	ln -sf prop.default $(TARGET_RECOVERY_ROOT_OUT)/default.prop
	# Silence warnings in first_stage_console.
	touch $(TARGET_RECOVERY_ROOT_OUT)/linkerconfig/ld.config.txt
	$(BOARD_RECOVERY_IMAGE_PREPARE)
	$(hide) touch $@

$(recovery_ramdisk): $(INTERNAL_RECOVERY_RAMDISK_FILES_TIMESTAMP)
	$(MKBOOTFS) -d $(TARGET_OUT) $(TARGET_RECOVERY_ROOT_OUT) | $(COMPRESSION_COMMAND) > $(recovery_ramdisk)

# $(1): output file
# $(2): optional kernel file
define build-recoveryimage-target
  $(MKBOOTIMG) $(if $(strip $(2)),--kernel $(strip $(2))) $(INTERNAL_RECOVERYIMAGE_ARGS) \
               $(INTERNAL_MKBOOTIMG_VERSION_ARGS) \
               $(BOARD_RECOVERY_MKBOOTIMG_ARGS) --output $(1)
  $(if $(filter true,$(BOARD_USES_RECOVERY_AS_BOOT)), \
    $(call assert-max-image-size,$(1),$(call get-hash-image-max-size,$(call get-bootimage-partition-size,$(1),boot))), \
    $(call assert-max-image-size,$(1),$(call get-hash-image-max-size,$(BOARD_RECOVERYIMAGE_PARTITION_SIZE))))
  $(if $(filter true,$(BOARD_AVB_ENABLE)), \
    $(if $(filter true,$(BOARD_USES_RECOVERY_AS_BOOT)), \
      $(AVBTOOL) add_hash_footer --image $(1) $(call get-partition-size-argument,$(call get-bootimage-partition-size,$(1),boot)) --partition_name boot $(INTERNAL_AVB_BOOT_SIGNING_ARGS) $(BOARD_AVB_BOOT_ADD_HASH_FOOTER_ARGS),\
      $(AVBTOOL) add_hash_footer --image $(1) $(call get-partition-size-argument,$(BOARD_RECOVERYIMAGE_PARTITION_SIZE)) --partition_name recovery $(INTERNAL_AVB_RECOVERY_SIGNING_ARGS) $(BOARD_AVB_RECOVERY_ADD_HASH_FOOTER_ARGS)))
endef

recoveryimage-deps := $(MKBOOTIMG) $(recovery_ramdisk) $(recovery_kernel)
ifeq (true,$(BOARD_AVB_ENABLE))
  recoveryimage-deps += $(AVBTOOL) $(BOARD_AVB_BOOT_KEY_PATH)
endif
ifdef BOARD_INCLUDE_RECOVERY_DTBO
  ifdef BOARD_PREBUILT_RECOVERY_DTBOIMAGE
    recoveryimage-deps += $(BOARD_PREBUILT_RECOVERY_DTBOIMAGE)
  else
    recoveryimage-deps += $(BOARD_PREBUILT_DTBOIMAGE)
  endif
endif
ifdef BOARD_INCLUDE_RECOVERY_ACPIO
  recoveryimage-deps += $(BOARD_RECOVERY_ACPIO)
endif
ifdef BOARD_INCLUDE_DTB_IN_BOOTIMG
  recoveryimage-deps += $(INSTALLED_DTBIMAGE_TARGET)
endif

ifeq ($(BOARD_USES_RECOVERY_AS_BOOT),true)
$(foreach b,$(INSTALLED_BOOTIMAGE_TARGET), $(eval $(call add-dependency,$(b),$(call bootimage-to-kernel,$(b)))))
$(INSTALLED_BOOTIMAGE_TARGET): $(recoveryimage-deps)
	$(call pretty,"Target boot image from recovery: $@")
	$(call build-recoveryimage-target, $@, $(PRODUCT_OUT)/$(subst .img,,$(subst boot,kernel,$(notdir $@))))

$(call declare-container-license-metadata,$(INSTALLED_BOOTIMAGE_TARGET),SPDX-license-identifier-GPL-2.0-only SPDX-license-identifier-Apache-2.0,restricted notice,$(BUILD_SYSTEM)/LINUX_KERNEL_COPYING build/soong/licenses/LICENSE,"Boot Image",bool)
$(call declare-container-license-deps,$(INSTALLED_BOOTIMAGE_TARGET),$(recoveryimage-deps),$(PRODUCT_OUT)/:/)

UNMOUNTED_NOTICE_VENDOR_DEPS+= $(INSTALLED_BOOTIMAGE_TARGET)
endif # BOARD_USES_RECOVERY_AS_BOOT

$(INSTALLED_RECOVERYIMAGE_TARGET): $(recoveryimage-deps)
	$(call build-recoveryimage-target, $@, \
	  $(if $(filter true, $(BOARD_EXCLUDE_KERNEL_FROM_RECOVERY_IMAGE)),, $(recovery_kernel)))

ifdef RECOVERY_RESOURCE_ZIP
$(RECOVERY_RESOURCE_ZIP): $(INSTALLED_RECOVERYIMAGE_TARGET) | $(ZIPTIME)
	$(hide) mkdir -p $(dir $@)
	$(hide) find $(TARGET_RECOVERY_ROOT_OUT)/res -type f | sort | zip -0qrjX $@ -@
	$(remove-timestamps-from-package)
endif


$(call declare-1p-container,$(INSTALLED_RECOVERYIMAGE_TARGET),)
$(call declare-container-license-deps,$(INSTALLED_RECOVERYIMAGE_TARGET),$(recoveryimage-deps),$(PRODUCT_OUT)/:/)

UNMOUNTED_NOTICE_VENDOR_DEPS+= $(INSTALLED_RECOVERYIMAGE_TARGET)

.PHONY: recoveryimage-nodeps
recoveryimage-nodeps:
	@echo "make $@: ignoring dependencies"
	$(call build-recoveryimage-target, $(INSTALLED_RECOVERYIMAGE_TARGET), \
	  $(if $(filter true, $(BOARD_EXCLUDE_KERNEL_FROM_RECOVERY_IMAGE)),, $(recovery_kernel)))

else # BUILDING_RECOVERY_IMAGE
RECOVERY_RESOURCE_ZIP :=
endif # BUILDING_RECOVERY_IMAGE

.PHONY: recoveryimage
recoveryimage: $(INSTALLED_RECOVERYIMAGE_TARGET) $(RECOVERY_RESOURCE_ZIP)

ifneq ($(BOARD_NAND_PAGE_SIZE),)
$(error MTD device is no longer supported and thus BOARD_NAND_PAGE_SIZE is deprecated.)
endif

ifneq ($(BOARD_NAND_SPARE_SIZE),)
$(error MTD device is no longer supported and thus BOARD_NAND_SPARE_SIZE is deprecated.)
endif

recovery_intermediates := $(call intermediates-dir-for,PACKAGING,recovery)
$(eval $(call write-partition-file-list,$(recovery_intermediates)/file_list.txt,$(TARGET_RECOVERY_OUT),$(INTERNAL_RECOVERYIMAGE_FILES)))


# -----------------------------------------------------------------
# Build debug ramdisk and debug boot image.
INSTALLED_FILES_OUTSIDE_IMAGES := $(filter-out $(TARGET_DEBUG_RAMDISK_OUT)/%, $(INSTALLED_FILES_OUTSIDE_IMAGES))
ifneq ($(BUILDING_DEBUG_BOOT_IMAGE)$(BUILDING_DEBUG_VENDOR_BOOT_IMAGE),)

INTERNAL_DEBUG_RAMDISK_FILES := $(filter $(TARGET_DEBUG_RAMDISK_OUT)/%, \
    $(ALL_DEFAULT_INSTALLED_MODULES))

# Directories to be picked into the debug ramdisk.
# As these directories are all merged into one single cpio archive, the order
# matters. If there are multiple files with the same pathname, then the last one
# wins.
#
# ramdisk-debug.img will merge the content from either ramdisk.img or
# ramdisk-recovery.img, depending on whether BOARD_USES_RECOVERY_AS_BOOT
# is set or not.
ifeq ($(BOARD_USES_RECOVERY_AS_BOOT),true)
  INTERNAL_DEBUG_RAMDISK_SRC_DIRS := $(TARGET_RECOVERY_ROOT_OUT)
  INTERNAL_DEBUG_RAMDISK_SRC_RAMDISK_TARGET := $(recovery_ramdisk)
else  # BOARD_USES_RECOVERY_AS_BOOT == true
  INTERNAL_DEBUG_RAMDISK_SRC_DIRS := $(TARGET_RAMDISK_OUT)
  INTERNAL_DEBUG_RAMDISK_SRC_RAMDISK_TARGET := $(INSTALLED_RAMDISK_TARGET)
endif # BOARD_USES_RECOVERY_AS_BOOT != true

INTERNAL_DEBUG_RAMDISK_SRC_DIRS += $(TARGET_DEBUG_RAMDISK_OUT)
INTERNAL_DEBUG_RAMDISK_SRC_DEPS := $(INTERNAL_DEBUG_RAMDISK_SRC_RAMDISK_TARGET) $(INTERNAL_DEBUG_RAMDISK_FILES)

# INSTALLED_FILES_FILE_DEBUG_RAMDISK would ensure TARGET_DEBUG_RAMDISK_OUT is created.
INSTALLED_FILES_FILE_DEBUG_RAMDISK := $(PRODUCT_OUT)/installed-files-ramdisk-debug.txt
INSTALLED_FILES_JSON_DEBUG_RAMDISK := $(INSTALLED_FILES_FILE_DEBUG_RAMDISK:.txt=.json)
$(INSTALLED_FILES_FILE_DEBUG_RAMDISK): .KATI_IMPLICIT_OUTPUTS := $(INSTALLED_FILES_JSON_DEBUG_RAMDISK)
$(INSTALLED_FILES_FILE_DEBUG_RAMDISK): $(INTERNAL_DEBUG_RAMDISK_SRC_DEPS)
$(INSTALLED_FILES_FILE_DEBUG_RAMDISK): $(FILESLIST) $(FILESLIST_UTIL)
	@echo "Installed file list: $@"
	$(hide) rm -f $@
	$(hide) mkdir -p $(dir $@) $(TARGET_DEBUG_RAMDISK_OUT)
	touch $(TARGET_DEBUG_RAMDISK_OUT)/force_debuggable
	$(FILESLIST) $(INTERNAL_DEBUG_RAMDISK_SRC_DIRS) > $(@:.txt=.json)
	$(FILESLIST_UTIL) -c $(@:.txt=.json) > $@

$(eval $(call declare-0p-target,$(INSTALLED_FILES_FILE_DEBUG_RAMDISK)))
$(eval $(call declare-0p-target,$(INSTALLED_FILES_JSON_DEBUG_RAMDISK)))

ifdef BUILDING_DEBUG_BOOT_IMAGE

# -----------------------------------------------------------------
# the debug ramdisk, which is the original ramdisk plus additional
# files: force_debuggable, adb_debug.prop and userdebug sepolicy.
# When /force_debuggable is present, /init will load userdebug sepolicy
# and property files to allow adb root, if the device is unlocked.
INSTALLED_DEBUG_RAMDISK_TARGET := $(PRODUCT_OUT)/ramdisk-debug.img

$(INSTALLED_DEBUG_RAMDISK_TARGET): $(INSTALLED_FILES_FILE_DEBUG_RAMDISK)
$(INSTALLED_DEBUG_RAMDISK_TARGET): $(MKBOOTFS) | $(COMPRESSION_COMMAND_DEPS)
	@echo "Target debug ramdisk: $@"
	$(hide) rm -f $@
	$(hide) mkdir -p $(dir $@)
	$(MKBOOTFS) -d $(TARGET_OUT) $(INTERNAL_DEBUG_RAMDISK_SRC_DIRS) | $(COMPRESSION_COMMAND) > $@

$(call declare-1p-container,$(INSTALLED_DEBUG_RAMDISK_TARGET),)
$(call declare-container-license-deps,$(INSTALLED_DEBUG_RAMDISK_TARGET),$(INSTALLED_RAMDISK_TARGET),$(PRODUCT_OUT)/:/)

UNMOUNTED_NOTICE_VENDOR_DEPS+= $(INSTALLED_DEBUG_RAMDISK_TARGET)

.PHONY: ramdisk_debug-nodeps
ramdisk_debug-nodeps: $(MKBOOTFS) | $(COMPRESSION_COMMAND_DEPS)
	@echo "make $@: ignoring dependencies"
	$(hide) rm -f $(INSTALLED_DEBUG_RAMDISK_TARGET)
	$(hide) mkdir -p $(dir $(INSTALLED_DEBUG_RAMDISK_TARGET)) $(INTERNAL_DEBUG_RAMDISK_SRC_DIRS)
	$(MKBOOTFS) -d $(TARGET_OUT) $(INTERNAL_DEBUG_RAMDISK_SRC_DIRS) | $(COMPRESSION_COMMAND) > $(INSTALLED_DEBUG_RAMDISK_TARGET)

# -----------------------------------------------------------------
# the boot-debug.img, which is the kernel plus ramdisk-debug.img
#
# Note: it's intentional to skip signing for boot-debug.img, because it
# can only be used if the device is unlocked with verification error.
ifneq ($(strip $(BOARD_KERNEL_BINARIES)),)
  INSTALLED_DEBUG_BOOTIMAGE_TARGET := $(foreach k,$(subst kernel,boot-debug,$(BOARD_KERNEL_BINARIES)), \
         $(PRODUCT_OUT)/$(k).img)
else
  INSTALLED_DEBUG_BOOTIMAGE_TARGET := $(PRODUCT_OUT)/boot-debug.img
endif

# Replace ramdisk.img in $(MKBOOTIMG) ARGS with ramdisk-debug.img to build boot-debug.img
$(INSTALLED_DEBUG_BOOTIMAGE_TARGET): $(INSTALLED_DEBUG_RAMDISK_TARGET)
ifeq ($(BOARD_USES_RECOVERY_AS_BOOT),true)
  INTERNAL_DEBUG_BOOTIMAGE_ARGS := $(subst $(INTERNAL_DEBUG_RAMDISK_SRC_RAMDISK_TARGET),$(INSTALLED_DEBUG_RAMDISK_TARGET),$(INTERNAL_RECOVERYIMAGE_ARGS))
else
  INTERNAL_DEBUG_BOOTIMAGE_ARGS := $(subst $(INTERNAL_DEBUG_RAMDISK_SRC_RAMDISK_TARGET),$(INSTALLED_DEBUG_RAMDISK_TARGET),$(INTERNAL_BOOTIMAGE_ARGS))
endif

# If boot.img is chained but boot-debug.img is not signed, libavb in bootloader
# will fail to find valid AVB metadata from the end of /boot, thus stop booting.
# Using a test key to sign boot-debug.img to continue booting with the mismatched
# public key, if the device is unlocked.
ifneq ($(BOARD_AVB_BOOT_KEY_PATH),)
$(INSTALLED_DEBUG_BOOTIMAGE_TARGET): $(AVBTOOL) $(BOARD_AVB_BOOT_TEST_KEY_PATH)
endif

BOARD_AVB_BOOT_TEST_KEY_PATH := external/avb/test/data/testkey_rsa2048.pem
INTERNAL_AVB_BOOT_TEST_SIGNING_ARGS := --algorithm SHA256_RSA2048 --key $(BOARD_AVB_BOOT_TEST_KEY_PATH)
# $(1): the bootimage to sign
# $(2): boot image variant (boot, boot-debug, boot-test-harness)
define test-key-sign-bootimage
$(call assert-max-image-size,$(1),$(call get-hash-image-max-size,$(call get-bootimage-partition-size,$(1),$(2))))
$(AVBTOOL) add_hash_footer \
  --image $(1) \
  $(call get-partition-size-argument,$(call get-bootimage-partition-size,$(1),$(2)))\
  --partition_name boot $(INTERNAL_AVB_BOOT_TEST_SIGNING_ARGS) \
  $(BOARD_AVB_BOOT_ADD_HASH_FOOTER_ARGS)
$(call assert-max-image-size,$(1),$(call get-bootimage-partition-size,$(1),$(2)))
endef

# $(1): output file
define build-debug-bootimage-target
  $(MKBOOTIMG) --kernel $(PRODUCT_OUT)/$(subst .img,,$(subst boot-debug,kernel,$(notdir $(1)))) \
    $(INTERNAL_DEBUG_BOOTIMAGE_ARGS) $(INTERNAL_MKBOOTIMG_VERSION_ARGS) \
    $(BOARD_MKBOOTIMG_ARGS) --output $1
  $(if $(BOARD_AVB_BOOT_KEY_PATH),$(call test-key-sign-bootimage,$1,boot-debug))
endef

# Depends on original boot.img and ramdisk-debug.img, to build the new boot-debug.img
$(INSTALLED_DEBUG_BOOTIMAGE_TARGET): $(MKBOOTIMG) $(INSTALLED_BOOTIMAGE_TARGET) $(AVBTOOL)
	$(call pretty,"Target boot debug image: $@")
	$(call build-debug-bootimage-target, $@)

$(call declare-container-license-metadata,$(INSTALLED_DEBUG_BOOTIMAGE_TARGET),SPDX-license-identifier-GPL-2.0-only SPDX-license-identifier-Apache-2.0,restricted notice,$(BUILD_SYSTEM)/LINUX_KERNEL_COPYING build/soong/licenses/LICENSE,"Boot Image",boot)
$(call declare-container-license-deps,$(INSTALLED_DEBUG_BOOTIMAGE_TARGET),$(INSTALLED_BOOTIMAGE_TARGET),$(PRODUCT_OUT)/:/)

UNMOUNTED_NOTICE_VENDOR_DEPS+= $(INSTALLED_DEBUG_BOOTIMAGE_TARGET)

.PHONY: bootimage_debug-nodeps
bootimage_debug-nodeps: $(MKBOOTIMG) $(AVBTOOL)
	echo "make $@: ignoring dependencies"
	$(foreach b,$(INSTALLED_DEBUG_BOOTIMAGE_TARGET),$(call build-debug-bootimage-target,$b))

endif # BUILDING_DEBUG_BOOT_IMAGE

# -----------------------------------------------------------------
# vendor debug ramdisk
# Combines vendor ramdisk files and debug ramdisk files to build the vendor debug ramdisk.
INSTALLED_FILES_OUTSIDE_IMAGES := $(filter-out $(TARGET_VENDOR_DEBUG_RAMDISK_OUT)/%, $(INSTALLED_FILES_OUTSIDE_IMAGES))
ifdef BUILDING_DEBUG_VENDOR_BOOT_IMAGE

INTERNAL_VENDOR_DEBUG_RAMDISK_FILES := $(filter $(TARGET_VENDOR_DEBUG_RAMDISK_OUT)/%, \
    $(ALL_DEFAULT_INSTALLED_MODULES))

# The debug vendor ramdisk combines vendor ramdisk and debug ramdisk.
INTERNAL_DEBUG_VENDOR_RAMDISK_SRC_DIRS := $(TARGET_VENDOR_RAMDISK_OUT)
INTERNAL_DEBUG_VENDOR_RAMDISK_SRC_DEPS := $(INTERNAL_VENDOR_RAMDISK_TARGET)

# Exclude recovery files in the default vendor ramdisk if including a standalone
# recovery ramdisk in vendor_boot.
ifeq (true,$(BOARD_MOVE_RECOVERY_RESOURCES_TO_VENDOR_BOOT))
  ifneq (true,$(BOARD_INCLUDE_RECOVERY_RAMDISK_IN_VENDOR_BOOT))
    INTERNAL_DEBUG_VENDOR_RAMDISK_SRC_DIRS += $(TARGET_RECOVERY_ROOT_OUT)
    INTERNAL_DEBUG_VENDOR_RAMDISK_SRC_DEPS += $(INTERNAL_RECOVERY_RAMDISK_FILES_TIMESTAMP)
  endif # BOARD_INCLUDE_RECOVERY_RAMDISK_IN_VENDOR_BOOT != true
endif # BOARD_MOVE_RECOVERY_RESOURCES_TO_VENDOR_BOOT == true

INTERNAL_DEBUG_VENDOR_RAMDISK_SRC_DIRS += $(TARGET_VENDOR_DEBUG_RAMDISK_OUT) $(TARGET_DEBUG_RAMDISK_OUT)
INTERNAL_DEBUG_VENDOR_RAMDISK_SRC_DEPS += $(INTERNAL_VENDOR_DEBUG_RAMDISK_FILES) $(INSTALLED_FILES_FILE_DEBUG_RAMDISK)

# INSTALLED_FILES_FILE_VENDOR_DEBUG_RAMDISK would ensure TARGET_VENDOR_DEBUG_RAMDISK_OUT is created.
INSTALLED_FILES_FILE_VENDOR_DEBUG_RAMDISK := $(PRODUCT_OUT)/installed-files-vendor-ramdisk-debug.txt
INSTALLED_FILES_JSON_VENDOR_DEBUG_RAMDISK := $(INSTALLED_FILES_FILE_VENDOR_DEBUG_RAMDISK:.txt=.json)
$(INSTALLED_FILES_FILE_VENDOR_DEBUG_RAMDISK): .KATI_IMPLICIT_OUTPUTS := $(INSTALLED_FILES_JSON_VENDOR_DEBUG_RAMDISK)
$(INSTALLED_FILES_FILE_VENDOR_DEBUG_RAMDISK): $(INTERNAL_DEBUG_VENDOR_RAMDISK_SRC_DEPS)
$(INSTALLED_FILES_FILE_VENDOR_DEBUG_RAMDISK): $(FILESLIST) $(FILESLIST_UTIL)
	@echo "Installed file list: $@"
	$(hide) rm -f $@
	$(hide) mkdir -p $(dir $@) $(TARGET_VENDOR_DEBUG_RAMDISK_OUT)
	$(FILESLIST) $(INTERNAL_DEBUG_VENDOR_RAMDISK_SRC_DIRS) > $(@:.txt=.json)
	$(FILESLIST_UTIL) -c $(@:.txt=.json) > $@

$(call declare-0p-target,$(INSTALLED_FILES_FILE_VENDOR_DEBUG_RAMDISK))
$(call declare-0p-target,$(INSTALLED_FILES_JSON_VENDOR_DEBUG_RAMDISK))

INTERNAL_VENDOR_DEBUG_RAMDISK_TARGET := $(call intermediates-dir-for,PACKAGING,vendor_boot-debug)/vendor_ramdisk-debug.cpio$(RAMDISK_EXT)

$(INTERNAL_VENDOR_DEBUG_RAMDISK_TARGET): $(INSTALLED_FILES_FILE_VENDOR_DEBUG_RAMDISK)
$(INTERNAL_VENDOR_DEBUG_RAMDISK_TARGET): $(MKBOOTFS) | $(COMPRESSION_COMMAND_DEPS)
	$(hide) rm -f $@
	$(hide) mkdir -p $(dir $@)
	$(MKBOOTFS) -d $(TARGET_OUT) $(INTERNAL_DEBUG_VENDOR_RAMDISK_SRC_DIRS) | $(COMPRESSION_COMMAND) > $@

INSTALLED_VENDOR_DEBUG_RAMDISK_TARGET := $(PRODUCT_OUT)/vendor_ramdisk-debug.img
$(INSTALLED_VENDOR_DEBUG_RAMDISK_TARGET): $(INTERNAL_VENDOR_DEBUG_RAMDISK_TARGET)
	@echo "Target debug vendor ramdisk: $@"
	$(copy-file-to-target)

$(call declare-1p-container,$(INSTALLED_VENDOR_DEBUG_RAMDISK_TARGET),)
$(call declare-container-license-deps,$(INSTALLED_VENDOR_DEBUG_RAMDISK_TARGET),$(INTERNAL_VENDOR_DEBUG_RAMDISK_TARGET),$(PRODUCT_OUT)/:/)

VENDOR_NOTICE_DEPS += $(INSTALLED_VENDOR_DEBUG_RAMDISK_TARGET)

# -----------------------------------------------------------------
# vendor_boot-debug.img.
INSTALLED_VENDOR_DEBUG_BOOTIMAGE_TARGET := $(PRODUCT_OUT)/vendor_boot-debug.img

# The util to sign vendor_boot-debug.img with a test key.
BOARD_AVB_VENDOR_BOOT_TEST_KEY_PATH := external/avb/test/data/testkey_rsa2048.pem
INTERNAL_AVB_VENDOR_BOOT_TEST_SIGNING_ARGS := --algorithm SHA256_RSA2048 --key $(BOARD_AVB_VENDOR_BOOT_TEST_KEY_PATH)
# $(1): the vendor bootimage to sign
define test-key-sign-vendor-bootimage
$(call assert-max-image-size,$(1),$(call get-hash-image-max-size,$(BOARD_VENDOR_BOOTIMAGE_PARTITION_SIZE)))
$(AVBTOOL) add_hash_footer \
  --image $(1) \
  $(call get-partition-size-argument,$(BOARD_VENDOR_BOOTIMAGE_PARTITION_SIZE)) \
  --partition_name vendor_boot $(INTERNAL_AVB_VENDOR_BOOT_TEST_SIGNING_ARGS) \
  $(BOARD_AVB_VENDOR_BOOT_ADD_HASH_FOOTER_ARGS)
$(call assert-max-image-size,$(1),$(BOARD_VENDOR_BOOTIMAGE_PARTITION_SIZE))
endef

ifneq ($(BOARD_AVB_VENDOR_BOOT_KEY_PATH),)
$(INSTALLED_VENDOR_DEBUG_BOOTIMAGE_TARGET): $(AVBTOOL) $(BOARD_AVB_VENDOR_BOOT_TEST_KEY_PATH)
endif

# Depends on vendor_boot.img and vendor-ramdisk-debug.cpio.gz to build the new vendor_boot-debug.img
$(INSTALLED_VENDOR_DEBUG_BOOTIMAGE_TARGET): $(MKBOOTIMG) $(INSTALLED_VENDOR_BOOTIMAGE_TARGET) $(INTERNAL_VENDOR_DEBUG_RAMDISK_TARGET)
$(INSTALLED_VENDOR_DEBUG_BOOTIMAGE_TARGET): $(INTERNAL_VENDOR_RAMDISK_FRAGMENT_TARGETS)
	$(call pretty,"Target vendor_boot debug image: $@")
	$(MKBOOTIMG) $(INTERNAL_VENDOR_BOOTIMAGE_ARGS) $(BOARD_MKBOOTIMG_ARGS) --vendor_ramdisk $(INTERNAL_VENDOR_DEBUG_RAMDISK_TARGET) $(INTERNAL_VENDOR_RAMDISK_FRAGMENT_ARGS) --vendor_boot $@
	$(call assert-max-image-size,$@,$(BOARD_VENDOR_BOOTIMAGE_PARTITION_SIZE))
	$(if $(BOARD_AVB_VENDOR_BOOT_KEY_PATH),$(call test-key-sign-vendor-bootimage,$@))

$(call declare-1p-container,$(INSTALLED_VENDOR_DEBUG_BOOTIMAGE_TARGET),)
$(call declare-container-license-deps,$(INSTALLED_VENDOR_DEBUG_BOOTIMAGE_TARGET),$(INTERNAL_VENDOR_DEBUG_RAMDISK_TARGET),$(PRODUCT_OUT)/:/)

VENDOR_NOTICE_DEPS += $(INSTALLED_VENDOR_DEBUG_BOOTIMAGE_TARGET)

endif # BUILDING_DEBUG_VENDOR_BOOT_IMAGE

# Appends a few test harness specific properties into the adb_debug.prop.
ADDITIONAL_TEST_HARNESS_PROPERTIES := ro.audio.silent=1
ADDITIONAL_TEST_HARNESS_PROPERTIES += ro.test_harness=1

INTERNAL_DEBUG_RAMDISK_ADB_DEBUG_PROP_TARGET := $(strip $(filter $(TARGET_DEBUG_RAMDISK_OUT)/adb_debug.prop,$(INTERNAL_DEBUG_RAMDISK_FILES)))
INTERNAL_TEST_HARNESS_RAMDISK_ADB_DEBUG_PROP_TARGET := $(TARGET_TEST_HARNESS_RAMDISK_OUT)/adb_debug.prop
$(INTERNAL_TEST_HARNESS_RAMDISK_ADB_DEBUG_PROP_TARGET): $(INTERNAL_DEBUG_RAMDISK_ADB_DEBUG_PROP_TARGET)
	$(hide) rm -f $@
	$(hide) mkdir -p $(dir $@)
ifdef INTERNAL_DEBUG_RAMDISK_ADB_DEBUG_PROP_TARGET
	$(hide) cp $(INTERNAL_DEBUG_RAMDISK_ADB_DEBUG_PROP_TARGET) $@
endif
	$(hide) echo "" >> $@
	$(hide) echo "#" >> $@
	$(hide) echo "# ADDITIONAL TEST HARNESS PROPERTIES" >> $@
	$(hide) echo "#" >> $@
	$(hide) $(foreach line,$(ADDITIONAL_TEST_HARNESS_PROPERTIES), \
	          echo "$(line)" >> $@;)

$(call declare-1p-target,$(INTERNAL_TEST_HARNESS_RAMDISK_ADB_DEBUG_PROP_TARGET))

INSTALLED_FILES_OUTSIDE_IMAGES := $(filter-out $(TARGET_TEST_HARNESS_RAMDISK_OUT)/%, $(INSTALLED_FILES_OUTSIDE_IMAGES))
INTERNAL_TEST_HARNESS_RAMDISK_FILES := $(filter $(TARGET_TEST_HARNESS_RAMDISK_OUT)/%, \
    $(INTERNAL_TEST_HARNESS_RAMDISK_ADB_DEBUG_PROP_TARGET) \
    $(ALL_DEFAULT_INSTALLED_MODULES))

# The order is important here. The test harness ramdisk staging directory has to
# come last so that it can override the adb_debug.prop in the debug ramdisk
# staging directory.
INTERNAL_TEST_HARNESS_RAMDISK_SRC_DIRS := $(INTERNAL_DEBUG_RAMDISK_SRC_DIRS) $(TARGET_TEST_HARNESS_RAMDISK_OUT)
INTERNAL_TEST_HARNESS_RAMDISK_SRC_DEPS := $(INSTALLED_FILES_FILE_DEBUG_RAMDISK) $(INTERNAL_TEST_HARNESS_RAMDISK_FILES)

ifdef BUILDING_DEBUG_BOOT_IMAGE

# -----------------------------------------------------------------
# The test harness ramdisk, which is based off debug_ramdisk, plus a
# few additional test-harness-specific properties in adb_debug.prop.
INSTALLED_TEST_HARNESS_RAMDISK_TARGET := $(PRODUCT_OUT)/ramdisk-test-harness.img

$(INSTALLED_TEST_HARNESS_RAMDISK_TARGET): $(INTERNAL_TEST_HARNESS_RAMDISK_SRC_DEPS)
$(INSTALLED_TEST_HARNESS_RAMDISK_TARGET): $(MKBOOTFS) | $(COMPRESSION_COMMAND_DEPS)
	@echo "Target test harness ramdisk: $@"
	$(hide) rm -f $@
	$(hide) mkdir -p $(dir $@)
	$(MKBOOTFS) -d $(TARGET_OUT) $(INTERNAL_TEST_HARNESS_RAMDISK_SRC_DIRS) | $(COMPRESSION_COMMAND) > $@

$(call declare-1p-container,$(INSTALLED_TEST_HARNESS_RAMDISK_TARGET),)
$(call declare-container-license-deps,$(INSTALLED_TEST_HARNESS_RAMDISK_TARGET),$(INTERNAL_TEST_HARNESS_RAMDISK_SRC_DEPS),$(PRODUCT_OUT)/:/)

UNMOUNTED_NOTICE_VENDOR_DEPS+= $(INSTALLED_TEST_HARNESS_RAMDISK_TARGET)

.PHONY: ramdisk_test_harness-nodeps
ramdisk_test_harness-nodeps: $(MKBOOTFS) | $(COMPRESSION_COMMAND_DEPS)
	@echo "make $@: ignoring dependencies"
	$(hide) rm -f $(INSTALLED_TEST_HARNESS_RAMDISK_TARGET)
	$(hide) mkdir -p $(dir $(INSTALLED_TEST_HARNESS_RAMDISK_TARGET)) $(INTERNAL_TEST_HARNESS_RAMDISK_SRC_DIRS)
	$(MKBOOTFS) -d $(TARGET_OUT) $(INTERNAL_TEST_HARNESS_RAMDISK_SRC_DIRS) | $(COMPRESSION_COMMAND) > $(INSTALLED_TEST_HARNESS_RAMDISK_TARGET)

# -----------------------------------------------------------------
# the boot-test-harness.img, which is the kernel plus ramdisk-test-harness.img
#
# Note: it's intentional to skip signing for boot-test-harness.img, because it
# can only be used if the device is unlocked with verification error.
ifneq ($(strip $(BOARD_KERNEL_BINARIES)),)
  INSTALLED_TEST_HARNESS_BOOTIMAGE_TARGET := $(foreach k,$(subst kernel,boot-test-harness,$(BOARD_KERNEL_BINARIES)), \
    $(PRODUCT_OUT)/$(k).img)
else
  INSTALLED_TEST_HARNESS_BOOTIMAGE_TARGET := $(PRODUCT_OUT)/boot-test-harness.img
endif

# Replace ramdisk-debug.img in $(MKBOOTIMG) ARGS with ramdisk-test-harness.img to build boot-test-harness.img
$(INSTALLED_TEST_HARNESS_BOOTIMAGE_TARGET): $(INSTALLED_TEST_HARNESS_RAMDISK_TARGET)
INTERNAL_TEST_HARNESS_BOOTIMAGE_ARGS := $(subst $(INSTALLED_DEBUG_RAMDISK_TARGET),$(INSTALLED_TEST_HARNESS_RAMDISK_TARGET),$(INTERNAL_DEBUG_BOOTIMAGE_ARGS))

# If boot.img is chained but boot-test-harness.img is not signed, libavb in bootloader
# will fail to find valid AVB metadata from the end of /boot, thus stop booting.
# Using a test key to sign boot-test-harness.img to continue booting with the mismatched
# public key, if the device is unlocked.
ifneq ($(BOARD_AVB_BOOT_KEY_PATH),)
$(INSTALLED_TEST_HARNESS_BOOTIMAGE_TARGET): $(AVBTOOL) $(BOARD_AVB_BOOT_TEST_KEY_PATH)
endif

# $(1): output file
define build-boot-test-harness-target
  $(MKBOOTIMG) --kernel $(PRODUCT_OUT)/$(subst .img,,$(subst boot-test-harness,kernel,$(notdir $(1)))) \
    $(INTERNAL_TEST_HARNESS_BOOTIMAGE_ARGS) $(INTERNAL_MKBOOTIMG_VERSION_ARGS) \
    $(BOARD_MKBOOTIMG_ARGS) --output $@
  $(if $(BOARD_AVB_BOOT_KEY_PATH),$(call test-key-sign-bootimage,$@,boot-test-harness))
endef

# Build the new boot-test-harness.img, based on boot-debug.img and ramdisk-test-harness.img.
$(INSTALLED_TEST_HARNESS_BOOTIMAGE_TARGET): $(MKBOOTIMG) $(INSTALLED_DEBUG_BOOTIMAGE_TARGET) $(AVBTOOL)
	$(call pretty,"Target boot test harness image: $@")
	$(call build-boot-test-harness-target,$@)

$(call declare-1p-container,$(INSTALLED_TEST_HARNESS_BOOTIMAGE_TARGET),)
$(call declare-container-license-deps,$(INSTALLED_TEST_HARNESS_BOOTIMAGE_TARGET),$(INSTALLED_DEBUG_BOOTIMAGE_TARGET),$(PRODUCT_OUT)/:/)

UNMOUNTED_NOTICE_VENDOR_DEPS+= $(INSTALLED_TEST_HARNESS_BOOTIMAGE_TARGET)

.PHONY: bootimage_test_harness-nodeps
bootimage_test_harness-nodeps: $(MKBOOTIMG) $(AVBTOOL)
	echo "make $@: ignoring dependencies"
	$(foreach b,$(INSTALLED_TEST_HARNESS_BOOTIMAGE_TARGET),$(call build-boot-test-harness-target,$b))

endif # BUILDING_DEBUG_BOOT_IMAGE

# -----------------------------------------------------------------
# vendor test harness ramdisk, which is a vendor ramdisk combined with
# a test harness ramdisk.
ifdef BUILDING_DEBUG_VENDOR_BOOT_IMAGE

INTERNAL_VENDOR_TEST_HARNESS_RAMDISK_TARGET := $(call intermediates-dir-for,PACKAGING,vendor_boot-test-harness)/vendor_ramdisk-test-harness.cpio$(RAMDISK_EXT)

# The order is important here. The test harness ramdisk staging directory has to
# come last so that it can override the adb_debug.prop in the debug ramdisk
# staging directory.
INTERNAL_TEST_HARNESS_VENDOR_RAMDISK_SRC_DIRS := $(INTERNAL_DEBUG_VENDOR_RAMDISK_SRC_DIRS) $(TARGET_TEST_HARNESS_RAMDISK_OUT)
INTERNAL_TEST_HARNESS_VENDOR_RAMDISK_SRC_DEPS := $(INSTALLED_FILES_FILE_VENDOR_DEBUG_RAMDISK) $(INTERNAL_TEST_HARNESS_RAMDISK_FILES)

$(INTERNAL_VENDOR_TEST_HARNESS_RAMDISK_TARGET): $(INTERNAL_TEST_HARNESS_VENDOR_RAMDISK_SRC_DEPS)
$(INTERNAL_VENDOR_TEST_HARNESS_RAMDISK_TARGET): $(MKBOOTFS) | $(COMPRESSION_COMMAND_DEPS)
	$(hide) rm -f $@
	$(hide) mkdir -p $(dir $@)
	$(MKBOOTFS) -d $(TARGET_OUT) $(INTERNAL_TEST_HARNESS_VENDOR_RAMDISK_SRC_DIRS) | $(COMPRESSION_COMMAND) > $@

INSTALLED_VENDOR_TEST_HARNESS_RAMDISK_TARGET := $(PRODUCT_OUT)/vendor_ramdisk-test-harness.img
$(INSTALLED_VENDOR_TEST_HARNESS_RAMDISK_TARGET): $(INTERNAL_VENDOR_TEST_HARNESS_RAMDISK_TARGET)
	@echo "Target test harness vendor ramdisk: $@"
	$(copy-file-to-target)

$(call declare-1p-container,$(INSTALLED_VENDOR_TEST_HARNESS_RAMDISK_TARGET),)
$(call declare-container-license-deps,$(INSTALLED_VENDOR_TEST_HARNESS_RAMDISK_TARGET),$(INTERNAL_VENDOR_TEST_HARNESS_RAMDISK_TARGET),$(PRODUCT_OUT)/:/)

VENDOR_NOTICE_DEPS += $(INSTALLED_VENDOR_TEST_HARNESS_RAMDISK_TARGET)

# -----------------------------------------------------------------
# vendor_boot-test-harness.img.
INSTALLED_VENDOR_TEST_HARNESS_BOOTIMAGE_TARGET := $(PRODUCT_OUT)/vendor_boot-test-harness.img

ifneq ($(BOARD_AVB_VENDOR_BOOT_KEY_PATH),)
$(INSTALLED_VENDOR_TEST_HARNESS_BOOTIMAGE_TARGET): $(AVBTOOL) $(BOARD_AVB_VENDOR_BOOT_TEST_KEY_PATH)
endif

# Depends on vendor_boot.img and vendor_ramdisk-test-harness.cpio$(RAMDISK_EXT) to build the new vendor_boot-test-harness.img
$(INSTALLED_VENDOR_TEST_HARNESS_BOOTIMAGE_TARGET): $(MKBOOTIMG) $(INSTALLED_VENDOR_BOOTIMAGE_TARGET)
$(INSTALLED_VENDOR_TEST_HARNESS_BOOTIMAGE_TARGET): $(INTERNAL_VENDOR_TEST_HARNESS_RAMDISK_TARGET)
$(INSTALLED_VENDOR_TEST_HARNESS_BOOTIMAGE_TARGET): $(INTERNAL_VENDOR_RAMDISK_FRAGMENT_TARGETS)
	$(call pretty,"Target vendor_boot test harness image: $@")
	$(MKBOOTIMG) $(INTERNAL_VENDOR_BOOTIMAGE_ARGS) $(BOARD_MKBOOTIMG_ARGS) --vendor_ramdisk $(INTERNAL_VENDOR_TEST_HARNESS_RAMDISK_TARGET) $(INTERNAL_VENDOR_RAMDISK_FRAGMENT_ARGS) --vendor_boot $@
	$(call assert-max-image-size,$@,$(BOARD_VENDOR_BOOTIMAGE_PARTITION_SIZE))
	$(if $(BOARD_AVB_VENDOR_BOOT_KEY_PATH),$(call test-key-sign-vendor-bootimage,$@))

$(call declare-1p-container,$(INSTALLED_VENDOR_TEST_HARNESS_BOOTIMAGE_TARGET),)
$(call declare-container-license-deps,$(INSTALLED_VENDOR_TEST_HARNESS_BOOTIMAGE_TARGET),$(INTERNAL_VENDOR_TEST_HARNESS_RAMDISK_TARGET),$(PRODUCT_OUT)/:/)

VENDOR_NOTICE_DEPS += $(INSTALLED_VENDOR_TEST_HARNESS_BOOTIMAGE_TARGET)

endif # BUILDING_DEBUG_VENDOR_BOOT_IMAGE

endif # BUILDING_DEBUG_BOOT_IMAGE || BUILDING_DEBUG_VENDOR_BOOT_IMAGE

PARTITION_COMPAT_SYMLINKS :=
# Creates a compatibility symlink between two partitions, e.g. /system/vendor to /vendor
# $1: from location (e.g $(TARGET_OUT)/vendor)
# $2: destination location (e.g. /vendor)
# $3: partition image name (e.g. vendor.img)
define create-partition-compat-symlink
$(eval \
$1:
	@echo Symlink $(patsubst $(PRODUCT_OUT)/%,%,$1) to $2
	mkdir -p $(dir $1)
	if [ -d $1 ] && [ ! -h $1 ]; then \
	  echo 'Non-symlink $1 detected!' 1>&2; \
	  echo 'You cannot install files to $1 while building a separate $3!' 1>&2; \
	  exit 1; \
	fi
	ln -sfn $2 $1
)
$(eval PARTITION_COMPAT_SYMLINKS += $1)
$1
endef


# FSVerity metadata generation
# Generate fsverity metadata files (.fsv_meta) and build manifest
# (<partition>/etc/security/fsverity/BuildManifest<suffix>.apk) BEFORE filtering systemimage,
# vendorimage, odmimage, productimage files below.
ifeq ($(PRODUCT_FSVERITY_GENERATE_METADATA),true)

fsverity-metadata-targets-patterns := \
  $(TARGET_OUT)/framework/% \
  $(TARGET_OUT)/etc/boot-image.prof \
  $(TARGET_OUT)/etc/dirty-image-objects \
  $(TARGET_OUT)/etc/preloaded-classes \
  $(TARGET_OUT)/etc/classpaths/%.pb \

ifdef BUILDING_SYSTEM_EXT_IMAGE
fsverity-metadata-targets-patterns += $(TARGET_OUT_SYSTEM_EXT)/framework/%
endif

# Generate fsv_meta
fsverity-metadata-targets := $(sort $(filter \
  $(fsverity-metadata-targets-patterns), \
  $(ALL_DEFAULT_INSTALLED_MODULES)))

define fsverity-generate-metadata
$(call declare-0p-target,$(1).fsv_meta)

$(1).fsv_meta: PRIVATE_SRC := $(1)
$(1).fsv_meta: PRIVATE_FSVERITY := $(HOST_OUT_EXECUTABLES)/fsverity
$(1).fsv_meta: $(HOST_OUT_EXECUTABLES)/fsverity_metadata_generator $(HOST_OUT_EXECUTABLES)/fsverity $(1)
	$$< --fsverity-path $$(PRIVATE_FSVERITY) --signature none \
	    --hash-alg sha256 --output $$@ $$(PRIVATE_SRC)
endef

$(foreach f,$(fsverity-metadata-targets),$(eval $(call fsverity-generate-metadata,$(f))))
ALL_DEFAULT_INSTALLED_MODULES += $(addsuffix .fsv_meta,$(fsverity-metadata-targets))

FSVERITY_APK_KEY_PATH := $(DEFAULT_SYSTEM_DEV_CERTIFICATE)
FSVERITY_APK_MANIFEST_TEMPLATE_PATH := system/security/fsverity/AndroidManifest.xml

# Generate and install BuildManifest<suffix>.apk for the given partition
# $(1): path of the output APK
# $(2): partition name
define fsverity-generate-and-install-manifest-apk
fsverity-metadata-targets-$(2) := $(filter $(PRODUCT_OUT)/$(2)/%,\
      $(fsverity-metadata-targets))
$(1): PRIVATE_FSVERITY := $(HOST_OUT_EXECUTABLES)/fsverity
$(1): PRIVATE_AAPT2 := $(HOST_OUT_EXECUTABLES)/aapt2
$(1): PRIVATE_MIN_SDK_VERSION := $(DEFAULT_APP_TARGET_SDK)
$(1): PRIVATE_VERSION_CODE := $(PLATFORM_SDK_VERSION)
$(1): PRIVATE_VERSION_NAME := $(APPS_DEFAULT_VERSION_NAME)
$(1): PRIVATE_APKSIGNER := $(HOST_OUT_EXECUTABLES)/apksigner
$(1): PRIVATE_MANIFEST := $(FSVERITY_APK_MANIFEST_TEMPLATE_PATH)
$(1): PRIVATE_FRAMEWORK_RES := $(call intermediates-dir-for,APPS,framework-res,,COMMON)/package-export.apk
$(1): PRIVATE_KEY := $(FSVERITY_APK_KEY_PATH)
$(1): PRIVATE_INPUTS := $$(fsverity-metadata-targets-$(2))
$(1): PRIVATE_ASSETS := $(call intermediates-dir-for,ETC,build_manifest-$(2))/assets
$(1): $(HOST_OUT_EXECUTABLES)/fsverity_manifest_generator \
    $(HOST_OUT_EXECUTABLES)/fsverity $(HOST_OUT_EXECUTABLES)/aapt2 \
    $(HOST_OUT_EXECUTABLES)/apksigner $(FSVERITY_APK_MANIFEST_TEMPLATE_PATH) \
    $(FSVERITY_APK_KEY_PATH).x509.pem $(FSVERITY_APK_KEY_PATH).pk8 \
    $(call intermediates-dir-for,APPS,framework-res,,COMMON)/package-export.apk \
    $$(fsverity-metadata-targets-$(2))
	rm -rf $$(PRIVATE_ASSETS)
	mkdir -p $$(PRIVATE_ASSETS)
	$$< --fsverity-path $$(PRIVATE_FSVERITY) \
	    --base-dir $$(PRODUCT_OUT) \
	    --output $$(PRIVATE_ASSETS)/build_manifest.pb \
	    $$(PRIVATE_INPUTS)
	$$(PRIVATE_AAPT2) link -o $$@ \
	    -A $$(PRIVATE_ASSETS) \
	    -I $$(PRIVATE_FRAMEWORK_RES) \
	    --min-sdk-version $$(PRIVATE_MIN_SDK_VERSION) \
	    --version-code $$(PRIVATE_VERSION_CODE) \
	    --version-name $$(PRIVATE_VERSION_NAME) \
	    --manifest $$(PRIVATE_MANIFEST) \
            --rename-manifest-package com.android.security.fsverity_metadata.$(2)
	$$(PRIVATE_APKSIGNER) sign --in $$@ \
	    --cert $$(PRIVATE_KEY).x509.pem \
	    --key $$(PRIVATE_KEY).pk8

$(1).idsig: $(1)

ALL_DEFAULT_INSTALLED_MODULES += $(1) $(1).idsig

endef  # fsverity-generate-and-install-manifest-apk

$(eval $(call fsverity-generate-and-install-manifest-apk, \
  $(TARGET_OUT)/etc/security/fsverity/BuildManifest.apk,system))
ALL_FSVERITY_BUILD_MANIFEST_APK += $(TARGET_OUT)/etc/security/fsverity/BuildManifest.apk $(TARGET_OUT)/etc/security/fsverity/BuildManifest.apk.idsig
ifdef BUILDING_SYSTEM_EXT_IMAGE
  $(eval $(call fsverity-generate-and-install-manifest-apk, \
    $(TARGET_OUT_SYSTEM_EXT)/etc/security/fsverity/BuildManifestSystemExt.apk,system_ext))
  ALL_FSVERITY_BUILD_MANIFEST_APK += $(TARGET_OUT_SYSTEM_EXT)/etc/security/fsverity/BuildManifestSystemExt.apk $(TARGET_OUT_SYSTEM_EXT)/etc/security/fsverity/BuildManifestSystemExt.apk.idsig
endif

endif  # PRODUCT_FSVERITY_GENERATE_METADATA


# -----------------------------------------------------------------
# system image

INSTALLED_FILES_OUTSIDE_IMAGES := $(filter-out $(TARGET_OUT)/%, $(INSTALLED_FILES_OUTSIDE_IMAGES))
ifdef BUILDING_SYSTEM_IMAGE
INTERNAL_SYSTEMIMAGE_FILES := $(sort $(filter $(TARGET_OUT)/%, \
    $(ALL_DEFAULT_INSTALLED_MODULES)))
endif

# Create symlink /system/vendor to /vendor if necessary.
ifdef BOARD_USES_VENDORIMAGE
  _vendor_symlink := $(call create-partition-compat-symlink,$(TARGET_OUT)/vendor,/vendor,vendor.img)
  INTERNAL_SYSTEMIMAGE_FILES += $(_vendor_symlink)
  ALL_DEFAULT_INSTALLED_MODULES += $(_vendor_symlink)
endif

# Create symlink /system/product to /product if necessary.
ifdef BOARD_USES_PRODUCTIMAGE
  _product_symlink := $(call create-partition-compat-symlink,$(TARGET_OUT)/product,/product,product.img)
  INTERNAL_SYSTEMIMAGE_FILES += $(_product_symlink)
  ALL_DEFAULT_INSTALLED_MODULES += $(_product_symlink)
endif

# Create symlink /system/system_ext to /system_ext if necessary.
ifdef BOARD_USES_SYSTEM_EXTIMAGE
  _systemext_symlink := $(call create-partition-compat-symlink,$(TARGET_OUT)/system_ext,/system_ext,system_ext.img)
  INTERNAL_SYSTEMIMAGE_FILES += $(_systemext_symlink)
  ALL_DEFAULT_INSTALLED_MODULES += $(_systemext_symlink)
endif

# -----------------------------------------------------------------
# system_dlkm partition image

# Create symlinks for system_dlkm on devices with a system_dlkm partition:
# /system/lib/modules -> /system_dlkm/lib/modules
#
# On devices with a system_dlkm partition,
# - /system/lib/modules is a symlink to a directory that stores system DLKMs.
# - The system_dlkm partition is mounted at /system_dlkm at runtime.
ifdef BOARD_USES_SYSTEM_DLKMIMAGE
  _system_dlkm_lib_modules_symlink := $(call create-partition-compat-symlink,$(TARGET_OUT)/lib/modules,/system_dlkm/lib/modules,system_dlkm.img)
  INTERNAL_SYSTEMIMAGE_FILES += $(_system_dlkm_lib_modules_symlink)
  ALL_DEFAULT_INSTALLED_MODULES += $(_system_dlkm_lib_modules_symlink)
endif

FULL_SYSTEMIMAGE_DEPS := $(INTERNAL_SYSTEMIMAGE_FILES) $(INTERNAL_USERIMAGES_DEPS)

# ASAN libraries in the system image - add dependency.
ASAN_IN_SYSTEM_INSTALLED := $(TARGET_OUT)/asan.tar.bz2
ifneq (,$(filter address, $(SANITIZE_TARGET)))
  ifeq (true,$(SANITIZE_TARGET_SYSTEM))
    FULL_SYSTEMIMAGE_DEPS += $(ASAN_IN_SYSTEM_INSTALLED)
  endif
endif

FULL_SYSTEMIMAGE_DEPS += $(INTERNAL_ROOT_FILES) $(INSTALLED_FILES_FILE_ROOT)

# -----------------------------------------------------------------
ifdef BUILDING_SYSTEM_IMAGE

# Install system linker configuration
# Collect all available stub libraries installed in system and install with predefined linker configuration
# Also append LLNDK libraries in the APEX as required libs
SYSTEM_LINKER_CONFIG := $(TARGET_OUT)/etc/linker.config.pb
SYSTEM_LINKER_CONFIG_SOURCE := $(call intermediates-dir-for,ETC,system_linker_config)/system_linker_config
$(SYSTEM_LINKER_CONFIG): PRIVATE_SYSTEM_LINKER_CONFIG_SOURCE := $(SYSTEM_LINKER_CONFIG_SOURCE)
$(SYSTEM_LINKER_CONFIG): $(INTERNAL_SYSTEMIMAGE_FILES) $(SYSTEM_LINKER_CONFIG_SOURCE) | conv_linker_config
	@echo Creating linker config: $@
	@mkdir -p $(dir $@)
	@rm -f $@
	$(HOST_OUT_EXECUTABLES)/conv_linker_config systemprovide --source $(PRIVATE_SYSTEM_LINKER_CONFIG_SOURCE) \
		--output $@ --value "$(STUB_LIBRARIES)" --system "$(TARGET_OUT)"
	$(HOST_OUT_EXECUTABLES)/conv_linker_config append --source $@ --output $@ --key requireLibs \
		--value "$(foreach lib,$(LLNDK_MOVED_TO_APEX_LIBRARIES), $(lib).so)"
	$(HOST_OUT_EXECUTABLES)/conv_linker_config append --source $@ --output $@ --key provideLibs \
		--value "$(foreach lib,$(PRODUCT_EXTRA_STUB_LIBRARIES), $(lib).so)"

$(call declare-1p-target,$(SYSTEM_LINKER_CONFIG),)
$(call declare-license-deps,$(SYSTEM_LINKER_CONFIG),$(INTERNAL_SYSTEMIMAGE_FILES) $(SYSTEM_LINKER_CONFIG_SOURCE))

FULL_SYSTEMIMAGE_DEPS += $(SYSTEM_LINKER_CONFIG)
ALL_DEFAULT_INSTALLED_MODULES += $(SYSTEM_LINKER_CONFIG)

# installed file list
# Depending on anything that $(BUILT_SYSTEMIMAGE) depends on.
# We put installed-files.txt ahead of image itself in the dependency graph
# so that we can get the size stat even if the build fails due to too large
# system image.
INSTALLED_FILES_FILE := $(PRODUCT_OUT)/installed-files.txt
INSTALLED_FILES_JSON := $(INSTALLED_FILES_FILE:.txt=.json)
$(INSTALLED_FILES_FILE): .KATI_IMPLICIT_OUTPUTS := $(INSTALLED_FILES_JSON)
$(INSTALLED_FILES_FILE): $(FULL_SYSTEMIMAGE_DEPS) $(FILESLIST) $(FILESLIST_UTIL)
	@echo Installed file list: $@
	mkdir -p $(dir $@)
	rm -f $@
	$(FILESLIST) $(TARGET_OUT) > $(@:.txt=.json)
	$(FILESLIST_UTIL) -c $(@:.txt=.json) > $@

$(eval $(call declare-0p-target,$(INSTALLED_FILES_FILE)))
$(eval $(call declare-0p-target,$(INSTALLED_FILES_JSON)))

.PHONY: installed-file-list
installed-file-list: $(INSTALLED_FILES_FILE)

systemimage_intermediates :=$= $(call intermediates-dir-for,PACKAGING,system)
BUILT_SYSTEMIMAGE :=$= $(systemimage_intermediates)/system.img

# $(1): output file
define build-systemimage-target
  @echo "Target system fs image: $(1)"
  @mkdir -p $(dir $(1)) $(systemimage_intermediates) && rm -rf $(systemimage_intermediates)/system_image_info.txt
  $(call generate-image-prop-dictionary, $(systemimage_intermediates)/system_image_info.txt,system, \
      skip_fsck=true)
  PATH=$(INTERNAL_USERIMAGES_BINARY_PATHS):$$PATH \
      $(BUILD_IMAGE) \
          $(if $(BUILD_BROKEN_INCORRECT_PARTITION_IMAGES),,--input-directory-filter-file $(systemimage_intermediates)/file_list.txt) \
          $(TARGET_OUT) $(systemimage_intermediates)/system_image_info.txt $(1) $(TARGET_OUT) --build_datetime_file $(BUILD_DATETIME_FILE) \
          || ( mkdir -p $${DIST_DIR}; \
               cp $(INSTALLED_FILES_FILE) $${DIST_DIR}/installed-files-rescued.txt; \
               exit 1 )
endef

$(eval $(call write-partition-file-list,$(systemimage_intermediates)/file_list.txt,$(TARGET_OUT),$(FULL_SYSTEMIMAGE_DEPS)))

ifneq ($(PRODUCT_SOONG_DEFINED_SYSTEM_IMAGE),)
file_list_diff := $(HOST_OUT_EXECUTABLES)/file_list_diff$(HOST_EXECUTABLE_SUFFIX)
system_file_diff_timestamp := $(systemimage_intermediates)/file_diff.timestamp

# The build configuration to build the REL version may have more files to allow.
# Use allowlist_next in addition to the allowlist in this case.
system_file_diff_allowlist_next :=
ifeq (REL,$(PLATFORM_VERSION_CODENAME))
system_file_diff_allowlist_next := $(ALL_MODULES.system_image_diff_allowlist_next.INSTALLED)
$(system_file_diff_timestamp): PRIVATE_ALLOWLIST_NEXT := $(system_file_diff_allowlist_next)
endif
$(system_file_diff_timestamp): \
	    $(systemimage_intermediates)/file_list.txt \
	    $(ALL_MODULES.$(PRODUCT_SOONG_DEFINED_SYSTEM_IMAGE).FILESYSTEM_FILELIST) \
	    $(ALL_MODULES.system_image_diff_allowlist.INSTALLED) \
	    $(system_file_diff_allowlist_next) \
	    $(file_list_diff)
	$(file_list_diff) $(systemimage_intermediates)/file_list.txt \
	  $(ALL_MODULES.$(PRODUCT_SOONG_DEFINED_SYSTEM_IMAGE).FILESYSTEM_FILELIST) \
	  $(PRODUCT_SOONG_DEFINED_SYSTEM_IMAGE) \
	  --allowlists $(ALL_MODULES.system_image_diff_allowlist.INSTALLED) \
	  $(PRIVATE_ALLOWLIST_NEXT)
	touch $@

$(BUILT_SYSTEMIMAGE): $(system_file_diff_timestamp)
endif

# Used by soong sandwich to request the staging dir be built
$(systemimage_intermediates)/staging_dir.stamp: $(filter $(TARGET_OUT)/%,$(FULL_SYSTEMIMAGE_DEPS))
	touch $@

ifeq ($(BOARD_AVB_ENABLE),true)
$(BUILT_SYSTEMIMAGE): $(BOARD_AVB_SYSTEM_KEY_PATH)
endif

ifeq ($(USE_SOONG_DEFINED_SYSTEM_IMAGE),true)
ifeq ($(PRODUCT_SOONG_DEFINED_SYSTEM_IMAGE),)
$(error PRODUCT_SOONG_DEFINED_SYSTEM_IMAGE must be set if USE_SOONG_DEFINED_SYSTEM_IMAGE is true)
endif
SOONG_DEFINED_SYSTEM_IMAGE_PATH := $(call intermediates-dir-for,ETC,$(PRODUCT_SOONG_DEFINED_SYSTEM_IMAGE))/$(PRODUCT_SOONG_DEFINED_SYSTEM_IMAGE)
SOONG_DEFINED_SYSTEM_IMAGE_BASE := $(dir $(ALL_MODULES.$(PRODUCT_SOONG_DEFINED_SYSTEM_IMAGE).FILESYSTEM_FILELIST))
$(BUILT_SYSTEMIMAGE): $(INSTALLED_FILES_FILE) $(systemimage_intermediates)/file_list.txt $(SOONG_DEFINED_SYSTEM_IMAGE_PATH)
$(eval $(call copy-one-file, $(SOONG_DEFINED_SYSTEM_IMAGE_PATH), $(BUILT_SYSTEMIMAGE)))
else
$(BUILT_SYSTEMIMAGE): $(FULL_SYSTEMIMAGE_DEPS) $(INSTALLED_FILES_FILE) $(systemimage_intermediates)/file_list.txt
	$(call build-systemimage-target,$@)
endif

$(call declare-1p-container,$(BUILT_SYSTEMIMAGE),system/extras)
$(call declare-container-license-deps,$(BUILT_SYSTEMIMAGE),$(FULL_SYSTEMIMAGE_DEPS),$(PRODUCT_OUT)/:/)

INSTALLED_SYSTEMIMAGE_TARGET := $(PRODUCT_OUT)/system.img
SYSTEMIMAGE_SOURCE_DIR := $(TARGET_OUT)

# INSTALLED_SYSTEMIMAGE_TARGET used to be named INSTALLED_SYSTEMIMAGE. Create an alias for backward
# compatibility, in case device-specific Makefiles still refer to the old name.
INSTALLED_SYSTEMIMAGE := $(INSTALLED_SYSTEMIMAGE_TARGET)

# The system partition needs room for the recovery image as well.  We
# now store the recovery image as a binary patch using the boot image
# as the source (since they are very similar).  Generate the patch so
# we can see how big it's going to be, and include that in the system
# image size check calculation.
ifneq ($(INSTALLED_BOOTIMAGE_TARGET),)
ifneq ($(INSTALLED_RECOVERYIMAGE_TARGET),)
ifneq ($(BOARD_USES_FULL_RECOVERY_IMAGE),true)
ifneq (,$(filter true,$(BOARD_INCLUDE_RECOVERY_DTBO) $(BOARD_INCLUDE_RECOVERY_ACPIO)))
diff_tool := $(HOST_OUT_EXECUTABLES)/bsdiff
else
diff_tool := $(HOST_OUT_EXECUTABLES)/imgdiff
endif
intermediates := $(call intermediates-dir-for,PACKAGING,recovery_patch)
RECOVERY_FROM_BOOT_PATCH := $(intermediates)/recovery_from_boot.p
$(RECOVERY_FROM_BOOT_PATCH): PRIVATE_DIFF_TOOL := $(diff_tool)
$(RECOVERY_FROM_BOOT_PATCH): \
	    $(INSTALLED_RECOVERYIMAGE_TARGET) \
	    $(firstword $(INSTALLED_BOOTIMAGE_TARGET)) \
	    $(diff_tool)
	@echo "Construct recovery from boot"
	mkdir -p $(dir $@)
	$(PRIVATE_DIFF_TOOL) $(firstword $(INSTALLED_BOOTIMAGE_TARGET)) $(INSTALLED_RECOVERYIMAGE_TARGET) $@
else # $(BOARD_USES_FULL_RECOVERY_IMAGE) == true
RECOVERY_FROM_BOOT_PATCH := $(INSTALLED_RECOVERYIMAGE_TARGET)
endif # BOARD_USES_FULL_RECOVERY_IMAGE
endif # INSTALLED_RECOVERYIMAGE_TARGET
endif # INSTALLED_BOOTIMAGE_TARGET

$(INSTALLED_SYSTEMIMAGE_TARGET): $(BUILT_SYSTEMIMAGE)
	@echo "Install system fs image: $@"
	$(copy-file-to-target)
	$(hide) $(call assert-max-image-size,$@,$(BOARD_SYSTEMIMAGE_PARTITION_SIZE))

$(call declare-1p-container,$(INSTALLED_SYSTEMIMAGE_TARGET),)
$(call declare-container-license-deps,$(INSTALLED_SYSTEMIMAGE_TARGET),$(BUILT_SYSTEMIMAGE),$(BUILT_SYSTEMIMAGE):/)

systemimage: $(INSTALLED_SYSTEMIMAGE_TARGET)

SYSTEM_NOTICE_DEPS += $(INSTALLED_SYSTEMIMAGE_TARGET)

.PHONY: systemimage-nodeps snod
systemimage-nodeps snod: $(filter-out systemimage-nodeps snod,$(MAKECMDGOALS)) \
	            | $(INTERNAL_USERIMAGES_DEPS) $(systemimage_intermediates)/file_list.txt
	@echo "make $@: ignoring dependencies"
	$(call build-systemimage-target,$(INSTALLED_SYSTEMIMAGE_TARGET))
	$(hide) $(call assert-max-image-size,$(INSTALLED_SYSTEMIMAGE_TARGET),$(BOARD_SYSTEMIMAGE_PARTITION_SIZE))
ifeq (true,$(WITH_DEXPREOPT))
	$(warning Warning: with dexpreopt enabled, you may need a full rebuild.)
endif

endif # BUILDING_SYSTEM_IMAGE

.PHONY: sync syncsys sync_system
sync syncsys sync_system: $(INTERNAL_SYSTEMIMAGE_FILES)

# -----------------------------------------------------------------
# Old PDK fusion targets
.PHONY: platform
platform:
	echo "Warning: 'platform' is obsolete"

.PHONY: platform-java
platform-java:
	echo "Warning: 'platform-java' is obsolete"

# -----------------------------------------------------------------
# data partition image
INSTALLED_FILES_OUTSIDE_IMAGES := $(filter-out $(TARGET_OUT_DATA)/%, $(INSTALLED_FILES_OUTSIDE_IMAGES))
ifdef BUILDING_USERDATA_IMAGE
INTERNAL_USERDATAIMAGE_FILES := \
    $(filter $(TARGET_OUT_DATA)/%,$(ALL_DEFAULT_INSTALLED_MODULES))

userdataimage_intermediates := \
    $(call intermediates-dir-for,PACKAGING,userdata)
BUILT_USERDATAIMAGE_TARGET := $(PRODUCT_OUT)/userdata.img

define build-userdataimage-target
  $(call pretty,"Target userdata fs image: $(INSTALLED_USERDATAIMAGE_TARGET)")
  @mkdir -p $(TARGET_OUT_DATA)
  @mkdir -p $(userdataimage_intermediates) && rm -rf $(userdataimage_intermediates)/userdata_image_info.txt
  $(call generate-image-prop-dictionary, $(userdataimage_intermediates)/userdata_image_info.txt,userdata,skip_fsck=true)
  PATH=$(INTERNAL_USERIMAGES_BINARY_PATHS):$$PATH \
      $(BUILD_IMAGE) \
<<<<<<< HEAD
          $(TARGET_OUT_DATA) $(userdataimage_intermediates)/userdata_image_info.txt \
=======
          $(if $(BUILD_BROKEN_INCORRECT_PARTITION_IMAGES),,--input-directory-filter-file $(userdataimage_intermediates)/file_list.txt) \
          $(TARGET_OUT_DATA) $(userdataimage_intermediates)/userdata_image_info.txt --build_datetime_file $(BUILD_DATETIME_FILE) \
>>>>>>> 127778e5
          $(INSTALLED_USERDATAIMAGE_TARGET) $(TARGET_OUT)
  $(call assert-max-image-size,$(INSTALLED_USERDATAIMAGE_TARGET),$(BOARD_USERDATAIMAGE_PARTITION_SIZE))
endef

# We just build this directly to the install location.
INSTALLED_USERDATAIMAGE_TARGET := $(BUILT_USERDATAIMAGE_TARGET)
INSTALLED_USERDATAIMAGE_TARGET_DEPS := \
    $(INTERNAL_USERIMAGES_DEPS) \
    $(INTERNAL_USERDATAIMAGE_FILES)

$(eval $(call write-partition-file-list,$(userdataimage_intermediates)/file_list.txt,$(TARGET_OUT_DATA),$(INSTALLED_USERDATAIMAGE_TARGET_DEPS)))
# Used by soong sandwich to request the staging dir be built
$(userdataimage_intermediates)/staging_dir.stamp: $(filter $(TARGET_OUT_DATA)/%,$(INSTALLED_USERDATAIMAGE_TARGET_DEPS))
	touch $@

$(INSTALLED_USERDATAIMAGE_TARGET): $(INSTALLED_USERDATAIMAGE_TARGET_DEPS)
	$(build-userdataimage-target)

$(call declare-1p-container,$(INSTALLED_USERDATAIMAGE_TARGET),)
$(call declare-container-license-deps,$(INSTALLED_USERDATAIMAGE_TARGET),$(INSTALLED_USERDATAIMAGE_TARGET_DEPS),$(PRODUCT_OUT)/:/)

UNMOUNTED_NOTICE_VENDOR_DEPS+= $(INSTALLED_USERDATAIMAGE_TARGET)

.PHONY: userdataimage-nodeps
userdataimage-nodeps: | $(INTERNAL_USERIMAGES_DEPS)
	$(build-userdataimage-target)

endif # BUILDING_USERDATA_IMAGE

# ASAN libraries in the system image - build rule.
ASAN_OUT_DIRS_FOR_SYSTEM_INSTALL := $(sort $(patsubst $(PRODUCT_OUT)/%,%,\
  $(TARGET_OUT_SHARED_LIBRARIES) \
  $(2ND_TARGET_OUT_SHARED_LIBRARIES) \
  $(TARGET_OUT_VENDOR_SHARED_LIBRARIES) \
  $(2ND_TARGET_OUT_VENDOR_SHARED_LIBRARIES)))
# Extra options: Enforce the system user for the files to avoid having to change ownership.
ASAN_SYSTEM_INSTALL_OPTIONS := --owner=1000 --group=1000
# Note: experimentally, it seems not worth it to try to get "best" compression. We don't save
#       enough space.
$(ASAN_IN_SYSTEM_INSTALLED): $(INSTALLED_USERDATAIMAGE_TARGET_DEPS)
	tar cfj $(ASAN_IN_SYSTEM_INSTALLED) $(ASAN_SYSTEM_INSTALL_OPTIONS) -C $(TARGET_OUT_DATA)/.. $(ASAN_OUT_DIRS_FOR_SYSTEM_INSTALL) >/dev/null

# -----------------------------------------------------------------
# cache partition image
INSTALLED_FILES_OUTSIDE_IMAGES := $(filter-out $(TARGET_OUT_CACHE)/%, $(INSTALLED_FILES_OUTSIDE_IMAGES))
ifdef BUILDING_CACHE_IMAGE
INTERNAL_CACHEIMAGE_FILES := \
    $(filter $(TARGET_OUT_CACHE)/%,$(ALL_DEFAULT_INSTALLED_MODULES))

cacheimage_intermediates := \
    $(call intermediates-dir-for,PACKAGING,cache)
BUILT_CACHEIMAGE_TARGET := $(PRODUCT_OUT)/cache.img

define build-cacheimage-target
  $(call pretty,"Target cache fs image: $(INSTALLED_CACHEIMAGE_TARGET)")
  @mkdir -p $(TARGET_OUT_CACHE)
  @mkdir -p $(cacheimage_intermediates) && rm -rf $(cacheimage_intermediates)/cache_image_info.txt
  $(call generate-image-prop-dictionary, $(cacheimage_intermediates)/cache_image_info.txt,cache,skip_fsck=true)
  PATH=$(INTERNAL_USERIMAGES_BINARY_PATHS):$$PATH \
      $(BUILD_IMAGE) \
          $(if $(BUILD_BROKEN_INCORRECT_PARTITION_IMAGES),,--input-directory-filter-file $(cacheimage_intermediates)/file_list.txt) \
          $(TARGET_OUT_CACHE) $(cacheimage_intermediates)/cache_image_info.txt --build_datetime_file $(BUILD_DATETIME_FILE) \
          $(INSTALLED_CACHEIMAGE_TARGET) $(TARGET_OUT)
  $(call assert-max-image-size,$(INSTALLED_CACHEIMAGE_TARGET),$(BOARD_CACHEIMAGE_PARTITION_SIZE))
endef

$(eval $(call write-partition-file-list,$(cacheimage_intermediates)/file_list.txt,$(TARGET_OUT_CACHE),$(INTERNAL_CACHEIMAGE_FILES)))
# Used by soong sandwich to request the staging dir be built
$(cacheimage_intermediates)/staging_dir.stamp: $(filter $(TARGET_OUT_CACHE)/%,$(INTERNAL_CACHEIMAGE_FILES))
	touch $@

# We just build this directly to the install location.
INSTALLED_CACHEIMAGE_TARGET := $(BUILT_CACHEIMAGE_TARGET)
$(INSTALLED_CACHEIMAGE_TARGET): $(INTERNAL_USERIMAGES_DEPS) $(INTERNAL_CACHEIMAGE_FILES) $(cacheimage_intermediates)/file_list.txt
	$(build-cacheimage-target)

$(call declare-1p-container,$(INSTALLED_CACHEIMAGE_TARGET),)
$(call declare-container-license-deps,$(INSTALLED_CACHEIMAGE_TARGET),$(INTERNAL_USERIMAGES_DEPS) $(INTERNAL_CACHEIMAGE_FILES),$(PRODUCT_OUT)/:/)

UNMOUNTED_NOTICE_VENDOR_DEPS+= $(INSTALLED_CACHEIMAGE_TARGET)

.PHONY: cacheimage-nodeps
cacheimage-nodeps: | $(INTERNAL_USERIMAGES_DEPS) $(cacheimage_intermediates)/file_list.txt
	$(build-cacheimage-target)

else # BUILDING_CACHE_IMAGE
# we need to ignore the broken cache link when doing the rsync
IGNORE_CACHE_LINK := --exclude=cache
endif # BUILDING_CACHE_IMAGE

# -----------------------------------------------------------------
# system_other partition image
INSTALLED_FILES_OUTSIDE_IMAGES := $(filter-out $(TARGET_OUT_SYSTEM_OTHER)/%, $(INSTALLED_FILES_OUTSIDE_IMAGES))
ifdef BUILDING_SYSTEM_OTHER_IMAGE
ifeq ($(BOARD_USES_SYSTEM_OTHER_ODEX),true)
# Marker file to identify that odex files are installed
INSTALLED_SYSTEM_OTHER_ODEX_MARKER := $(TARGET_OUT_SYSTEM_OTHER)/system-other-odex-marker
ALL_DEFAULT_INSTALLED_MODULES += $(INSTALLED_SYSTEM_OTHER_ODEX_MARKER)
$(INSTALLED_SYSTEM_OTHER_ODEX_MARKER):
	$(hide) touch $@

$(call declare-0p-target,$(INSTALLED_SYSTEM_OTHER_ODEX_MARKER))
endif

INTERNAL_SYSTEMOTHERIMAGE_FILES := \
    $(filter $(TARGET_OUT_SYSTEM_OTHER)/%,\
      $(ALL_DEFAULT_INSTALLED_MODULES))

# system_other dex files are installed as a side-effect of installing system image files
INTERNAL_SYSTEMOTHERIMAGE_FILES += $(INTERNAL_SYSTEMIMAGE_FILES)

INSTALLED_FILES_FILE_SYSTEMOTHER := $(PRODUCT_OUT)/installed-files-system-other.txt
INSTALLED_FILES_JSON_SYSTEMOTHER := $(INSTALLED_FILES_FILE_SYSTEMOTHER:.txt=.json)
$(INSTALLED_FILES_FILE_SYSTEMOTHER): .KATI_IMPLICIT_OUTPUTS := $(INSTALLED_FILES_JSON_SYSTEMOTHER)
$(INSTALLED_FILES_FILE_SYSTEMOTHER) : $(INTERNAL_SYSTEMOTHERIMAGE_FILES) $(FILESLIST) $(FILESLIST_UTIL)
	@echo Installed file list: $@
	mkdir -p $(dir $@)
	rm -f $@
	$(FILESLIST) $(TARGET_OUT_SYSTEM_OTHER) > $(@:.txt=.json)
	$(FILESLIST_UTIL) -c $(@:.txt=.json) > $@

$(eval $(call declare-0p-target,$(INSTALLED_FILES_FILE_SYSTEMOTHER)))
$(eval $(call declare-0p-target,$(INSTALLED_FILES_JSON_SYSTEMOTHER)))

# Determines partition size for system_other.img.
ifeq ($(PRODUCT_RETROFIT_DYNAMIC_PARTITIONS),true)
ifneq ($(filter system,$(BOARD_SUPER_PARTITION_BLOCK_DEVICES)),)
INTERNAL_SYSTEM_OTHER_PARTITION_SIZE := $(BOARD_SUPER_PARTITION_SYSTEM_DEVICE_SIZE)
endif
endif

ifndef INTERNAL_SYSTEM_OTHER_PARTITION_SIZE
INTERNAL_SYSTEM_OTHER_PARTITION_SIZE:= $(BOARD_SYSTEMIMAGE_PARTITION_SIZE)
endif

systemotherimage_intermediates := \
    $(call intermediates-dir-for,PACKAGING,system_other)
BUILT_SYSTEMOTHERIMAGE_TARGET := $(PRODUCT_OUT)/system_other.img

# Note that we assert the size is SYSTEMIMAGE_PARTITION_SIZE since this is the 'b' system image.
define build-systemotherimage-target
  $(call pretty,"Target system_other fs image: $(INSTALLED_SYSTEMOTHERIMAGE_TARGET)")
  @mkdir -p $(TARGET_OUT_SYSTEM_OTHER)
  @mkdir -p $(systemotherimage_intermediates) && rm -rf $(systemotherimage_intermediates)/system_other_image_info.txt
  $(call generate-image-prop-dictionary, $(systemotherimage_intermediates)/system_other_image_info.txt,system,skip_fsck=true)
  PATH=$(INTERNAL_USERIMAGES_BINARY_PATHS):$$PATH \
      $(BUILD_IMAGE) \
          $(if $(BUILD_BROKEN_INCORRECT_PARTITION_IMAGES),,--input-directory-filter-file $(systemotherimage_intermediates)/file_list.txt) \
          $(TARGET_OUT_SYSTEM_OTHER) $(systemotherimage_intermediates)/system_other_image_info.txt --build_datetime_file $(BUILD_DATETIME_FILE) \
          $(INSTALLED_SYSTEMOTHERIMAGE_TARGET) $(TARGET_OUT)
  $(call assert-max-image-size,$(INSTALLED_SYSTEMOTHERIMAGE_TARGET),$(BOARD_SYSTEMIMAGE_PARTITION_SIZE))
endef

$(eval $(call write-partition-file-list,$(systemotherimage_intermediates)/file_list.txt,$(TARGET_OUT_SYSTEM_OTHER),$(INTERNAL_SYSTEMOTHERIMAGE_FILES)))
# Used by soong sandwich to request the staging dir be built
$(systemotherimage_intermediates)/staging_dir.stamp: $(filter $(TARGET_OUT_SYSTEM_OTHER)/%,$(INTERNAL_SYSTEMOTHERIMAGE_FILES))
	touch $@

# We just build this directly to the install location.
INSTALLED_SYSTEMOTHERIMAGE_TARGET := $(BUILT_SYSTEMOTHERIMAGE_TARGET)
ifneq (true,$(SANITIZE_LITE))
# Only create system_other when not building the second stage of a SANITIZE_LITE build.
$(INSTALLED_SYSTEMOTHERIMAGE_TARGET): $(INTERNAL_USERIMAGES_DEPS) $(INTERNAL_SYSTEMOTHERIMAGE_FILES) $(INSTALLED_FILES_FILE_SYSTEMOTHER) $(systemotherimage_intermediates)/file_list.txt
	$(build-systemotherimage-target)

$(call declare-1p-container,$(INSTALLED_SYSTEMOTHERIMAGE_TARGET),)
$(call declare-container-license-deps,$(INSTALLED_SYSTEMOTHERIMAGE_TARGET),$(INTERNAL_USERIMAGES_DEPS) $(INTERNAL_SYSTEMOTHERIMAGE_FILES),$(PRODUCT_OUT)/:/)

UNMOUNTED_NOTICE_DEPS += $(INSTALLED_SYSTEMOTHERIMAGE_TARGET)
endif

.PHONY: systemotherimage-nodeps
systemotherimage-nodeps: | $(INTERNAL_USERIMAGES_DEPS) $(systemotherimage_intermediates)/file_list.txt
	$(build-systemotherimage-target)

endif # BUILDING_SYSTEM_OTHER_IMAGE


# -----------------------------------------------------------------
# vendor partition image
INSTALLED_FILES_OUTSIDE_IMAGES := $(filter-out $(TARGET_OUT_VENDOR)/%, $(INSTALLED_FILES_OUTSIDE_IMAGES))
ifdef BUILDING_VENDOR_IMAGE
INTERNAL_VENDORIMAGE_FILES := \
    $(filter $(TARGET_OUT_VENDOR)/%,\
      $(ALL_DEFAULT_INSTALLED_MODULES))


# Create symlink /vendor/odm to /odm if necessary.
ifdef BOARD_USES_ODMIMAGE
  _odm_symlink := $(call create-partition-compat-symlink,$(TARGET_OUT_VENDOR)/odm,/odm,odm.img)
  INTERNAL_VENDORIMAGE_FILES += $(_odm_symlink)
  ALL_DEFAULT_INSTALLED_MODULES += $(_odm_symlink)
endif

# Create symlinks for vendor_dlkm on devices with a vendor_dlkm partition:
# /vendor/lib/modules -> /vendor_dlkm/lib/modules
#
# On devices with a vendor_dlkm partition,
# - /vendor/lib/modules is a symlink to a directory that stores vendor DLKMs.
# - /vendor_dlkm/{etc,...} store other vendor_dlkm files directly. The vendor_dlkm partition is
#   mounted at /vendor_dlkm at runtime and the symlinks created in system/core/rootdir/Android.mk
#   are hidden.
# On devices without a vendor_dlkm partition,
# - /vendor/lib/modules stores vendor DLKMs directly.
# - /vendor_dlkm/{etc,...} are symlinks to directories that store other vendor_dlkm files.
#   See system/core/rootdir/Android.mk for a list of created symlinks.
# The vendor DLKMs and other vendor_dlkm files must not be accessed using other paths because they
# are not guaranteed to exist on all devices.
ifdef BOARD_USES_VENDOR_DLKMIMAGE
  _vendor_dlkm_lib_modules_symlink := $(call create-partition-compat-symlink,$(TARGET_OUT_VENDOR)/lib/modules,/vendor_dlkm/lib/modules,vendor_dlkm.img)
  INTERNAL_VENDORIMAGE_FILES += $(_vendor_dlkm_lib_modules_symlink)
  ALL_DEFAULT_INSTALLED_MODULES += $(_vendor_dlkm_lib_modules_symlink)
endif

# Install vendor/etc/linker.config.pb with PRODUCT_VENDOR_LINKER_CONFIG_FRAGMENTS and SOONG_STUB_VENDOR_LIBRARIES
vendor_linker_config_file := $(TARGET_OUT_VENDOR)/etc/linker.config.pb
$(vendor_linker_config_file): private_linker_config_fragments := $(PRODUCT_VENDOR_LINKER_CONFIG_FRAGMENTS)
$(vendor_linker_config_file): $(INTERNAL_VENDORIMAGE_FILES) $(PRODUCT_VENDOR_LINKER_CONFIG_FRAGMENTS) | $(HOST_OUT_EXECUTABLES)/conv_linker_config
	@echo Creating linker config: $@
	@mkdir -p $(dir $@)
	@rm -f $@
	$(HOST_OUT_EXECUTABLES)/conv_linker_config proto \
		--source $(call normalize-path-list,$(private_linker_config_fragments)) \
		--output $@
	$(HOST_OUT_EXECUTABLES)/conv_linker_config systemprovide --source $@ \
		--output $@ --value "$(SOONG_STUB_VENDOR_LIBRARIES)" --system "$(TARGET_OUT_VENDOR)"
$(call define declare-0p-target,$(vendor_linker_config_file),)
INTERNAL_VENDORIMAGE_FILES += $(vendor_linker_config_file)
ALL_DEFAULT_INSTALLED_MODULES += $(vendor_linker_config_file)

INSTALLED_FILES_FILE_VENDOR := $(PRODUCT_OUT)/installed-files-vendor.txt
INSTALLED_FILES_JSON_VENDOR := $(INSTALLED_FILES_FILE_VENDOR:.txt=.json)
$(INSTALLED_FILES_FILE_VENDOR): .KATI_IMPLICIT_OUTPUTS := $(INSTALLED_FILES_JSON_VENDOR)
$(INSTALLED_FILES_FILE_VENDOR) : $(INTERNAL_VENDORIMAGE_FILES) $(FILESLIST) $(FILESLIST_UTIL)
	@echo Installed file list: $@
	mkdir -p $(dir $@)
	rm -f $@
	$(FILESLIST) $(TARGET_OUT_VENDOR) > $(@:.txt=.json)
	$(FILESLIST_UTIL) -c $(@:.txt=.json) > $@

$(call declare-0p-target,$(INSTALLED_FILES_FILE_VENDOR))
$(call declare-0p-target,$(INSTALLED_FILES_JSON_VENDOR))

vendorimage_intermediates := \
    $(call intermediates-dir-for,PACKAGING,vendor)
BUILT_VENDORIMAGE_TARGET := $(PRODUCT_OUT)/vendor.img
define build-vendorimage-target
  $(call pretty,"Target vendor fs image: $(INSTALLED_VENDORIMAGE_TARGET)")
  @mkdir -p $(TARGET_OUT_VENDOR)
  @mkdir -p $(vendorimage_intermediates) && rm -rf $(vendorimage_intermediates)/vendor_image_info.txt
  $(call generate-image-prop-dictionary, $(vendorimage_intermediates)/vendor_image_info.txt,vendor,skip_fsck=true)
  PATH=$(INTERNAL_USERIMAGES_BINARY_PATHS):$$PATH \
      $(BUILD_IMAGE) \
<<<<<<< HEAD
          $(TARGET_OUT_VENDOR) $(vendorimage_intermediates)/vendor_image_info.txt \
=======
          $(if $(BUILD_BROKEN_INCORRECT_PARTITION_IMAGES),,--input-directory-filter-file $(vendorimage_intermediates)/file_list.txt) \
          $(TARGET_OUT_VENDOR) $(vendorimage_intermediates)/vendor_image_info.txt --build_datetime_file $(BUILD_DATETIME_FILE) \
>>>>>>> 127778e5
          $(INSTALLED_VENDORIMAGE_TARGET) $(TARGET_OUT)
  $(call assert-max-image-size,$(INSTALLED_VENDORIMAGE_TARGET) $(RECOVERY_FROM_BOOT_PATCH),$(BOARD_VENDORIMAGE_PARTITION_SIZE))
endef

$(eval $(call write-partition-file-list,$(vendorimage_intermediates)/file_list.txt,$(TARGET_OUT_VENDOR),$(INTERNAL_VENDORIMAGE_FILES)))
# Used by soong sandwich to request the staging dir be built
$(vendorimage_intermediates)/staging_dir.stamp: $(filter $(TARGET_OUT_VENDOR)/%,$(INTERNAL_VENDORIMAGE_FILES))
	touch $@

# We just build this directly to the install location.
INSTALLED_VENDORIMAGE_TARGET := $(BUILT_VENDORIMAGE_TARGET)
$(INSTALLED_VENDORIMAGE_TARGET): \
    $(INTERNAL_USERIMAGES_DEPS) \
    $(INTERNAL_VENDORIMAGE_FILES) \
    $(INSTALLED_FILES_FILE_VENDOR) \
    $(RECOVERY_FROM_BOOT_PATCH)
	$(build-vendorimage-target)

VENDOR_NOTICE_DEPS += $(INSTALLED_VENDORIMAGE_TARGET)

$(call declare-container-license-metadata,$(INSTALLED_VENDORIMAGE_TARGET),legacy_proprietary,proprietary,,"Vendor Image",vendor)
$(call declare-container-license-deps,$(INSTALLED_VENDORIMAGE_TARGET),$(INTERNAL_USERIMAGES_DEPS) $(INTERNAL_VENDORIMAGE_FILES) $(RECOVERY_FROM_BOOT_PATH),$(PRODUCT_OUT)/:/)

.PHONY: vendorimage-nodeps vnod
vendorimage-nodeps vnod: | $(INTERNAL_USERIMAGES_DEPS) $(vendorimage_intermediates)/file_list.txt
	$(build-vendorimage-target)

.PHONY: sync_vendor
sync sync_vendor: $(INTERNAL_VENDORIMAGE_FILES)

else ifdef BOARD_PREBUILT_VENDORIMAGE
INSTALLED_VENDORIMAGE_TARGET := $(PRODUCT_OUT)/vendor.img
$(eval $(call copy-one-file,$(BOARD_PREBUILT_VENDORIMAGE),$(INSTALLED_VENDORIMAGE_TARGET)))
$(if $(strip $(ALL_TARGETS.$(INSTALLED_VENDORIMAGE_TARGET).META_LIC)),,\
    $(if $(strip $(ALL_TARGETS.$(BOARD_PREBUILT_VENDORIMAGE).META_LIC)),\
        $(call declare-copy-target-license-metadata,$(INSTALLED_VENDORIMAGE_TARGET),$(BOARD_PREBUILT_VENDORIMAGE)),\
        $(call declare-license-metadata,$(INSTALLED_VENDORIMAGE_TARGET),legacy_proprietary,proprietary,,"Vendor Image",vendor)))
endif

# -----------------------------------------------------------------
# product partition image
INSTALLED_FILES_OUTSIDE_IMAGES := $(filter-out $(TARGET_OUT_PRODUCT)/%, $(INSTALLED_FILES_OUTSIDE_IMAGES))
ifdef BUILDING_PRODUCT_IMAGE
INTERNAL_PRODUCTIMAGE_FILES := \
    $(filter $(TARGET_OUT_PRODUCT)/%,\
      $(ALL_DEFAULT_INSTALLED_MODULES))

# Install product/etc/linker.config.pb with PRODUCT_PRODUCT_LINKER_CONFIG_FRAGMENTS
product_linker_config_file := $(TARGET_OUT_PRODUCT)/etc/linker.config.pb
$(product_linker_config_file): private_linker_config_fragments := $(PRODUCT_PRODUCT_LINKER_CONFIG_FRAGMENTS)
$(product_linker_config_file): $(INTERNAL_PRODUCTIMAGE_FILES) | $(HOST_OUT_EXECUTABLES)/conv_linker_config
	@echo Creating linker config: $@
	@mkdir -p $(dir $@)
	@rm -f $@
	$(HOST_OUT_EXECUTABLES)/conv_linker_config proto \
		--source $(call normalize-path-list,$(private_linker_config_fragments)) \
		--output $@
$(call define declare-1p-target,$(product_linker_config_file),)
INTERNAL_PRODUCTIMAGE_FILES += $(product_linker_config_file)
ALL_DEFAULT_INSTALLED_MODULES += $(product_linker_config_file)


INSTALLED_FILES_FILE_PRODUCT := $(PRODUCT_OUT)/installed-files-product.txt
INSTALLED_FILES_JSON_PRODUCT := $(INSTALLED_FILES_FILE_PRODUCT:.txt=.json)
$(INSTALLED_FILES_FILE_PRODUCT): .KATI_IMPLICIT_OUTPUTS := $(INSTALLED_FILES_JSON_PRODUCT)
$(INSTALLED_FILES_FILE_PRODUCT) : $(INTERNAL_PRODUCTIMAGE_FILES) $(FILESLIST) $(FILESLIST_UTIL)
	@echo Installed file list: $@
	mkdir -p $(dir $@)
	rm -f $@
	$(FILESLIST) $(TARGET_OUT_PRODUCT) > $(@:.txt=.json)
	$(FILESLIST_UTIL) -c $(@:.txt=.json) > $@

$(call declare-0p-target,$(INSTALLED_FILES_FILE_PRODUCT))
$(call declare-0p-target,$(INSTALLED_FILES_JSON_PRODUCT))

productimage_intermediates := \
    $(call intermediates-dir-for,PACKAGING,product)
BUILT_PRODUCTIMAGE_TARGET := $(PRODUCT_OUT)/product.img
define build-productimage-target
  $(call pretty,"Target product fs image: $(INSTALLED_PRODUCTIMAGE_TARGET)")
  @mkdir -p $(TARGET_OUT_PRODUCT)
  @mkdir -p $(productimage_intermediates) && rm -rf $(productimage_intermediates)/product_image_info.txt
  $(call generate-image-prop-dictionary, $(productimage_intermediates)/product_image_info.txt,product,skip_fsck=true)
  PATH=$(INTERNAL_USERIMAGES_BINARY_PATHS):$$PATH \
      $(BUILD_IMAGE) \
          $(if $(BUILD_BROKEN_INCORRECT_PARTITION_IMAGES),,--input-directory-filter-file $(productimage_intermediates)/file_list.txt) \
          $(TARGET_OUT_PRODUCT) $(productimage_intermediates)/product_image_info.txt --build_datetime_file $(BUILD_DATETIME_FILE) \
          $(INSTALLED_PRODUCTIMAGE_TARGET) $(TARGET_OUT)
  $(call assert-max-image-size,$(INSTALLED_PRODUCTIMAGE_TARGET),$(BOARD_PRODUCTIMAGE_PARTITION_SIZE))
endef

$(eval $(call write-partition-file-list,$(productimage_intermediates)/file_list.txt,$(TARGET_OUT_PRODUCT),$(INTERNAL_PRODUCTIMAGE_FILES)))
# Used by soong sandwich to request the staging dir be built
$(productimage_intermediates)/staging_dir.stamp: $(filter $(TARGET_OUT_PRODUCT)/%,$(INTERNAL_PRODUCTIMAGE_FILES))
	touch $@

# We just build this directly to the install location.
INSTALLED_PRODUCTIMAGE_TARGET := $(BUILT_PRODUCTIMAGE_TARGET)
$(INSTALLED_PRODUCTIMAGE_TARGET): \
    $(INTERNAL_USERIMAGES_DEPS) \
    $(INTERNAL_PRODUCTIMAGE_FILES) \
    $(INSTALLED_FILES_FILE_PRODUCT) \
    $(productimage_intermediates)/file_list.txt
	$(build-productimage-target)

PRODUCT_NOTICE_DEPS += $(INSTALLED_PRODUCTIMAGE_TARGET)

$(call declare-1p-container,$(INSTALLED_PRODUCTIMAGE_TARGET),)
$(call declare-container-license-deps,$(INSTALLED_PRODUCTIMAGE_TARGET),$(INTERNAL_USERIMAGES_DEPS) $(INTERNAL_PRODUCTIMAGE_FILES) $(INSTALLED_FILES_FILE_PRODUCT),$(PRODUCT_OUT)/:/)

.PHONY: productimage-nodeps pnod
productimage-nodeps pnod: | $(INTERNAL_USERIMAGES_DEPS) $(productimage_intermediates)/file_list.txt
	$(build-productimage-target)

.PHONY: sync_product
sync sync_product: $(INTERNAL_PRODUCTIMAGE_FILES)

else ifdef BOARD_PREBUILT_PRODUCTIMAGE
INSTALLED_PRODUCTIMAGE_TARGET := $(PRODUCT_OUT)/product.img
$(eval $(call copy-one-file,$(BOARD_PREBUILT_PRODUCTIMAGE),$(INSTALLED_PRODUCTIMAGE_TARGET)))
endif

# -----------------------------------------------------------------
# system_ext partition image
INSTALLED_FILES_OUTSIDE_IMAGES := $(filter-out $(TARGET_OUT_SYSTEM_EXT)/%, $(INSTALLED_FILES_OUTSIDE_IMAGES))
ifdef BUILDING_SYSTEM_EXT_IMAGE
INTERNAL_SYSTEM_EXTIMAGE_FILES := \
    $(filter $(TARGET_OUT_SYSTEM_EXT)/%,\
      $(ALL_DEFAULT_INSTALLED_MODULES))

INSTALLED_FILES_FILE_SYSTEM_EXT := $(PRODUCT_OUT)/installed-files-system_ext.txt
INSTALLED_FILES_JSON_SYSTEM_EXT := $(INSTALLED_FILES_FILE_SYSTEM_EXT:.txt=.json)
$(INSTALLED_FILES_FILE_SYSTEM_EXT): .KATI_IMPLICIT_OUTPUTS := $(INSTALLED_FILES_JSON_SYSTEM_EXT)
$(INSTALLED_FILES_FILE_SYSTEM_EXT) : $(INTERNAL_SYSTEM_EXTIMAGE_FILES) $(FILESLIST) $(FILESLIST_UTIL)
	@echo Installed file list: $@
	mkdir -p $(dir $@)
	rm -f $@
	$(FILESLIST) $(TARGET_OUT_SYSTEM_EXT) > $(@:.txt=.json)
	$(FILESLIST_UTIL) -c $(@:.txt=.json) > $@

$(call declare-0p-target,$(INSTALLED_FILES_FILE_SYSTEM_EXT))
$(call declare-0p-target,$(INSTALLED_FILES_JSON_SYSTEM_EXT))

system_extimage_intermediates := \
    $(call intermediates-dir-for,PACKAGING,system_ext)
BUILT_SYSTEM_EXTIMAGE_TARGET := $(PRODUCT_OUT)/system_ext.img
define build-system_extimage-target
  $(call pretty,"Target system_ext fs image: $(INSTALLED_SYSTEM_EXTIMAGE_TARGET)")
  @mkdir -p $(TARGET_OUT_SYSTEM_EXT)
  @mkdir -p $(system_extimage_intermediates) && rm -rf $(system_extimage_intermediates)/system_ext_image_info.txt
  $(call generate-image-prop-dictionary, $(system_extimage_intermediates)/system_ext_image_info.txt,system_ext, skip_fsck=true)
  PATH=$(INTERNAL_USERIMAGES_BINARY_PATHS):$$PATH \
      $(BUILD_IMAGE) \
          $(if $(BUILD_BROKEN_INCORRECT_PARTITION_IMAGES),,--input-directory-filter-file $(system_extimage_intermediates)/file_list.txt) \
          $(TARGET_OUT_SYSTEM_EXT) \
          $(system_extimage_intermediates)/system_ext_image_info.txt --build_datetime_file $(BUILD_DATETIME_FILE) \
          $(INSTALLED_SYSTEM_EXTIMAGE_TARGET) \
          $(TARGET_OUT)
  $(call assert-max-image-size,$(INSTALLED_PRODUCT_SERVICESIMAGE_TARGET),$(BOARD_PRODUCT_SERVICESIMAGE_PARTITION_SIZE))
endef

$(eval $(call write-partition-file-list,$(system_extimage_intermediates)/file_list.txt,$(TARGET_OUT_SYSTEM_EXT),$(INTERNAL_SYSTEM_EXTIMAGE_FILES)))
# Used by soong sandwich to request the staging dir be built
$(system_extimage_intermediates)/staging_dir.stamp: $(filter $(TARGET_OUT_SYSTEM_EXT)/%,$(INTERNAL_SYSTEM_EXTIMAGE_FILES))
	touch $@

# We just build this directly to the install location.
INSTALLED_SYSTEM_EXTIMAGE_TARGET := $(BUILT_SYSTEM_EXTIMAGE_TARGET)
$(INSTALLED_SYSTEM_EXTIMAGE_TARGET): \
    $(INTERNAL_USERIMAGES_DEPS) \
    $(INTERNAL_SYSTEM_EXTIMAGE_FILES) \
    $(INSTALLED_FILES_FILE_SYSTEM_EXT) \
    $(system_extimage_intermediates)/file_list.txt
	$(build-system_extimage-target)

SYSTEM_EXT_NOTICE_DEPS += $(INSTALLED_SYSTEM_EXTIMAGE_TARGET)

$(call declare-1p-container,$(INSTALLED_SYSTEM_EXTIMAGE_TARGET),)
$(call declare-container-license-deps,$(INSTALLED_SYSTEM_EXTIMAGE_TARGET),$(INTERNAL_USERIMAGES_DEPS) $(INTERNAL_SYSTEM_EXTIMAGE_FILES) $(INSTALLED_FILES_FILE_SYSTEM_EXT),$(PRODUCT_OUT)/:/)

.PHONY: systemextimage-nodeps senod
systemextimage-nodeps senod: | $(INTERNAL_USERIMAGES_DEPS) $(system_extimage_intermediates)/file_list.txt
	$(build-system_extimage-target)

.PHONY: sync_system_ext
sync sync_system_ext: $(INTERNAL_SYSTEM_EXTIMAGE_FILES)

else ifdef BOARD_PREBUILT_SYSTEM_EXTIMAGE
INSTALLED_SYSTEM_EXTIMAGE_TARGET := $(PRODUCT_OUT)/system_ext.img
$(eval $(call copy-one-file,$(BOARD_PREBUILT_SYSTEM_EXTIMAGE),$(INSTALLED_SYSTEM_EXTIMAGE_TARGET)))
endif

# -----------------------------------------------------------------
# odm partition image
INSTALLED_FILES_OUTSIDE_IMAGES := $(filter-out $(TARGET_OUT_ODM)/%, $(INSTALLED_FILES_OUTSIDE_IMAGES))
ifdef BUILDING_ODM_IMAGE
INTERNAL_ODMIMAGE_FILES := \
    $(filter $(TARGET_OUT_ODM)/%,\
      $(ALL_DEFAULT_INSTALLED_MODULES))

# Create symlinks for odm_dlkm on devices with a odm_dlkm partition:
# /odm/lib/modules -> /odm_dlkm/lib/modules
#
# On devices with a odm_dlkm partition,
# - /odm/lib/modules is a symlink to a directory that stores odm DLKMs.
# - /odm_dlkm/{etc,...} store other odm_dlkm files directly. The odm_dlkm partition is
#   mounted at /odm_dlkm at runtime and the symlinks created in system/core/rootdir/Android.mk
#   are hidden.
# On devices without a odm_dlkm partition,
# - /odm/lib/modules stores odm DLKMs directly.
# - /odm_dlkm/{etc,...} are symlinks to directories that store other odm_dlkm files.
#   See system/core/rootdir/Android.mk for a list of created symlinks.
# The odm DLKMs and other odm_dlkm files must not be accessed using other paths because they
# are not guaranteed to exist on all devices.
ifdef BOARD_USES_ODM_DLKMIMAGE
  _odm_dlkm_lib_modules_symlink := $(call create-partition-compat-symlink,$(TARGET_OUT_ODM)/lib/modules,/odm_dlkm/lib/modules,odm_dlkm.img)
  INTERNAL_ODMIMAGE_FILES += $(_odm_dlkm_lib_modules_symlink)
  ALL_DEFAULT_INSTALLED_MODULES += $(_odm_dlkm_lib_modules_symlink)
endif

INSTALLED_FILES_FILE_ODM := $(PRODUCT_OUT)/installed-files-odm.txt
INSTALLED_FILES_JSON_ODM := $(INSTALLED_FILES_FILE_ODM:.txt=.json)
$(INSTALLED_FILES_FILE_ODM): .KATI_IMPLICIT_OUTPUTS := $(INSTALLED_FILES_JSON_ODM)
$(INSTALLED_FILES_FILE_ODM) : $(INTERNAL_ODMIMAGE_FILES) $(FILESLIST) $(FILESLIST_UTIL)
	@echo Installed file list: $@
	mkdir -p $(dir $@)
	rm -f $@
	$(FILESLIST) $(TARGET_OUT_ODM) > $(@:.txt=.json)
	$(FILESLIST_UTIL) -c $(@:.txt=.json) > $@

$(call declare-0p-target,$(INSTALLED_FILES_FILE_ODM))
$(call declare-0p-target,$(INSTALLED_FILES_JSON_ODM))

odmimage_intermediates := \
    $(call intermediates-dir-for,PACKAGING,odm)
BUILT_ODMIMAGE_TARGET := $(PRODUCT_OUT)/odm.img
define build-odmimage-target
  $(call pretty,"Target odm fs image: $(INSTALLED_ODMIMAGE_TARGET)")
  @mkdir -p $(TARGET_OUT_ODM)
  @mkdir -p $(odmimage_intermediates) && rm -rf $(odmimage_intermediates)/odm_image_info.txt
  $(call generate-image-prop-dictionary, $(odmimage_intermediates)/odm_image_info.txt, odm, \
	  skip_fsck=true)
  PATH=$(INTERNAL_USERIMAGES_BINARY_PATHS):$$PATH \
      $(BUILD_IMAGE) \
<<<<<<< HEAD
          $(TARGET_OUT_ODM) $(odmimage_intermediates)/odm_image_info.txt \
=======
          $(if $(BUILD_BROKEN_INCORRECT_PARTITION_IMAGES),,--input-directory-filter-file $(odmimage_intermediates)/file_list.txt) \
          $(TARGET_OUT_ODM) $(odmimage_intermediates)/odm_image_info.txt --build_datetime_file $(BUILD_DATETIME_FILE) \
>>>>>>> 127778e5
          $(INSTALLED_ODMIMAGE_TARGET) $(TARGET_OUT)
  $(call assert-max-image-size,$(INSTALLED_ODMIMAGE_TARGET),$(BOARD_ODMIMAGE_PARTITION_SIZE))
endef

$(eval $(call write-partition-file-list,$(odmimage_intermediates)/file_list.txt,$(TARGET_OUT_ODM),$(INTERNAL_ODMIMAGE_FILES)))
# Used by soong sandwich to request the staging dir be built
$(odmimage_intermediates)/staging_dir.stamp: $(filter $(TARGET_OUT_ODM)/%,$(INTERNAL_ODMIMAGE_FILES))
	touch $@

# We just build this directly to the install location.
INSTALLED_ODMIMAGE_TARGET := $(BUILT_ODMIMAGE_TARGET)
$(INSTALLED_ODMIMAGE_TARGET): \
    $(INTERNAL_USERIMAGES_DEPS) \
    $(INTERNAL_ODMIMAGE_FILES) \
    $(INSTALLED_FILES_FILE_ODM)
	$(build-odmimage-target)

ODM_NOTICE_DEPS += $(INSTALLED_ODMIMAGE_TARGET)

$(call declare-1p-container,$(INSTALLED_ODMIMAGE_TARGET),)
$(call declare-container-license-deps,$(INSTALLED_ODMIMAGE_TARGET),$(INTERNAL_USERIMAGES_DEPS) $(INTERNAL_ODMIMAGE_FILES) $(INSTALLED_FILES_FILE_ODM),$(PRODUCT_OUT)/:/)

.PHONY: odmimage-nodeps onod
odmimage-nodeps onod: | $(INTERNAL_USERIMAGES_DEPS) $(odmimage_intermediates)/file_list.txt
	$(build-odmimage-target)

.PHONY: sync_odm
sync sync_odm: $(INTERNAL_ODMIMAGE_FILES)

else ifdef BOARD_PREBUILT_ODMIMAGE
INSTALLED_ODMIMAGE_TARGET := $(PRODUCT_OUT)/odm.img
$(eval $(call copy-one-file,$(BOARD_PREBUILT_ODMIMAGE),$(INSTALLED_ODMIMAGE_TARGET)))
endif

# -----------------------------------------------------------------
# vendor_dlkm partition image
INSTALLED_FILES_OUTSIDE_IMAGES := $(filter-out $(TARGET_OUT_VENDOR_DLKM)/%, $(INSTALLED_FILES_OUTSIDE_IMAGES))
ifdef BUILDING_VENDOR_DLKM_IMAGE
INTERNAL_VENDOR_DLKMIMAGE_FILES := \
    $(filter $(TARGET_OUT_VENDOR_DLKM)/%,\
      $(ALL_DEFAULT_INSTALLED_MODULES))

INSTALLED_FILES_FILE_VENDOR_DLKM := $(PRODUCT_OUT)/installed-files-vendor_dlkm.txt
INSTALLED_FILES_JSON_VENDOR_DLKM := $(INSTALLED_FILES_FILE_VENDOR_DLKM:.txt=.json)
$(INSTALLED_FILES_FILE_VENDOR_DLKM): .KATI_IMPLICIT_OUTPUTS := $(INSTALLED_FILES_JSON_VENDOR_DLKM)
$(INSTALLED_FILES_FILE_VENDOR_DLKM) : $(INTERNAL_VENDOR_DLKMIMAGE_FILES) $(FILESLIST) $(FILESLIST_UTIL)
	@echo Installed file list: $@
	mkdir -p $(dir $@)
	rm -f $@
	$(FILESLIST) $(TARGET_OUT_VENDOR_DLKM) > $(@:.txt=.json)
	$(FILESLIST_UTIL) -c $(@:.txt=.json) > $@

$(call declare-0p-target,$(INSTALLED_FILES_FILE_VENDOR_DLKM))
$(call declare-0p-target,$(INSTALLED_FILES_JSON_VENDOR_DLKM))

vendor_dlkmimage_intermediates := \
    $(call intermediates-dir-for,PACKAGING,vendor_dlkm)
BUILT_VENDOR_DLKMIMAGE_TARGET := $(PRODUCT_OUT)/vendor_dlkm.img
define build-vendor_dlkmimage-target
  $(call pretty,"Target vendor_dlkm fs image: $(INSTALLED_VENDOR_DLKMIMAGE_TARGET)")
  @mkdir -p $(TARGET_OUT_VENDOR_DLKM)
  @mkdir -p $(vendor_dlkmimage_intermediates) && rm -rf $(vendor_dlkmimage_intermediates)/vendor_dlkm_image_info.txt
  $(call generate-image-prop-dictionary, $(vendor_dlkmimage_intermediates)/vendor_dlkm_image_info.txt, \
	  vendor_dlkm, skip_fsck=true)
  PATH=$(INTERNAL_USERIMAGES_BINARY_PATHS):$$PATH \
      $(BUILD_IMAGE) \
<<<<<<< HEAD
          $(TARGET_OUT_VENDOR_DLKM) $(vendor_dlkmimage_intermediates)/vendor_dlkm_image_info.txt \
=======
          $(if $(BUILD_BROKEN_INCORRECT_PARTITION_IMAGES),,--input-directory-filter-file $(vendor_dlkmimage_intermediates)/file_list.txt) \
          $(TARGET_OUT_VENDOR_DLKM) $(vendor_dlkmimage_intermediates)/vendor_dlkm_image_info.txt --build_datetime_file $(BUILD_DATETIME_FILE) \
>>>>>>> 127778e5
          $(INSTALLED_VENDOR_DLKMIMAGE_TARGET) $(TARGET_OUT)
  $(call assert-max-image-size,$(INSTALLED_VENDOR_DLKMIMAGE_TARGET),$(BOARD_VENDOR_DLKMIMAGE_PARTITION_SIZE))
endef

$(eval $(call write-partition-file-list,$(vendor_dlkmimage_intermediates)/file_list.txt,$(TARGET_OUT_VENDOR_DLKM),$(INTERNAL_VENDOR_DLKMIMAGE_FILES)))
# Used by soong sandwich to request the staging dir be built
$(vendor_dlkmimage_intermediates)/staging_dir.stamp: $(filter $(TARGET_OUT_VENDOR_DLKM)/%,$(INTERNAL_VENDOR_DLKMIMAGE_FILES))
	touch $@

# We just build this directly to the install location.
INSTALLED_VENDOR_DLKMIMAGE_TARGET := $(BUILT_VENDOR_DLKMIMAGE_TARGET)
$(INSTALLED_VENDOR_DLKMIMAGE_TARGET): \
    $(INTERNAL_USERIMAGES_DEPS) \
    $(INTERNAL_VENDOR_DLKMIMAGE_FILES) \
    $(INSTALLED_FILES_FILE_VENDOR_DLKM)
	$(build-vendor_dlkmimage-target)

VENDOR_DLKM_NOTICE_DEPS += $(INSTALLED_VENDOR_DLKMIMAGE_TARGET)

$(call declare-1p-container,$(INSTALLED_VENDOR_DLKMIMAGE_TARGET),)
$(call declare-container-license-deps,$(INSTALLED_VENDOR_DLKMIMAGE_TARGET),$(INTERNAL_USERIMAGES_DEPS) $(INTERNAL_VENDOR_DLKMIMAGE_FILES) $(INSTALLED_FILES_FILE_VENDOR_DLKM),$(PRODUCT_OUT)/:/)

.PHONY: vendor_dlkmimage-nodeps vdnod
vendor_dlkmimage-nodeps vdnod: | $(INTERNAL_USERIMAGES_DEPS) $(vendor_dlkmimage_intermediates)/file_list.txt
	$(build-vendor_dlkmimage-target)

.PHONY: sync_vendor_dlkm
sync sync_vendor_dlkm: $(INTERNAL_VENDOR_DLKMIMAGE_FILES)

else ifdef BOARD_PREBUILT_VENDOR_DLKMIMAGE
INSTALLED_VENDOR_DLKMIMAGE_TARGET := $(PRODUCT_OUT)/vendor_dlkm.img
$(eval $(call copy-one-file,$(BOARD_PREBUILT_VENDOR_DLKMIMAGE),$(INSTALLED_VENDOR_DLKMIMAGE_TARGET)))
endif

# -----------------------------------------------------------------
# odm_dlkm partition image
INSTALLED_FILES_OUTSIDE_IMAGES := $(filter-out $(TARGET_OUT_ODM_DLKM)/%, $(INSTALLED_FILES_OUTSIDE_IMAGES))
ifdef BUILDING_ODM_DLKM_IMAGE
INTERNAL_ODM_DLKMIMAGE_FILES := \
    $(filter $(TARGET_OUT_ODM_DLKM)/%,\
      $(ALL_DEFAULT_INSTALLED_MODULES))

INSTALLED_FILES_FILE_ODM_DLKM := $(PRODUCT_OUT)/installed-files-odm_dlkm.txt
INSTALLED_FILES_JSON_ODM_DLKM := $(INSTALLED_FILES_FILE_ODM_DLKM:.txt=.json)
$(INSTALLED_FILES_FILE_ODM_DLKM): .KATI_IMPLICIT_OUTPUTS := $(INSTALLED_FILES_JSON_ODM_DLKM)
$(INSTALLED_FILES_FILE_ODM_DLKM) : $(INTERNAL_ODM_DLKMIMAGE_FILES) $(FILESLIST) $(FILESLIST_UTIL)
	@echo Installed file list: $@
	mkdir -p $(dir $@)
	rm -f $@
	$(FILESLIST) $(TARGET_OUT_ODM_DLKM) > $(@:.txt=.json)
	$(FILESLIST_UTIL) -c $(@:.txt=.json) > $@

$(call declare-0p-target,$(INSTALLED_FILES_FILE_ODM_DLKM))
$(call declare-0p-target,$(INSTALLED_FILES_JSON_ODM_DLKM))

odm_dlkmimage_intermediates := \
    $(call intermediates-dir-for,PACKAGING,odm_dlkm)
BUILT_ODM_DLKMIMAGE_TARGET := $(PRODUCT_OUT)/odm_dlkm.img
define build-odm_dlkmimage-target
  $(call pretty,"Target odm_dlkm fs image: $(INSTALLED_ODM_DLKMIMAGE_TARGET)")
  @mkdir -p $(TARGET_OUT_ODM_DLKM)
  @mkdir -p $(odm_dlkmimage_intermediates) && rm -rf $(odm_dlkmimage_intermediates)/odm_dlkm_image_info.txt
  $(call generate-image-prop-dictionary, $(odm_dlkmimage_intermediates)/odm_dlkm_image_info.txt, \
	  odm_dlkm, skip_fsck=true)
  PATH=$(INTERNAL_USERIMAGES_BINARY_PATHS):$$PATH \
      $(BUILD_IMAGE) \
          $(if $(BUILD_BROKEN_INCORRECT_PARTITION_IMAGES),,--input-directory-filter-file $(odm_dlkmimage_intermediates)/file_list.txt) \
          $(TARGET_OUT_ODM_DLKM) $(odm_dlkmimage_intermediates)/odm_dlkm_image_info.txt --build_datetime_file $(BUILD_DATETIME_FILE) \
          $(INSTALLED_ODM_DLKMIMAGE_TARGET) $(TARGET_OUT)
  $(call assert-max-image-size,$(INSTALLED_ODM_DLKMIMAGE_TARGET),$(BOARD_ODM_DLKMIMAGE_PARTITION_SIZE))
endef

$(eval $(call write-partition-file-list,$(odm_dlkmimage_intermediates)/file_list.txt,$(TARGET_OUT_ODM_DLKM),$(INTERNAL_ODM_DLKMIMAGE_FILES)))
# Used by soong sandwich to request the staging dir be built
$(odm_dlkmimage_intermediates)/staging_dir.stamp: $(filter $(TARGET_OUT_ODM_DLKM)/%,$(INTERNAL_ODM_DLKMIMAGE_FILES))
	touch $@

# We just build this directly to the install location.
INSTALLED_ODM_DLKMIMAGE_TARGET := $(BUILT_ODM_DLKMIMAGE_TARGET)
$(INSTALLED_ODM_DLKMIMAGE_TARGET): \
    $(INTERNAL_USERIMAGES_DEPS) \
    $(INTERNAL_ODM_DLKMIMAGE_FILES) \
    $(INSTALLED_FILES_FILE_ODM_DLKM) \
    $(odm_dlkmimage_intermediates)/file_list.txt
	$(build-odm_dlkmimage-target)

ODM_DLKM_NOTICE_DEPS += $(INSTALLED_ODM_DLKMIMAGE_TARGET)

$(call declare-1p-container,$(INSTALLED_ODM_DLKMIMAGE_TARGET),)
$(call declare-container-license-deps,$(INSTALLED_ODM_DLKMIMAGE_TARGET),$(INTERNAL_USERIMAGES_DEPS) $(INTERNAL_ODM_DLKMIMAGE_FILES) $(INSTALLED_FILES_FILE_ODM_DLKM),$(PRODUCT_OUT)/:/)

.PHONY: odm_dlkmimage-nodeps odnod
odm_dlkmimage-nodeps odnod: | $(INTERNAL_USERIMAGES_DEPS) $(odm_dlkmimage_intermediates)/file_list.txt
	$(build-odm_dlkmimage-target)

.PHONY: sync_odm_dlkm
sync sync_odm_dlkm: $(INTERNAL_ODM_DLKMIMAGE_FILES)

else ifdef BOARD_PREBUILT_ODM_DLKMIMAGE
INSTALLED_ODM_DLKMIMAGE_TARGET := $(PRODUCT_OUT)/odm_dlkm.img
$(eval $(call copy-one-file,$(BOARD_PREBUILT_ODM_DLKMIMAGE),$(INSTALLED_ODM_DLKMIMAGE_TARGET)))
endif

# -----------------------------------------------------------------
# system_dlkm partition image

INSTALLED_FILES_OUTSIDE_IMAGES := $(filter-out $(TARGET_OUT_SYSTEM_DLKM)/%, $(INSTALLED_FILES_OUTSIDE_IMAGES))
ifdef BUILDING_SYSTEM_DLKM_IMAGE

INTERNAL_SYSTEM_DLKMIMAGE_FILES := \
    $(filter $(TARGET_OUT_SYSTEM_DLKM)/%,\
      $(ALL_DEFAULT_INSTALLED_MODULES))

INSTALLED_FILES_FILE_SYSTEM_DLKM := $(PRODUCT_OUT)/installed-files-system_dlkm.txt
INSTALLED_FILES_JSON_SYSTEM_DLKM := $(INSTALLED_FILES_FILE_SYSTEM_DLKM:.txt=.json)
$(INSTALLED_FILES_FILE_SYSTEM_DLKM): .KATI_IMPLICIT_OUTPUTS := $(INSTALLED_FILES_JSON_SYSTEM_DLKM)
$(INSTALLED_FILES_FILE_SYSTEM_DLKM): $(INTERNAL_SYSTEM_DLKMIMAGE_FILES) $(FILESLIST) $(FILESLIST_UTIL)
	@echo Installed file list: $@
	mkdir -p $(dir $@)
	rm -f $@
	$(FILESLIST) $(TARGET_OUT_SYSTEM_DLKM) > $(@:.txt=.json)
	$(FILESLIST_UTIL) -c $(@:.txt=.json) > $@

$(call declare-0p-target,$(INSTALLED_FILES_FILE_SYSTEM_DLKM))
$(call declare-0p-target,$(INSTALLED_FILES_JSON_SYSTEM_DLKM))

system_dlkmimage_intermediates := \
    $(call intermediates-dir-for,PACKAGING,system_dlkm)
BUILT_SYSTEM_DLKMIMAGE_TARGET := $(PRODUCT_OUT)/system_dlkm.img
define build-system_dlkmimage-target
  $(call pretty,"Target system_dlkm fs image: $(INSTALLED_SYSTEM_DLKMIMAGE_TARGET)")
  @mkdir -p $(TARGET_OUT_SYSTEM_DLKM)
  @mkdir -p $(system_dlkmimage_intermediates) && rm -rf $(system_dlkmimage_intermediates)/system_dlkm_image_info.txt
  $(call generate-image-prop-dictionary, $(system_dlkmimage_intermediates)/system_dlkm_image_info.txt, \
	  system_dlkm, skip_fsck=true)
  PATH=$(INTERNAL_USERIMAGES_BINARY_PATHS):$$PATH \
      $(BUILD_IMAGE) \
<<<<<<< HEAD
          $(TARGET_OUT_SYSTEM_DLKM) $(system_dlkmimage_intermediates)/system_dlkm_image_info.txt \
=======
          $(if $(BUILD_BROKEN_INCORRECT_PARTITION_IMAGES),,--input-directory-filter-file $(system_dlkmimage_intermediates)/file_list.txt) \
          $(TARGET_OUT_SYSTEM_DLKM) $(system_dlkmimage_intermediates)/system_dlkm_image_info.txt --build_datetime_file $(BUILD_DATETIME_FILE) \
>>>>>>> 127778e5
          $(INSTALLED_SYSTEM_DLKMIMAGE_TARGET) $(TARGET_OUT)
  $(call assert-max-image-size,$(INSTALLED_SYSTEM_DLKMIMAGE_TARGET),$(BOARD_SYSTEM_DLKMIMAGE_PARTITION_SIZE))
endef

$(eval $(call write-partition-file-list,$(system_dlkmimage_intermediates)/file_list.txt,$(TARGET_OUT_SYSTEM_DLKM),$(INTERNAL_SYSTEM_DLKMIMAGE_FILES)))
# Used by soong sandwich to request the staging dir be built
$(system_dlkmimage_intermediates)/staging_dir.stamp: $(filter $(TARGET_OUT_SYSTEM_DLKM)/%,$(INTERNAL_SYSTEM_DLKMIMAGE_FILES))
	touch $@

# We just build this directly to the install location.
INSTALLED_SYSTEM_DLKMIMAGE_TARGET := $(BUILT_SYSTEM_DLKMIMAGE_TARGET)
$(INSTALLED_SYSTEM_DLKMIMAGE_TARGET): \
    $(INTERNAL_USERIMAGES_DEPS) \
    $(INTERNAL_SYSTEM_DLKMIMAGE_FILES) \
    $(INSTALLED_FILES_FILE_SYSTEM_DLKM)
	$(build-system_dlkmimage-target)

SYSTEM_DLKM_NOTICE_DEPS += $(INSTALLED_SYSTEM_DLKMIMAGE_TARGET)

$(call declare-1p-container,$(INSTALLED_SYSTEM_DLKMIMAGE_TARGET),)
$(call declare-container-license-deps,$(INSTALLED_SYSTEM_DLKMIMAGE_TARGET),$(INTERNAL_USERIMAGES_DEPS) $(INTERNAL_SYSTEM_DLKMIMAGE_FILES) $(INSTALLED_FILES_FILE_SYSTEM_DLKM),$(PRODUCT_OUT)/:/)

.PHONY: system_dlkmimage-nodeps sdnod
system_dlkmimage-nodeps sdnod: | $(INTERNAL_USERIMAGES_DEPS)
	$(build-system_dlkmimage-target)

.PHONY: sync_system_dlkm
sync sync_system_dlkm: $(INTERNAL_SYSTEM_DLKMIMAGE_FILES)

else ifdef BOARD_PREBUILT_SYSTEM_DLKMIMAGE
INSTALLED_SYSTEM_DLKMIMAGE_TARGET := $(PRODUCT_OUT)/system_dlkm.img
$(eval $(call copy-one-file,$(BOARD_PREBUILT_SYSTEM_DLKMIMAGE),$(INSTALLED_SYSTEM_DLKMIMAGE_TARGET)))
endif

# Protected VM firmware image
ifeq ($(BOARD_USES_PVMFWIMAGE),true)

.PHONY: pvmfwimage
pvmfwimage: $(INSTALLED_PVMFWIMAGE_TARGET)

INSTALLED_PVMFWIMAGE_TARGET := $(PRODUCT_OUT)/pvmfw.img
INSTALLED_PVMFW_EMBEDDED_AVBKEY_TARGET := $(PRODUCT_OUT)/pvmfw_embedded.avbpubkey
INSTALLED_PVMFW_BINARY_TARGET := $(call module-target-built-files,pvmfw_bin)
INTERNAL_PVMFWIMAGE_FILES := $(call module-target-built-files,pvmfw_img)
INTERNAL_PVMFW_EMBEDDED_AVBKEY := $(call module-target-built-files,pvmfw_embedded_key_pub_bin)
INTERNAL_PVMFW_SYMBOL := $(TARGET_OUT_EXECUTABLES_UNSTRIPPED)/pvmfw

$(call declare-1p-container,$(INSTALLED_PVMFWIMAGE_TARGET),)
$(call declare-container-license-deps,$(INSTALLED_PVMFWIMAGE_TARGET),$(INTERNAL_PVMFWIMAGE_FILES),$(PRODUCT_OUT)/:/)

UNMOUNTED_NOTICE_VENDOR_DEPS += $(INSTALLED_PVMFWIMAGE_TARGET)

# Place the unstripped pvmfw image to the symbols directory
$(INTERNAL_PVMFWIMAGE_FILES): |$(INTERNAL_PVMFW_SYMBOL)

$(eval $(call copy-one-file,$(INTERNAL_PVMFWIMAGE_FILES),$(INSTALLED_PVMFWIMAGE_TARGET)))

$(INSTALLED_PVMFWIMAGE_TARGET): $(INSTALLED_PVMFW_EMBEDDED_AVBKEY_TARGET)

$(eval $(call copy-one-file,$(INTERNAL_PVMFW_EMBEDDED_AVBKEY),$(INSTALLED_PVMFW_EMBEDDED_AVBKEY_TARGET)))

endif # BOARD_USES_PVMFWIMAGE

# Returns a list of image targets corresponding to the given list of partitions. For example, it
# returns "$(INSTALLED_PRODUCTIMAGE_TARGET)" for "product", or "$(INSTALLED_SYSTEMIMAGE_TARGET)
# $(INSTALLED_VENDORIMAGE_TARGET)" for "system vendor".
# (1): list of partitions like "system", "vendor" or "system product system_ext".
define images-for-partitions
$(strip $(foreach item,$(1),\
  $(if $(filter $(item),system_other),$(INSTALLED_SYSTEMOTHERIMAGE_TARGET),\
    $(if $(filter $(item),init_boot),$(INSTALLED_INIT_BOOT_IMAGE_TARGET),\
      $(INSTALLED_$(call to-upper,$(item))IMAGE_TARGET)))))
endef

# -----------------------------------------------------------------
# custom images
INSTALLED_CUSTOMIMAGES_TARGET :=

ifneq ($(strip $(BOARD_CUSTOMIMAGES_PARTITION_LIST)),)
INTERNAL_AVB_CUSTOMIMAGES_SIGNING_ARGS :=
BOARD_AVB_CUSTOMIMAGES_PARTITION_LIST :=
# If BOARD_AVB_$(call to-upper,$(partition))_KEY_PATH is set, the image will be included in
# BOARD_AVB_CUSTOMIMAGES_PARTITION_LIST, otherwise the image won't be AVB signed.
$(foreach partition,$(BOARD_CUSTOMIMAGES_PARTITION_LIST), \
	$(if $(BOARD_AVB_$(call to-upper,$(partition))_KEY_PATH), \
	$(eval BOARD_AVB_CUSTOMIMAGES_PARTITION_LIST += $(partition)) \
	$(eval BOARD_$(call to-upper,$(partition))_IMAGE_LIST := $(BOARD_AVB_$(call to-upper,$(partition))_IMAGE_LIST))))

# Sign custom image.
# $(1): the prebuilt custom image.
# $(2): the mount point of the prebuilt custom image.
# $(3): the signed custom image target.
define sign_custom_image
$(3): $(1) $(INTERNAL_USERIMAGES_DEPS)
	@echo Target custom image: $(3)
	mkdir -p $(dir $(3))
	cp $(1) $(3)
ifeq ($(BOARD_AVB_ENABLE),true)
	PATH=$(INTERNAL_USERIMAGES_BINARY_PATHS):$$$$PATH \
          $(AVBTOOL) add_hashtree_footer \
          --image $(3) \
          --key $(BOARD_AVB_$(call to-upper,$(2))_KEY_PATH) \
          --algorithm $(BOARD_AVB_$(call to-upper,$(2))_ALGORITHM) \
          $(call get-partition-size-argument,$(BOARD_AVB_$(call to-upper,$(2))_PARTITION_SIZE)) \
          --partition_name $(2) \
          $(INTERNAL_AVB_CUSTOMIMAGES_SIGNING_ARGS) \
          $(BOARD_AVB_$(call to-upper,$(2))_ADD_HASHTREE_FOOTER_ARGS)
endif
INSTALLED_CUSTOMIMAGES_TARGET += $(3)
endef

# Copy unsigned custom image.
# $(1): the prebuilt custom image.
# $(2): the signed custom image target.
define copy_custom_image
$(2): $(1) $(INTERNAL_USERIMAGES_DEPS)
	@echo Target custom image: $(2)
	mkdir -p $(dir $(2))
	cp $(1) $(2)
INSTALLED_CUSTOMIMAGES_TARGET += $(2)
endef

# Add AVB custom image to droid target
$(foreach partition,$(BOARD_AVB_CUSTOMIMAGES_PARTITION_LIST), \
  $(foreach image,$(BOARD_AVB_$(call to-upper,$(partition))_IMAGE_LIST), \
     $(eval $(call sign_custom_image,$(image),$(partition),$(PRODUCT_OUT)/$(notdir $(image))))))

# Add unsigned custom image to droid target
$(foreach partition,$(filter-out $(BOARD_AVB_CUSTOMIMAGES_PARTITION_LIST), $(BOARD_CUSTOMIMAGES_PARTITION_LIST)), \
  $(foreach image,$(BOARD_$(call to-upper,$(partition))_IMAGE_LIST), \
     $(eval $(call copy_custom_image,$(image),$(PRODUCT_OUT)/$(notdir $(image))))))
endif

# -----------------------------------------------------------------
# vbmeta image
ifeq ($(BOARD_AVB_ENABLE),true)

BUILT_VBMETAIMAGE_TARGET := $(PRODUCT_OUT)/vbmeta.img
AVB_CHAIN_KEY_DIR := $(TARGET_OUT_INTERMEDIATES)/avb_chain_keys

ifdef BOARD_AVB_KEY_PATH
$(if $(BOARD_AVB_ALGORITHM),,$(error BOARD_AVB_ALGORITHM is not defined))
else
# If key path isn't specified, use the 4096-bit test key.
BOARD_AVB_ALGORITHM := SHA256_RSA4096
BOARD_AVB_KEY_PATH := external/avb/test/data/testkey_rsa4096.pem
endif

# AVB signing for system_other.img.
ifdef BUILDING_SYSTEM_OTHER_IMAGE
ifdef BOARD_AVB_SYSTEM_OTHER_KEY_PATH
$(if $(BOARD_AVB_SYSTEM_OTHER_ALGORITHM),,$(error BOARD_AVB_SYSTEM_OTHER_ALGORITHM is not defined))
else
# If key path isn't specified, use the same key as BOARD_AVB_KEY_PATH.
BOARD_AVB_SYSTEM_OTHER_KEY_PATH := $(BOARD_AVB_KEY_PATH)
BOARD_AVB_SYSTEM_OTHER_ALGORITHM := $(BOARD_AVB_ALGORITHM)
endif

$(INSTALLED_PRODUCT_SYSTEM_OTHER_AVBKEY_TARGET): $(AVBTOOL) $(BOARD_AVB_SYSTEM_OTHER_KEY_PATH)
	@echo Extracting system_other avb key: $@
	@rm -f $@
	@mkdir -p $(dir $@)
	$(AVBTOOL) extract_public_key --key $(BOARD_AVB_SYSTEM_OTHER_KEY_PATH) --output $@

$(eval $(call declare-0p-target,$(INSTALLED_PRODUCT_SYSTEM_OTHER_AVBKEY_TARGET),))

ifndef BOARD_AVB_SYSTEM_OTHER_ROLLBACK_INDEX
BOARD_AVB_SYSTEM_OTHER_ROLLBACK_INDEX := $(PLATFORM_SECURITY_PATCH_TIMESTAMP)
endif

BOARD_AVB_SYSTEM_OTHER_ADD_HASHTREE_FOOTER_ARGS += --rollback_index $(BOARD_AVB_SYSTEM_OTHER_ROLLBACK_INDEX)
endif # end of AVB for BUILDING_SYSTEM_OTHER_IMAGE

INTERNAL_AVB_PARTITIONS_IN_CHAINED_VBMETA_IMAGES := \
    $(BOARD_AVB_VBMETA_SYSTEM) \
    $(BOARD_AVB_VBMETA_VENDOR) \
    $(foreach partition,$(BOARD_AVB_VBMETA_CUSTOM_PARTITIONS),$(BOARD_AVB_VBMETA_$(call to-upper,$(partition))))

# Not allowing the same partition to appear in multiple groups.
ifneq ($(words $(sort $(INTERNAL_AVB_PARTITIONS_IN_CHAINED_VBMETA_IMAGES))),$(words $(INTERNAL_AVB_PARTITIONS_IN_CHAINED_VBMETA_IMAGES)))
  $(error BOARD_AVB_VBMETA_SYSTEM and BOARD_AVB_VBMETA_VENDOR cannot have duplicates)
endif

# When building a standalone recovery image for non-A/B devices, recovery image must be self-signed
# to be verified independently, and cannot be chained into vbmeta.img. See the link below for
# details.
ifeq ($(TARGET_OTA_ALLOW_NON_AB),true)
ifneq ($(INSTALLED_RECOVERYIMAGE_TARGET),)
$(if $(BOARD_AVB_RECOVERY_KEY_PATH),,\
    $(error BOARD_AVB_RECOVERY_KEY_PATH must be defined for if non-A/B is supported. \
            See https://android.googlesource.com/platform/external/avb/+/master/README.md#booting-into-recovery))
endif
endif

# Appends os version as a AVB property descriptor.
SYSTEM_OS_VERSION ?= $(PLATFORM_VERSION_LAST_STABLE)
BOARD_AVB_SYSTEM_ADD_HASHTREE_FOOTER_ARGS += \
    --prop com.android.build.system.os_version:$(SYSTEM_OS_VERSION)

PRODUCT_OS_VERSION ?= $(PLATFORM_VERSION_LAST_STABLE)
BOARD_AVB_PRODUCT_ADD_HASHTREE_FOOTER_ARGS += \
    --prop com.android.build.product.os_version:$(PRODUCT_OS_VERSION)

SYSTEM_EXT_OS_VERSION ?= $(PLATFORM_VERSION_LAST_STABLE)
BOARD_AVB_SYSTEM_EXT_ADD_HASHTREE_FOOTER_ARGS += \
    --prop com.android.build.system_ext.os_version:$(SYSTEM_EXT_OS_VERSION)

INIT_BOOT_OS_VERSION ?= $(PLATFORM_VERSION_LAST_STABLE)
BOARD_AVB_INIT_BOOT_ADD_HASH_FOOTER_ARGS += \
    --prop com.android.build.init_boot.os_version:$(INIT_BOOT_OS_VERSION)

BOOT_OS_VERSION ?= $(PLATFORM_VERSION_LAST_STABLE)
BOARD_AVB_BOOT_ADD_HASH_FOOTER_ARGS += \
    --prop com.android.build.boot.os_version:$(BOOT_OS_VERSION)

VENDOR_OS_VERSION ?= $(PLATFORM_VERSION_LAST_STABLE)
BOARD_AVB_VENDOR_ADD_HASHTREE_FOOTER_ARGS += \
    --prop com.android.build.vendor.os_version:$(VENDOR_OS_VERSION)

ODM_OS_VERSION ?= $(PLATFORM_VERSION_LAST_STABLE)
BOARD_AVB_ODM_ADD_HASHTREE_FOOTER_ARGS += \
    --prop com.android.build.odm.os_version:$(ODM_OS_VERSION)

VENDOR_DLKM_OS_VERSION ?= $(PLATFORM_VERSION_LAST_STABLE)
BOARD_AVB_VENDOR_DLKM_ADD_HASHTREE_FOOTER_ARGS += \
    --prop com.android.build.vendor_dlkm.os_version:$(VENDOR_DLKM_OS_VERSION)

ODM_DLKM_OS_VERSION ?= $(PLATFORM_VERSION_LAST_STABLE)
BOARD_AVB_ODM_DLKM_ADD_HASHTREE_FOOTER_ARGS += \
    --prop com.android.build.odm_dlkm.os_version:$(ODM_DLKM_OS_VERSION)

SYSTEM_DLKM_OS_VERSION ?= $(PLATFORM_VERSION_LAST_STABLE)
BOARD_AVB_SYSTEM_DLKM_ADD_HASHTREE_FOOTER_ARGS += \
    --prop com.android.build.system_dlkm.os_version:$(SYSTEM_DLKM_OS_VERSION)

# Appends fingerprint and security patch level as a AVB property descriptor.
BOARD_AVB_SYSTEM_ADD_HASHTREE_FOOTER_ARGS += \
    --prop com.android.build.system.fingerprint:$(BUILD_FINGERPRINT_FROM_FILE) \
    --prop com.android.build.system.security_patch:$(PLATFORM_SECURITY_PATCH)

BOARD_AVB_PRODUCT_ADD_HASHTREE_FOOTER_ARGS += \
    --prop com.android.build.product.fingerprint:$(BUILD_FINGERPRINT_FROM_FILE) \
    --prop com.android.build.product.security_patch:$(PLATFORM_SECURITY_PATCH)

BOARD_AVB_SYSTEM_EXT_ADD_HASHTREE_FOOTER_ARGS += \
    --prop com.android.build.system_ext.fingerprint:$(BUILD_FINGERPRINT_FROM_FILE) \
    --prop com.android.build.system_ext.security_patch:$(PLATFORM_SECURITY_PATCH)

BOARD_AVB_BOOT_ADD_HASH_FOOTER_ARGS += \
    --prop com.android.build.boot.fingerprint:$(BUILD_FINGERPRINT_FROM_FILE)

BOARD_AVB_INIT_BOOT_ADD_HASH_FOOTER_ARGS += \
    --prop com.android.build.init_boot.fingerprint:$(BUILD_FINGERPRINT_FROM_FILE)

BOARD_AVB_VENDOR_BOOT_ADD_HASH_FOOTER_ARGS += \
    --prop com.android.build.vendor_boot.fingerprint:$(BUILD_FINGERPRINT_FROM_FILE) \

BOARD_AVB_VENDOR_KERNEL_BOOT_ADD_HASH_FOOTER_ARGS += \
    --prop com.android.build.vendor_kernel_boot.fingerprint:$(BUILD_FINGERPRINT_FROM_FILE) \

BOARD_AVB_RECOVERY_ADD_HASH_FOOTER_ARGS += \
    --prop com.android.build.recovery.fingerprint:$(BUILD_FINGERPRINT_FROM_FILE)

BOARD_AVB_VENDOR_ADD_HASHTREE_FOOTER_ARGS += \
    --prop com.android.build.vendor.fingerprint:$(BUILD_FINGERPRINT_FROM_FILE)

BOARD_AVB_ODM_ADD_HASHTREE_FOOTER_ARGS += \
    --prop com.android.build.odm.fingerprint:$(BUILD_FINGERPRINT_FROM_FILE)

BOARD_AVB_VENDOR_DLKM_ADD_HASHTREE_FOOTER_ARGS += \
    --prop com.android.build.vendor_dlkm.fingerprint:$(BUILD_FINGERPRINT_FROM_FILE)

BOARD_AVB_ODM_DLKM_ADD_HASHTREE_FOOTER_ARGS += \
    --prop com.android.build.odm_dlkm.fingerprint:$(BUILD_FINGERPRINT_FROM_FILE)

BOARD_AVB_SYSTEM_DLKM_ADD_HASHTREE_FOOTER_ARGS += \
    --prop com.android.build.system_dlkm.fingerprint:$(BUILD_FINGERPRINT_FROM_FILE)

BOARD_AVB_DTBO_ADD_HASH_FOOTER_ARGS += \
    --prop com.android.build.dtbo.fingerprint:$(BUILD_FINGERPRINT_FROM_FILE)

BOARD_AVB_PVMFW_ADD_HASH_FOOTER_ARGS += \
    --prop com.android.build.pvmfw.fingerprint:$(BUILD_FINGERPRINT_FROM_FILE)

# The following vendor- and odm-specific images needs explicit SPL set per board.
# TODO(b/210875415) Is this security_patch property used? Should it be removed from
# boot.img when there is no platform ramdisk included in it?
ifdef BOOT_SECURITY_PATCH
BOARD_AVB_BOOT_ADD_HASH_FOOTER_ARGS += \
    --prop com.android.build.boot.security_patch:$(BOOT_SECURITY_PATCH)
endif

ifdef INIT_BOOT_SECURITY_PATCH
BOARD_AVB_INIT_BOOT_ADD_HASH_FOOTER_ARGS += \
    --prop com.android.build.init_boot.security_patch:$(INIT_BOOT_SECURITY_PATCH)
else ifdef BOOT_SECURITY_PATCH
BOARD_AVB_INIT_BOOT_ADD_HASH_FOOTER_ARGS += \
    --prop com.android.build.init_boot.security_patch:$(BOOT_SECURITY_PATCH)
endif

ifdef VENDOR_SECURITY_PATCH
BOARD_AVB_VENDOR_ADD_HASHTREE_FOOTER_ARGS += \
    --prop com.android.build.vendor.security_patch:$(VENDOR_SECURITY_PATCH)
endif

ifdef ODM_SECURITY_PATCH
BOARD_AVB_ODM_ADD_HASHTREE_FOOTER_ARGS += \
    --prop com.android.build.odm.security_patch:$(ODM_SECURITY_PATCH)
endif

ifdef VENDOR_DLKM_SECURITY_PATCH
BOARD_AVB_VENDOR_DLKM_ADD_HASHTREE_FOOTER_ARGS += \
    --prop com.android.build.vendor_dlkm.security_patch:$(VENDOR_DLKM_SECURITY_PATCH)
endif

ifdef ODM_DLKM_SECURITY_PATCH
BOARD_AVB_ODM_DLKM_ADD_HASHTREE_FOOTER_ARGS += \
    --prop com.android.build.odm_dlkm.security_patch:$(ODM_DLKM_SECURITY_PATCH)
endif

ifdef SYSTEM_DLKM_SECURITY_PATCH
BOARD_AVB_SYSTEM_DLKM_ADD_HASHTREE_FOOTER_ARGS += \
    --prop com.android.build.system_dlkm.security_patch:$(SYSTEM_DLKM_SECURITY_PATCH)
endif

ifdef PVMFW_SECURITY_PATCH
BOARD_AVB_PVMFW_ADD_HASH_FOOTER_ARGS += \
    --prop com.android.build.pvmfw.security_patch:$(PVMFW_SECURITY_PATCH)
endif

# Append root digest of microdroid-vendor partition's hashtree descriptor into vendor partition.
ifdef MICRODROID_VENDOR_IMAGE_MODULE
MICRODROID_VENDOR_IMAGE := \
    $(call intermediates-dir-for,ETC,$(MICRODROID_VENDOR_IMAGE_MODULE))/$(MICRODROID_VENDOR_IMAGE_MODULE)
MICRODROID_VENDOR_ROOT_DIGEST := $(PRODUCT_OUT)/microdroid_vendor_root_digest
BOARD_AVB_VENDOR_ADD_HASHTREE_FOOTER_ARGS += \
    --prop_from_file com.android.build.microdroid-vendor.root_digest:$(MICRODROID_VENDOR_ROOT_DIGEST)
$(MICRODROID_VENDOR_ROOT_DIGEST): $(AVBTOOL) $(MICRODROID_VENDOR_IMAGE)
	$(AVBTOOL) print_partition_digests \
      --image $(MICRODROID_VENDOR_IMAGE) \
      | tr -d '\n' | sed -E 's/.*: //g' > $@
$(INSTALLED_VENDORIMAGE_TARGET): $(MICRODROID_VENDOR_ROOT_DIGEST)
endif

BOOT_FOOTER_ARGS := BOARD_AVB_BOOT_ADD_HASH_FOOTER_ARGS
INIT_BOOT_FOOTER_ARGS := BOARD_AVB_INIT_BOOT_ADD_HASH_FOOTER_ARGS
VENDOR_BOOT_FOOTER_ARGS := BOARD_AVB_VENDOR_BOOT_ADD_HASH_FOOTER_ARGS
VENDOR_KERNEL_BOOT_FOOTER_ARGS := BOARD_AVB_VENDOR_KERNEL_BOOT_ADD_HASH_FOOTER_ARGS
DTBO_FOOTER_ARGS := BOARD_AVB_DTBO_ADD_HASH_FOOTER_ARGS
PVMFW_FOOTER_ARGS := BOARD_AVB_PVMFW_ADD_HASH_FOOTER_ARGS
SYSTEM_FOOTER_ARGS := BOARD_AVB_SYSTEM_ADD_HASHTREE_FOOTER_ARGS
VENDOR_FOOTER_ARGS := BOARD_AVB_VENDOR_ADD_HASHTREE_FOOTER_ARGS
RECOVERY_FOOTER_ARGS := BOARD_AVB_RECOVERY_ADD_HASH_FOOTER_ARGS
PRODUCT_FOOTER_ARGS := BOARD_AVB_PRODUCT_ADD_HASHTREE_FOOTER_ARGS
SYSTEM_EXT_FOOTER_ARGS := BOARD_AVB_SYSTEM_EXT_ADD_HASHTREE_FOOTER_ARGS
ODM_FOOTER_ARGS := BOARD_AVB_ODM_ADD_HASHTREE_FOOTER_ARGS
VENDOR_DLKM_FOOTER_ARGS := BOARD_AVB_VENDOR_DLKM_ADD_HASHTREE_FOOTER_ARGS
ODM_DLKM_FOOTER_ARGS := BOARD_AVB_ODM_DLKM_ADD_HASHTREE_FOOTER_ARGS
SYSTEM_DLKM_FOOTER_ARGS := BOARD_AVB_SYSTEM_DLKM_ADD_HASHTREE_FOOTER_ARGS

# Helper function that checks and sets required build variables for an AVB chained partition.
# $(1): the partition to enable AVB chain, e.g., boot or system or vbmeta_system.
define _check-and-set-avb-chain-args
$(eval part := $(1))
$(eval PART=$(call to-upper,$(part)))

$(eval _key_path := BOARD_AVB_$(PART)_KEY_PATH)
$(eval _signing_algorithm := BOARD_AVB_$(PART)_ALGORITHM)
$(eval _rollback_index := BOARD_AVB_$(PART)_ROLLBACK_INDEX)
$(eval _rollback_index_location := BOARD_AVB_$(PART)_ROLLBACK_INDEX_LOCATION)
$(if $($(_key_path)),,$(error $(_key_path) is not defined))
$(if $($(_signing_algorithm)),,$(error $(_signing_algorithm) is not defined))
$(if $($(_rollback_index)),,$(error $(_rollback_index) is not defined))
$(if $($(_rollback_index_location)),,$(error $(_rollback_index_location) is not defined))

# Set INTERNAL_AVB_(PART)_SIGNING_ARGS
$(eval _signing_args := INTERNAL_AVB_$(PART)_SIGNING_ARGS)
$(eval $(_signing_args) := \
    --algorithm $($(_signing_algorithm)) --key $($(_key_path)))

# The recovery partition in non-A/B devices should be verified separately. Skip adding the chain
# partition descriptor for recovery partition into vbmeta.img.
$(if $(or $(filter-out true,$(TARGET_OTA_ALLOW_NON_AB)),$(filter-out recovery,$(part))),\
    $(eval INTERNAL_AVB_MAKE_VBMETA_IMAGE_ARGS += \
        --chain_partition $(part):$($(_rollback_index_location)):$(AVB_CHAIN_KEY_DIR)/$(part).avbpubkey))

# Set rollback_index via footer args for non-chained vbmeta image. Chained vbmeta image will pick up
# the index via a separate flag (e.g. BOARD_AVB_VBMETA_SYSTEM_ROLLBACK_INDEX).
$(if $(filter $(part),$(part:vbmeta_%=%)),\
    $(eval _footer_args := $(PART)_FOOTER_ARGS) \
    $(eval $($(_footer_args)) += --rollback_index $($(_rollback_index))))
endef

# Checks and sets the required build variables for an AVB partition. The partition will be
# configured as a chained partition, if BOARD_AVB_<partition>_KEY_PATH is defined. Otherwise the
# image descriptor will be included into vbmeta.img, unless it has been already added to any chained
# VBMeta image.
# Multiple boot images can be generated based on BOARD_KERNEL_BINARIES
# but vbmeta would capture the image descriptor of only the first boot
# image specified in BUILT_BOOTIMAGE_TARGET.
# $(1): Partition name, e.g. boot or system.
define check-and-set-avb-args
$(eval _in_chained_vbmeta := $(filter $(1),$(INTERNAL_AVB_PARTITIONS_IN_CHAINED_VBMETA_IMAGES)))
$(if $(BOARD_AVB_$(call to-upper,$(1))_KEY_PATH),\
    $(if $(_in_chained_vbmeta),\
        $(error Chaining partition "$(1)" in chained VBMeta image is not supported)) \
    $(call _check-and-set-avb-chain-args,$(1)),\
    $(if $(_in_chained_vbmeta),,\
        $(if $(filter boot,$(1)),\
            $(eval INTERNAL_AVB_MAKE_VBMETA_IMAGE_ARGS += \
                --include_descriptors_from_image $(firstword $(call images-for-partitions,$(1)))),\
            $(eval INTERNAL_AVB_MAKE_VBMETA_IMAGE_ARGS += \
                --include_descriptors_from_image $(call images-for-partitions,$(1))))))
endef

# Checks and sets build variables for a custom chained partition to include it into vbmeta.img.
# $(1): the custom partition to enable AVB chain.
define check-and-set-custom-avb-chain-args
$(eval part := $(1))
$(eval PART=$(call to-upper,$(part)))
$(eval _rollback_index_location := BOARD_AVB_$(PART)_ROLLBACK_INDEX_LOCATION)
$(eval _key_path := BOARD_AVB_$(PART)_KEY_PATH)
$(if $($(_rollback_index_location)),,$(error $(_rollback_index_location) is not defined))
$(if $($(_key_path)),,$(error $(_key_path) is not defined))

INTERNAL_AVB_MAKE_VBMETA_IMAGE_ARGS += \
    --chain_partition $(part):$($(_rollback_index_location)):$(AVB_CHAIN_KEY_DIR)/$(part).avbpubkey
endef

ifdef INSTALLED_BOOTIMAGE_TARGET
$(eval $(call check-and-set-avb-args,boot))
endif

ifdef INSTALLED_INIT_BOOT_IMAGE_TARGET
$(eval $(call check-and-set-avb-args,init_boot))
endif

ifdef INSTALLED_VENDOR_BOOTIMAGE_TARGET
$(eval $(call check-and-set-avb-args,vendor_boot))
endif

ifdef INSTALLED_VENDOR_KERNEL_BOOTIMAGE_TARGET
$(eval $(call check-and-set-avb-args,vendor_kernel_boot))
endif

ifdef INSTALLED_SYSTEMIMAGE_TARGET
$(eval $(call check-and-set-avb-args,system))
endif

ifdef INSTALLED_VENDORIMAGE_TARGET
$(eval $(call check-and-set-avb-args,vendor))
endif

ifdef INSTALLED_PRODUCTIMAGE_TARGET
$(eval $(call check-and-set-avb-args,product))
endif

ifdef INSTALLED_SYSTEM_EXTIMAGE_TARGET
$(eval $(call check-and-set-avb-args,system_ext))
endif

ifdef INSTALLED_ODMIMAGE_TARGET
$(eval $(call check-and-set-avb-args,odm))
endif

ifdef INSTALLED_VENDOR_DLKMIMAGE_TARGET
$(eval $(call check-and-set-avb-args,vendor_dlkm))
endif

ifdef INSTALLED_ODM_DLKMIMAGE_TARGET
$(eval $(call check-and-set-avb-args,odm_dlkm))
endif

ifdef INSTALLED_SYSTEM_DLKMIMAGE_TARGET
$(eval $(call check-and-set-avb-args,system_dlkm))
endif

ifdef INSTALLED_DTBOIMAGE_TARGET
$(eval $(call check-and-set-avb-args,dtbo))
endif

ifdef INSTALLED_PVMFWIMAGE_TARGET
$(eval $(call check-and-set-avb-args,pvmfw))
endif

ifdef INSTALLED_RECOVERYIMAGE_TARGET
$(eval $(call check-and-set-avb-args,recovery))
endif

# Not using INSTALLED_VBMETA_SYSTEMIMAGE_TARGET as it won't be set yet.
ifdef BOARD_AVB_VBMETA_SYSTEM
$(eval $(call check-and-set-avb-args,vbmeta_system))
endif

ifdef BOARD_AVB_VBMETA_VENDOR
$(eval $(call check-and-set-avb-args,vbmeta_vendor))
endif

ifdef BOARD_AVB_VBMETA_CUSTOM_PARTITIONS
$(foreach partition,$(BOARD_AVB_VBMETA_CUSTOM_PARTITIONS),$(eval $(call check-and-set-avb-args,vbmeta_$(partition))))
$(foreach partition,$(BOARD_AVB_VBMETA_CUSTOM_PARTITIONS),$(eval BOARD_AVB_MAKE_VBMETA_$(call to-upper,$(partition))_IMAGE_ARGS += --padding_size 4096))
endif

ifneq ($(strip $(BOARD_AVB_CUSTOMIMAGES_PARTITION_LIST)),)
$(foreach partition,$(BOARD_AVB_CUSTOMIMAGES_PARTITION_LIST), \
    $(eval $(call check-and-set-custom-avb-chain-args,$(partition))))
endif

BOARD_AVB_MAKE_VBMETA_IMAGE_ARGS += --padding_size 4096
BOARD_AVB_MAKE_VBMETA_SYSTEM_IMAGE_ARGS += --padding_size 4096
BOARD_AVB_MAKE_VBMETA_VENDOR_IMAGE_ARGS += --padding_size 4096

ifeq (eng,$(filter eng, $(TARGET_BUILD_VARIANT)))
# We only need the flag in top-level vbmeta.img.
BOARD_AVB_MAKE_VBMETA_IMAGE_ARGS += --set_hashtree_disabled_flag
endif

ifdef BOARD_AVB_ROLLBACK_INDEX
BOARD_AVB_MAKE_VBMETA_IMAGE_ARGS += --rollback_index $(BOARD_AVB_ROLLBACK_INDEX)
endif

ifdef BOARD_AVB_VBMETA_SYSTEM_ROLLBACK_INDEX
BOARD_AVB_MAKE_VBMETA_SYSTEM_IMAGE_ARGS += \
    --rollback_index $(BOARD_AVB_VBMETA_SYSTEM_ROLLBACK_INDEX)
endif

ifdef BOARD_AVB_VBMETA_VENDOR_ROLLBACK_INDEX
BOARD_AVB_MAKE_VBMETA_VENDOR_IMAGE_ARGS += \
    --rollback_index $(BOARD_AVB_VBMETA_VENDOR_ROLLBACK_INDEX)
endif

ifdef BOARD_AVB_VBMETA_CUSTOM_PARTITIONS
  $(foreach partition,$(call to-upper,$(BOARD_AVB_VBMETA_CUSTOM_PARTITIONS)), \
      $(if $(BOARD_AVB_VBMETA_$(partition)_ROLLBACK_INDEX),$(eval \
        BOARD_AVB_MAKE_VBMETA_$(partition)_IMAGE_ARGS += \
          --rollback_index $(BOARD_AVB_VBMETA_$(partition)_ROLLBACK_INDEX))))
endif

# $(1): the directory to extract public keys to
define extract-avb-chain-public-keys
  $(if $(BOARD_AVB_BOOT_KEY_PATH),\
    $(hide) $(AVBTOOL) extract_public_key --key $(BOARD_AVB_BOOT_KEY_PATH) \
      --output $(1)/boot.avbpubkey)
  $(if $(BOARD_AVB_INIT_BOOT_KEY_PATH),\
    $(hide) $(AVBTOOL) extract_public_key --key $(BOARD_AVB_INIT_BOOT_KEY_PATH) \
      --output $(1)/init_boot.avbpubkey)
  $(if $(BOARD_AVB_VENDOR_BOOT_KEY_PATH),\
    $(AVBTOOL) extract_public_key --key $(BOARD_AVB_VENDOR_BOOT_KEY_PATH) \
      --output $(1)/vendor_boot.avbpubkey)
  $(if $(BOARD_AVB_VENDOR_KERNEL_BOOT_KEY_PATH),\
    $(AVBTOOL) extract_public_key --key $(BOARD_AVB_VENDOR_KERNEL_BOOT_KEY_PATH) \
      --output $(1)/vendor_kernel_boot.avbpubkey)
  $(if $(BOARD_AVB_SYSTEM_KEY_PATH),\
    $(hide) $(AVBTOOL) extract_public_key --key $(BOARD_AVB_SYSTEM_KEY_PATH) \
      --output $(1)/system.avbpubkey)
  $(if $(BOARD_AVB_VENDOR_KEY_PATH),\
    $(hide) $(AVBTOOL) extract_public_key --key $(BOARD_AVB_VENDOR_KEY_PATH) \
      --output $(1)/vendor.avbpubkey)
  $(if $(BOARD_AVB_PRODUCT_KEY_PATH),\
    $(hide) $(AVBTOOL) extract_public_key --key $(BOARD_AVB_PRODUCT_KEY_PATH) \
      --output $(1)/product.avbpubkey)
  $(if $(BOARD_AVB_SYSTEM_EXT_KEY_PATH),\
    $(hide) $(AVBTOOL) extract_public_key --key $(BOARD_AVB_SYSTEM_EXT_KEY_PATH) \
      --output $(1)/system_ext.avbpubkey)
  $(if $(BOARD_AVB_ODM_KEY_PATH),\
    $(hide) $(AVBTOOL) extract_public_key --key $(BOARD_AVB_ODM_KEY_PATH) \
      --output $(1)/odm.avbpubkey)
  $(if $(BOARD_AVB_VENDOR_DLKM_KEY_PATH),\
    $(hide) $(AVBTOOL) extract_public_key --key $(BOARD_AVB_VENDOR_DLKM_KEY_PATH) \
      --output $(1)/vendor_dlkm.avbpubkey)
  $(if $(BOARD_AVB_ODM_DLKM_KEY_PATH),\
    $(hide) $(AVBTOOL) extract_public_key --key $(BOARD_AVB_ODM_DLKM_KEY_PATH) \
      --output $(1)/odm_dlkm.avbpubkey)
  $(if $(BOARD_AVB_SYSTEM_DLKM_KEY_PATH),\
    $(hide) $(AVBTOOL) extract_public_key --key $(BOARD_AVB_SYSTEM_DLKM_KEY_PATH) \
      --output $(1)/system_dlkm.avbpubkey)
  $(if $(BOARD_AVB_DTBO_KEY_PATH),\
    $(hide) $(AVBTOOL) extract_public_key --key $(BOARD_AVB_DTBO_KEY_PATH) \
      --output $(1)/dtbo.avbpubkey)
  $(if $(BOARD_AVB_PVMFW_KEY_PATH),\
    $(hide) $(AVBTOOL) extract_public_key --key $(BOARD_AVB_PVMFW_KEY_PATH) \
      --output $(1)/pvmfw.avbpubkey)
  $(if $(BOARD_AVB_RECOVERY_KEY_PATH),\
    $(hide) $(AVBTOOL) extract_public_key --key $(BOARD_AVB_RECOVERY_KEY_PATH) \
      --output $(1)/recovery.avbpubkey)
  $(if $(BOARD_AVB_VBMETA_SYSTEM_KEY_PATH),\
    $(hide) $(AVBTOOL) extract_public_key --key $(BOARD_AVB_VBMETA_SYSTEM_KEY_PATH) \
        --output $(1)/vbmeta_system.avbpubkey)
  $(if $(BOARD_AVB_VBMETA_VENDOR_KEY_PATH),\
    $(hide) $(AVBTOOL) extract_public_key --key $(BOARD_AVB_VBMETA_VENDOR_KEY_PATH) \
        --output $(1)/vbmeta_vendor.avbpubkey)
  $(if $(BOARD_AVB_CUSTOMIMAGES_PARTITION_LIST),\
    $(hide) $(foreach partition,$(BOARD_AVB_CUSTOMIMAGES_PARTITION_LIST), \
        $(AVBTOOL) extract_public_key --key $(BOARD_AVB_$(call to-upper,$(partition))_KEY_PATH) \
            --output $(1)/$(partition).avbpubkey;))
  $(if $(BOARD_AVB_VBMETA_CUSTOM_PARTITIONS),\
    $(hide) $(foreach partition,$(BOARD_AVB_VBMETA_CUSTOM_PARTITIONS), \
        $(AVBTOOL) extract_public_key --key $(BOARD_AVB_VBMETA_$(call to-upper,$(partition))_KEY_PATH) \
            --output $(1)/vbmeta_$(partition).avbpubkey;))
endef

# Builds a chained VBMeta image. This VBMeta image will contain the descriptors for the partitions
# specified in BOARD_AVB_VBMETA_<NAME>. The built VBMeta image will be included into the top-level
# vbmeta image as a chained partition. For example, if a target defines `BOARD_AVB_VBMETA_SYSTEM
# := system system_ext`, `vbmeta_system.img` will be created that includes the descriptors for
# `system.img` and `system_ext.img`. `vbmeta_system.img` itself will be included into
# `vbmeta.img` as a chained partition.
# $(1): VBMeta image name, such as "vbmeta_system", "vbmeta_vendor" etc.
# $(2): Output filename.
define build-chained-vbmeta-image
	$(call pretty,"Target chained vbmeta image: $@")
	$(hide) $(AVBTOOL) make_vbmeta_image \
	    $(INTERNAL_AVB_$(call to-upper,$(1))_SIGNING_ARGS) \
	    $(BOARD_AVB_MAKE_$(call to-upper,$(1))_IMAGE_ARGS) \
	    $(foreach image,$(BOARD_AVB_$(call to-upper,$(1))), \
	        --include_descriptors_from_image $(call images-for-partitions,$(image))) \
	    --output $@
endef

ifdef BUILDING_SYSTEM_IMAGE
ifdef BOARD_AVB_VBMETA_SYSTEM
INSTALLED_VBMETA_SYSTEMIMAGE_TARGET := $(PRODUCT_OUT)/vbmeta_system.img
$(INSTALLED_VBMETA_SYSTEMIMAGE_TARGET): \
	    $(AVBTOOL) \
	    $(call images-for-partitions,$(BOARD_AVB_VBMETA_SYSTEM)) \
	    $(BOARD_AVB_VBMETA_SYSTEM_KEY_PATH)
	$(call build-chained-vbmeta-image,vbmeta_system)

$(call declare-1p-container,$(INSTALLED_VBMETA_SYSTEMIMAGE_TARGET),)

SYSTEM_NOTICE_DEPS += $(INSTALLED_VBMETA_SYSTEMIMAGE_TARGET)
endif
endif # BUILDING_SYSTEM_IMAGE

ifdef BOARD_AVB_VBMETA_VENDOR
INSTALLED_VBMETA_VENDORIMAGE_TARGET := $(PRODUCT_OUT)/vbmeta_vendor.img
$(INSTALLED_VBMETA_VENDORIMAGE_TARGET): \
	    $(AVBTOOL) \
	    $(call images-for-partitions,$(BOARD_AVB_VBMETA_VENDOR)) \
	    $(BOARD_AVB_VBMETA_VENDOR_KEY_PATH)
	$(call build-chained-vbmeta-image,vbmeta_vendor)

$(call declare-1p-container,$(INSTALLED_VBMETA_VENDORIMAGE_TARGET),)

UNMOUNTED_NOTICE_VENDOR_DEPS += $(INSTALLED_VBMETA_VENDORIMAGE_TARGET)
endif

ifdef BOARD_AVB_VBMETA_CUSTOM_PARTITIONS
define declare-custom-vbmeta-target
INSTALLED_VBMETA_$(call to-upper,$(1))IMAGE_TARGET := $(PRODUCT_OUT)/vbmeta_$(call to-lower,$(1)).img
$$(INSTALLED_VBMETA_$(call to-upper,$(1))IMAGE_TARGET): \
	    $(AVBTOOL) \
	    $(call images-for-partitions,$(BOARD_AVB_VBMETA_$(call to-upper,$(1)))) \
	    $(BOARD_AVB_VBMETA_$(call to-upper,$(1))_KEY_PATH)
	$$(call build-chained-vbmeta-image,vbmeta_$(call to-lower,$(1)))

$(call declare-1p-container,$(INSTALLED_VBMETA_$(call to-upper,$(1))IMAGE_TARGET),)

UNMOUNTED_NOTICE_VENDOR_DEPS += $(INSTALLED_VBMETA_$(call to-upper,$(1))IMAGE_TARGET)
endef

$(foreach partition,\
          $(call to-upper,$(BOARD_AVB_VBMETA_CUSTOM_PARTITIONS)),\
          $(eval $(call declare-custom-vbmeta-target,$(partition))))
endif

define build-vbmetaimage-target
  $(call pretty,"Target vbmeta image: $(INSTALLED_VBMETAIMAGE_TARGET)")
  $(hide) mkdir -p $(AVB_CHAIN_KEY_DIR)
  $(call extract-avb-chain-public-keys, $(AVB_CHAIN_KEY_DIR))
  $(hide) $(AVBTOOL) make_vbmeta_image \
    $(INTERNAL_AVB_MAKE_VBMETA_IMAGE_ARGS) \
    $(PRIVATE_AVB_VBMETA_SIGNING_ARGS) \
    $(BOARD_AVB_MAKE_VBMETA_IMAGE_ARGS) \
    --output $@
  $(hide) rm -rf $(AVB_CHAIN_KEY_DIR)
endef

ifdef BUILDING_VBMETA_IMAGE
INSTALLED_VBMETAIMAGE_TARGET := $(BUILT_VBMETAIMAGE_TARGET)
$(INSTALLED_VBMETAIMAGE_TARGET): PRIVATE_AVB_VBMETA_SIGNING_ARGS := \
    --algorithm $(BOARD_AVB_ALGORITHM) --key $(BOARD_AVB_KEY_PATH)


$(INSTALLED_VBMETAIMAGE_TARGET): \
	    $(AVBTOOL) \
	    $(INSTALLED_BOOTIMAGE_TARGET) \
	    $(INSTALLED_INIT_BOOT_IMAGE_TARGET) \
	    $(INSTALLED_VENDOR_BOOTIMAGE_TARGET) \
	    $(INSTALLED_VENDOR_KERNEL_BOOTIMAGE_TARGET) \
	    $(INSTALLED_SYSTEMIMAGE_TARGET) \
	    $(INSTALLED_VENDORIMAGE_TARGET) \
	    $(INSTALLED_PRODUCTIMAGE_TARGET) \
	    $(INSTALLED_SYSTEM_EXTIMAGE_TARGET) \
	    $(INSTALLED_ODMIMAGE_TARGET) \
	    $(INSTALLED_VENDOR_DLKMIMAGE_TARGET) \
	    $(INSTALLED_ODM_DLKMIMAGE_TARGET) \
	    $(INSTALLED_SYSTEM_DLKMIMAGE_TARGET) \
	    $(INSTALLED_DTBOIMAGE_TARGET) \
	    $(INSTALLED_PVMFWIMAGE_TARGET) \
	    $(INSTALLED_CUSTOMIMAGES_TARGET) \
	    $(INSTALLED_RECOVERYIMAGE_TARGET) \
	    $(INSTALLED_VBMETA_SYSTEMIMAGE_TARGET) \
	    $(INSTALLED_VBMETA_VENDORIMAGE_TARGET) \
      $(foreach partition,$(call to-upper,$(BOARD_AVB_VBMETA_CUSTOM_PARTITIONS)),$(INSTALLED_VBMETA_$(partition)IMAGE_TARGET)) \
	    $(BOARD_AVB_VBMETA_SYSTEM_KEY_PATH) \
	    $(BOARD_AVB_VBMETA_VENDOR_KEY_PATH) \
      $(foreach partition,$(call to-upper,$(BOARD_AVB_VBMETA_CUSTOM_PARTITIONS)),$(BOARD_AVB_VBMETA_$(partition)_KEY_PATH)) \
	    $(BOARD_AVB_KEY_PATH)
	$(build-vbmetaimage-target)

$(call declare-1p-container,$(INSTALLED_VBMETAIMAGE_TARGET),)

UNMOUNTED_NOTICE_DEPS += $(INSTALLED_VBMETAIMAGE_TARGET)

.PHONY: vbmetaimage-nodeps
vbmetaimage-nodeps: PRIVATE_AVB_VBMETA_SIGNING_ARGS := \
    --algorithm $(BOARD_AVB_ALGORITHM) --key $(BOARD_AVB_KEY_PATH)
vbmetaimage-nodeps:
	$(build-vbmetaimage-target)
endif # BUILDING_VBMETA_IMAGE

endif # BOARD_AVB_ENABLE

# List of files from all images
INTERNAL_ALLIMAGES_FILES := \
    $(FULL_SYSTEMIMAGE_DEPS) \
    $(INTERNAL_RAMDISK_FILES) \
    $(INTERNAL_USERDATAIMAGE_FILES) \
    $(INTERNAL_VENDORIMAGE_FILES) \
    $(INTERNAL_PRODUCTIMAGE_FILES) \
    $(INTERNAL_SYSTEM_EXTIMAGE_FILES) \
    $(INTERNAL_ODMIMAGE_FILES) \
    $(INTERNAL_VENDOR_DLKMIMAGE_FILES) \
    $(INTERNAL_ODM_DLKMIMAGE_FILES) \
    $(INTERNAL_SYSTEM_DLKMIMAGE_FILES) \
    $(INTERNAL_PVMFWIMAGE_FILES) \

# -----------------------------------------------------------------
# Run apex_sepolicy_tests for all installed APEXes

ifeq (,$(TARGET_BUILD_UNBUNDLED))
# TODO(b/353896817) apex_sepolicy_tests supports only ext4
ifeq (ext4,$(PRODUCT_DEFAULT_APEX_PAYLOAD_TYPE))
intermediate := $(call intermediates-dir-for,PACKAGING,apex_sepolicy_tests)
apex_dirs := \
  $(TARGET_OUT)/apex/% \
  $(TARGET_OUT_SYSTEM_EXT)/apex/% \
  $(TARGET_OUT_VENDOR)/apex/% \
  $(TARGET_OUT_ODM)/apex/% \
  $(TARGET_OUT_PRODUCT)/apex/% \

apex_files := $(sort $(filter $(apex_dirs), $(INTERNAL_ALLIMAGES_FILES)))
apex_dirs :=

# $1: apex file
# $2: output file
define _run_apex_sepolicy_tests
$2: $1 \
    $(HOST_OUT_EXECUTABLES)/apex_sepolicy_tests \
    $(HOST_OUT_EXECUTABLES)/deapexer \
    $(HOST_OUT_EXECUTABLES)/debugfs_static
	@rm -rf $$@
	@mkdir -p $(dir $$@)
	$(HOST_OUT_EXECUTABLES)/apex_sepolicy_tests --all -f <($(HOST_OUT_EXECUTABLES)/deapexer --debugfs_path $(HOST_OUT_EXECUTABLES)/debugfs_static list -Z $$<)
	@touch $$@
endef

# $1: apex file list
define run_apex_sepolicy_tests
$(foreach apex_file,$1, \
  $(eval passfile := $(patsubst $(PRODUCT_OUT)/%,$(intermediate)/%.pass,$(apex_file))) \
  $(eval $(call _run_apex_sepolicy_tests,$(apex_file),$(passfile))) \
  $(passfile))
endef

.PHONY: run_apex_sepolicy_tests
run_apex_sepolicy_tests: $(call run_apex_sepolicy_tests,$(apex_files))

droid_targets: run_apex_sepolicy_tests

apex_files :=
intermediate :=
endif # PRODUCT_DEFAULT_APEX_PAYLOAD_TYPE
endif # TARGET_BUILD_UNBUNDLED

# -----------------------------------------------------------------
# Check VINTF of build

# Note: vendor_dlkm, odm_dlkm, and system_dlkm does not have VINTF files.
ifeq (,$(TARGET_BUILD_UNBUNDLED))

intermediates := $(call intermediates-dir-for,PACKAGING,check_vintf_all)
check_vintf_all_deps :=

# -----------------------------------------------------------------
# Activate APEXes for checkvintf

apex_dirs := \
  $(TARGET_OUT)/apex/% \
  $(TARGET_OUT_PRODUCT)/apex/% \
  $(TARGET_OUT_SYSTEM_EXT)/apex/% \
  $(TARGET_OUT_VENDOR)/apex/% \
  $(TARGET_OUT_ODM)/apex/% \

apex_files := $(sort $(filter $(apex_dirs), $(INTERNAL_ALLIMAGES_FILES)))

APEX_OUT := $(intermediates)/apex
APEX_INFO_FILE := $(APEX_OUT)/apex-info-list.xml

# apexd_host scans/activates APEX files and writes /apex/apex-info-list.xml
# Note that `@echo $(PRIVATE_APEX_FILES)` line is added to trigger the rule when the APEX list is changed.
$(APEX_INFO_FILE): PRIVATE_APEX_FILES := $(apex_files)
$(APEX_INFO_FILE): $(HOST_OUT_EXECUTABLES)/apexd_host $(apex_files)
	@echo "Extracting apexes..."
	@echo $(PRIVATE_APEX_FILES) > /dev/null
	@rm -rf $(APEX_OUT)
	@mkdir -p $(APEX_OUT)
	$< --system_path $(TARGET_OUT) \
	   --system_ext_path $(TARGET_OUT_SYSTEM_EXT) \
	   --product_path $(TARGET_OUT_PRODUCT) \
	   --vendor_path $(TARGET_OUT_VENDOR) \
	   --odm_path $(TARGET_OUT_ODM) \
	   --apex_path $(APEX_OUT)

apex_files :=
apex_dirs :=

# The build system only writes VINTF metadata to */etc/vintf paths. Legacy paths aren't needed here
# because they are only used for prebuilt images.
# APEX files in /$partition/apex can have VINTF fragments as well.
check_vintf_common_srcs_patterns := \
  $(TARGET_OUT)/etc/vintf/% \
  $(TARGET_OUT_VENDOR)/etc/vintf/% \
  $(TARGET_OUT_ODM)/etc/vintf/% \
  $(TARGET_OUT_PRODUCT)/etc/vintf/% \
  $(TARGET_OUT_SYSTEM_EXT)/etc/vintf/% \
  $(apex_dirs)

check_vintf_common_srcs := $(sort $(filter $(check_vintf_common_srcs_patterns),$(INTERNAL_ALLIMAGES_FILES)))
check_vintf_common_srcs_patterns :=

check_vintf_has_system :=
check_vintf_has_vendor :=

ifneq (,$(filter EMPTY_ODM_SKU_PLACEHOLDER,$(ODM_MANIFEST_SKUS)))
$(error EMPTY_ODM_SKU_PLACEHOLDER is an internal variable and cannot be used for ODM_MANIFEST_SKUS)
endif
ifneq (,$(filter EMPTY_VENDOR_SKU_PLACEHOLDER,$(DEVICE_MANIFEST_SKUS)))
$(error EMPTY_VENDOR_SKU_PLACEHOLDER is an internal variable and cannot be used for DEIVCE_MANIFEST_SKUS)
endif

# -- Check system and system_ext manifests / matrices including fragments (excluding other framework manifests / matrices, e.g. product);
ifdef BUILDING_SYSTEM_IMAGE
check_vintf_system_deps := $(filter $(TARGET_OUT)/etc/vintf/% \
                                    $(TARGET_OUT_SYSTEM_EXT)/etc/vintf/% \
                                    $(TARGET_OUT)/apex/% \
                                    $(TARGET_OUT_SYSTEM_EXT)/apex/%, \
                                    $(check_vintf_common_srcs))
ifneq ($(check_vintf_system_deps),)
check_vintf_has_system := true

check_vintf_system_log := $(intermediates)/check_vintf_system.log
check_vintf_all_deps += $(check_vintf_system_log)
$(check_vintf_system_log): $(HOST_OUT_EXECUTABLES)/checkvintf $(check_vintf_system_deps) $(APEX_INFO_FILE)
	@( $< --check-one --dirmap /system:$(TARGET_OUT) --dirmap /apex:$(APEX_OUT) > $@ 2>&1 ) || ( cat $@ && exit 1 )
$(call declare-1p-target,$(check_vintf_system_log))
check_vintf_system_log :=

# -- Check framework manifest against frozen manifests for GSI targets. They need to be compatible.
ifneq (true, $(BUILDING_VENDOR_IMAGE))
    vintffm_log := $(intermediates)/vintffm.log
endif
check_vintf_all_deps += $(vintffm_log)
$(vintffm_log): $(HOST_OUT_EXECUTABLES)/vintffm $(check_vintf_system_deps) $(APEX_INFO_FILE)
	@( $< --check --dirmap /system:$(TARGET_OUT) \
	  --dirmap /system_ext:$(TARGET_OUT_SYSTEM_EXT) \
	  --dirmap /product:$(TARGET_OUT_PRODUCT) \
	  --dirmap /apex:$(APEX_OUT) \
	  system/libhidl/vintfdata/frozen > $@ 2>&1 ) || ( cat $@ && exit 1 )

$(call declare-1p-target,$(vintffm_log))

endif # check_vintf_system_deps
check_vintf_system_deps :=

endif # BUILDING_SYSTEM_IMAGE

# -- Check vendor manifest / matrix including fragments (excluding other device manifests / matrices)
check_vintf_vendor_deps := $(filter $(TARGET_OUT_VENDOR)/etc/vintf/% \
                                    $(TARGET_OUT_VENDOR)/apex/%, \
                                    $(check_vintf_common_srcs))
ifneq ($(strip $(check_vintf_vendor_deps)),)
check_vintf_has_vendor := true
check_vintf_vendor_log := $(intermediates)/check_vintf_vendor.log
check_vintf_all_deps += $(check_vintf_vendor_log)
# Check vendor SKU=(empty) case when:
# - DEVICE_MANIFEST_FILE is not empty; OR
# - DEVICE_MANIFEST_FILE is empty AND DEVICE_MANIFEST_SKUS is empty (only vendor manifest fragments are used)
$(check_vintf_vendor_log): PRIVATE_VENDOR_SKUS := \
  $(if $(DEVICE_MANIFEST_FILE),EMPTY_VENDOR_SKU_PLACEHOLDER,\
    $(if $(DEVICE_MANIFEST_SKUS),,EMPTY_VENDOR_SKU_PLACEHOLDER)) \
  $(DEVICE_MANIFEST_SKUS)
$(check_vintf_vendor_log): $(HOST_OUT_EXECUTABLES)/checkvintf $(check_vintf_vendor_deps) $(APEX_INFO_FILE)
	$(foreach vendor_sku,$(PRIVATE_VENDOR_SKUS), \
	  ( $< --check-one --dirmap /vendor:$(TARGET_OUT_VENDOR) --dirmap /apex:$(APEX_OUT) \
	       --property ro.boot.product.vendor.sku=$(filter-out EMPTY_VENDOR_SKU_PLACEHOLDER,$(vendor_sku)) \
	       > $@ 2>&1 ) || ( cat $@ && exit 1 ); )
$(call declare-1p-target,$(check_vintf_vendor_log))
check_vintf_vendor_log :=
endif # check_vintf_vendor_deps
check_vintf_vendor_deps :=

# -- Kernel version and configurations.
ifeq ($(PRODUCT_OTA_ENFORCE_VINTF_KERNEL_REQUIREMENTS),true)

BUILT_KERNEL_CONFIGS_FILE := $(intermediates)/kernel_configs.txt
BUILT_KERNEL_VERSION_FILE := $(intermediates)/kernel_version.txt

my_board_extracted_kernel :=

# Tools for decompression that is not in PATH.
# Check $(EXTRACT_KERNEL) for decompression algorithms supported by the script.
# Algorithms that are in the script but not in this list will be found in PATH.
my_decompress_tools := \
    lz4:$(HOST_OUT_EXECUTABLES)/lz4 \


# BOARD_KERNEL_CONFIG_FILE and BOARD_KERNEL_VERSION can be used to override the values extracted
# from INSTALLED_KERNEL_TARGET.
ifdef BOARD_KERNEL_VERSION
$(BUILT_KERNEL_VERSION_FILE): PRIVATE_DECOMPRESS_TOOLS := $(my_decompress_tools)
$(BUILT_KERNEL_VERSION_FILE): $(foreach pair,$(my_decompress_tools),$(call word-colon,2,$(pair)))
$(BUILT_KERNEL_VERSION_FILE): $(EXTRACT_KERNEL) $(firstword $(INSTALLED_KERNEL_TARGET))
	KERNEL_RELEASE=`$(EXTRACT_KERNEL) --tools $(PRIVATE_DECOMPRESS_TOOLS) --input $(firstword $(INSTALLED_KERNEL_TARGET)) \
	  --output-release` ;\
  if [ "$$KERNEL_RELEASE" != '$(BOARD_KERNEL_VERSION)' ]; then \
    echo "Specified kernel version '$(BOARD_KERNEL_VERSION)' does not match actual kernel version '$$KERNEL_RELEASE' " ; exit 1; fi;
	echo '$(BOARD_KERNEL_VERSION)' > $@

ifdef BOARD_KERNEL_CONFIG_FILE
$(BUILT_KERNEL_CONFIGS_FILE): $(BOARD_KERNEL_CONFIG_FILE)
	cp $< $@

$(call declare-license-metadata,$(BUILT_KERNEL_CONFIGS_FILE),SPDX-license-identifier-GPL-2.0-only,restricted,$(BUILD_SYSTEM)/LINUX_KERNEL_COPYING,"Kernel",kernel)
$(call declare-license-metadata,$(BUILT_KERNEL_VERSION_FILE),SPDX-license-identifier-GPL-2.0-only,restricted,$(BUILD_SYSTEM)/LINUX_KERNEL_COPYING,"Kernel",kernel)

my_board_extracted_kernel := true
endif # BOARD_KERNEL_CONFIG_FILE
endif # BOARD_KERNEL_VERSION


ifneq ($(my_board_extracted_kernel),true)
ifdef INSTALLED_KERNEL_TARGET
ifndef BOARD_KERNEL_VERSION
$(BUILT_KERNEL_CONFIGS_FILE): .KATI_IMPLICIT_OUTPUTS := $(BUILT_KERNEL_VERSION_FILE)
endif
$(BUILT_KERNEL_CONFIGS_FILE): PRIVATE_DECOMPRESS_TOOLS := $(my_decompress_tools)
$(BUILT_KERNEL_CONFIGS_FILE): $(foreach pair,$(my_decompress_tools),$(call word-colon,2,$(pair)))
$(BUILT_KERNEL_CONFIGS_FILE): $(EXTRACT_KERNEL) $(firstword $(INSTALLED_KERNEL_TARGET))
	$< --tools $(PRIVATE_DECOMPRESS_TOOLS) --input $(firstword $(INSTALLED_KERNEL_TARGET)) \
	  --output-configs $@ \
	  $(if $(BOARD_KERNEL_VERSION),,--output-release $(BUILT_KERNEL_VERSION_FILE))

$(call declare-license-metadata,$(BUILT_KERNEL_CONFIGS_FILE),SPDX-license-identifier-GPL-2.0-only,restricted,$(BUILD_SYSTEM)/LINUX_KERNEL_COPYING,"Kernel",kernel)

my_board_extracted_kernel := true
endif # INSTALLED_KERNEL_TARGET
endif # my_board_extracted_kernel

ifneq ($(my_board_extracted_kernel),true)
ifdef INSTALLED_BOOTIMAGE_TARGET
$(BUILT_KERNEL_CONFIGS_FILE): .KATI_IMPLICIT_OUTPUTS := $(BUILT_KERNEL_VERSION_FILE)
$(BUILT_KERNEL_CONFIGS_FILE): PRIVATE_DECOMPRESS_TOOLS := $(my_decompress_tools)
$(BUILT_KERNEL_CONFIGS_FILE): $(foreach pair,$(my_decompress_tools),$(call word-colon,2,$(pair)))
$(BUILT_KERNEL_CONFIGS_FILE): PRIVATE_UNPACKED_BOOTIMG := $(intermediates)/unpacked_bootimage
$(BUILT_KERNEL_CONFIGS_FILE): \
        $(HOST_OUT_EXECUTABLES)/unpack_bootimg \
        $(EXTRACT_KERNEL) \
        $(INSTALLED_BOOTIMAGE_TARGET)
	$(HOST_OUT_EXECUTABLES)/unpack_bootimg --boot_img $(INSTALLED_BOOTIMAGE_TARGET) --out $(PRIVATE_UNPACKED_BOOTIMG)
	$(EXTRACT_KERNEL) --tools $(PRIVATE_DECOMPRESS_TOOLS) --input $(PRIVATE_UNPACKED_BOOTIMG)/kernel \
	  --output-configs $@ \
	  --output-release $(BUILT_KERNEL_VERSION_FILE)

$(call declare-license-metadata,$(BUILT_KERNEL_CONFIGS_FILE),SPDX-license-identifier-GPL-2.0-only,restricted,$(BUILD_SYSTEM)/LINUX_KERNEL_COPYING,"Kernel",kernel)

my_board_extracted_kernel := true
endif # INSTALLED_BOOTIMAGE_TARGET
endif # my_board_extracted_kernel

ifeq ($(my_board_extracted_kernel),true)
$(call dist-for-goals, droid_targets, $(BUILT_KERNEL_VERSION_FILE))
else
$(warning Neither INSTALLED_KERNEL_TARGET nor INSTALLED_BOOTIMAGE_TARGET is defined when \
    PRODUCT_OTA_ENFORCE_VINTF_KERNEL_REQUIREMENTS  is true. Information about the updated kernel \
    cannot be built into OTA update package. You can fix this by: \
    (1) setting TARGET_NO_KERNEL to false and installing the built kernel to $(PRODUCT_OUT)/kernel,\
        so that kernel information will be extracted from the built kernel; or \
    (2) Add a prebuilt boot image and specify it in BOARD_PREBUILT_BOOTIMAGE; or \
    (3) extracting kernel configuration and defining BOARD_KERNEL_CONFIG_FILE and \
        BOARD_KERNEL_VERSION manually; or \
    (4) unsetting PRODUCT_OTA_ENFORCE_VINTF_KERNEL_REQUIREMENTS manually.)
# Clear their values to indicate that these two files does not exist.
BUILT_KERNEL_CONFIGS_FILE :=
BUILT_KERNEL_VERSION_FILE :=
endif

my_decompress_tools :=
my_board_extracted_kernel :=

endif # PRODUCT_OTA_ENFORCE_VINTF_KERNEL_REQUIREMENTS

ifeq (default,$(ENABLE_UFFD_GC))

ifneq (,$(BUILT_KERNEL_VERSION_FILE))
$(BUILT_KERNEL_VERSION_FILE_FOR_UFFD_GC): $(BUILT_KERNEL_VERSION_FILE)
$(BUILT_KERNEL_VERSION_FILE_FOR_UFFD_GC):
	cp $(BUILT_KERNEL_VERSION_FILE) $(BUILT_KERNEL_VERSION_FILE_FOR_UFFD_GC)
else
# We make this a warning rather than an error to avoid breaking too many builds. When it happens,
# we use a placeholder as the kernel version, which is consumed by uffd_gc_utils.py.
$(BUILT_KERNEL_VERSION_FILE_FOR_UFFD_GC):
	echo $$'\
Unable to determine UFFD GC flag because the kernel version is not available and\n\
PRODUCT_ENABLE_UFFD_GC is "default".\n\
You can fix this by:\n\
  1. [Recommended] Making the kernel version available.\n\
    (1). Set PRODUCT_OTA_ENFORCE_VINTF_KERNEL_REQUIREMENTS to "true".\n\
    (2). If you are still getting this message after doing so, see the warning about\n\
         PRODUCT_OTA_ENFORCE_VINTF_KERNEL_REQUIREMENTS in the build logs.\n\
  or\n\
  2. Explicitly setting PRODUCT_ENABLE_UFFD_GC to "true" or "false" based on the kernel version.\n\
    (1). Set PRODUCT_ENABLE_UFFD_GC to "true" if the kernel is a GKI kernel and is android12-5.4\n\
         or above, or a non-GKI kernel that supports userfaultfd(2) and MREMAP_DONTUNMAP.\n\
    (2). Set PRODUCT_ENABLE_UFFD_GC to "false" otherwise.'\
	  && echo '<unknown-kernel>' > $@
endif # BUILT_KERNEL_VERSION_FILE

endif # ENABLE_UFFD_GC == "default"

# -- Check VINTF compatibility of build.
# Skip partial builds; only check full builds. Only check if:
# - PRODUCT_ENFORCE_VINTF_MANIFEST is true
# - system / vendor VINTF metadata exists
# - Building product / system_ext / odm images if board has product / system_ext / odm images
ifeq ($(PRODUCT_ENFORCE_VINTF_MANIFEST),true)
ifeq ($(check_vintf_has_system),true)
ifeq ($(check_vintf_has_vendor),true)
ifeq ($(filter true,$(BUILDING_ODM_IMAGE)),$(filter true,$(BOARD_USES_ODMIMAGE)))
ifeq ($(filter true,$(BUILDING_PRODUCT_IMAGE)),$(filter true,$(BOARD_USES_PRODUCTIMAGE)))
ifeq ($(filter true,$(BUILDING_SYSTEM_EXT_IMAGE)),$(filter true,$(BOARD_USES_SYSTEM_EXTIMAGE)))

check_vintf_compatible_log := $(intermediates)/check_vintf_compatible.log
check_vintf_all_deps += $(check_vintf_compatible_log)

check_vintf_compatible_args :=
check_vintf_compatible_deps := $(check_vintf_common_srcs) $(APEX_INFO_FILE)

ifeq ($(PRODUCT_OTA_ENFORCE_VINTF_KERNEL_REQUIREMENTS),true)
ifneq (,$(BUILT_KERNEL_VERSION_FILE)$(BUILT_KERNEL_CONFIGS_FILE))
check_vintf_compatible_args += --kernel $(BUILT_KERNEL_VERSION_FILE):$(BUILT_KERNEL_CONFIGS_FILE)
check_vintf_compatible_deps += $(BUILT_KERNEL_CONFIGS_FILE) $(BUILT_KERNEL_VERSION_FILE)
endif # BUILT_KERNEL_VERSION_FILE != "" || BUILT_KERNEL_CONFIGS_FILE != ""
endif # PRODUCT_OTA_ENFORCE_VINTF_KERNEL_REQUIREMENTS

check_vintf_compatible_args += \
  --dirmap /system:$(TARGET_OUT) \
  --dirmap /vendor:$(TARGET_OUT_VENDOR) \
  --dirmap /odm:$(TARGET_OUT_ODM) \
  --dirmap /product:$(TARGET_OUT_PRODUCT) \
  --dirmap /system_ext:$(TARGET_OUT_SYSTEM_EXT) \
  --dirmap /apex:$(APEX_OUT) \

ifdef PRODUCT_SHIPPING_API_LEVEL
check_vintf_compatible_args += --property ro.product.first_api_level=$(PRODUCT_SHIPPING_API_LEVEL)
endif # PRODUCT_SHIPPING_API_LEVEL

$(check_vintf_compatible_log): PRIVATE_CHECK_VINTF_ARGS := $(check_vintf_compatible_args)
$(check_vintf_compatible_log): PRIVATE_CHECK_VINTF_DEPS := $(check_vintf_compatible_deps)
# Check ODM SKU=(empty) case when:
# - ODM_MANIFEST_FILES is not empty; OR
# - ODM_MANIFEST_FILES is empty AND ODM_MANIFEST_SKUS is empty (only ODM manifest fragments are used)
$(check_vintf_compatible_log): PRIVATE_ODM_SKUS := \
  $(if $(ODM_MANIFEST_FILES),EMPTY_ODM_SKU_PLACEHOLDER,\
    $(if $(ODM_MANIFEST_SKUS),,EMPTY_ODM_SKU_PLACEHOLDER)) \
  $(ODM_MANIFEST_SKUS)
# Check vendor SKU=(empty) case when:
# - DEVICE_MANIFEST_FILE is not empty; OR
# - DEVICE_MANIFEST_FILE is empty AND DEVICE_MANIFEST_SKUS is empty (only vendor manifest fragments are used)
$(check_vintf_compatible_log): PRIVATE_VENDOR_SKUS := \
  $(if $(DEVICE_MANIFEST_FILE),EMPTY_VENDOR_SKU_PLACEHOLDER,\
    $(if $(DEVICE_MANIFEST_SKUS),,EMPTY_VENDOR_SKU_PLACEHOLDER)) \
  $(DEVICE_MANIFEST_SKUS)
$(check_vintf_compatible_log): $(HOST_OUT_EXECUTABLES)/checkvintf $(check_vintf_compatible_deps)
	@echo "PRODUCT_OTA_ENFORCE_VINTF_KERNEL_REQUIREMENTS=$(PRODUCT_OTA_ENFORCE_VINTF_KERNEL_REQUIREMENTS)" > $@
	@echo -n -e 'Deps: \n  ' >> $@
	@sed 's/ /\n  /g' <<< "$(PRIVATE_CHECK_VINTF_DEPS)" >> $@
	@echo -n -e 'Args: \n  ' >> $@
	@cat <<< "$(PRIVATE_CHECK_VINTF_ARGS)" >> $@
	$(foreach odm_sku,$(PRIVATE_ODM_SKUS), $(foreach vendor_sku,$(PRIVATE_VENDOR_SKUS), \
	  echo "For ODM SKU = $(odm_sku), vendor SKU = $(vendor_sku)" >> $@; \
	  ( $< --check-compat $(PRIVATE_CHECK_VINTF_ARGS) \
	       --property ro.boot.product.hardware.sku=$(filter-out EMPTY_ODM_SKU_PLACEHOLDER,$(odm_sku)) \
	       --property ro.boot.product.vendor.sku=$(filter-out EMPTY_VENDOR_SKU_PLACEHOLDER,$(vendor_sku)) \
	       >> $@ 2>&1 ) || (cat $@ && exit 1); ))

$(call declare-1p-target,$(check_vintf_compatible_log))

check_vintf_compatible_log :=
check_vintf_compatible_args :=
check_vintf_compatible_deps :=

endif # BUILDING_SYSTEM_EXT_IMAGE equals BOARD_USES_SYSTEM_EXTIMAGE
endif # BUILDING_PRODUCT_IMAGE equals BOARD_USES_PRODUCTIMAGE
endif # BUILDING_ODM_IMAGE equals BOARD_USES_ODMIMAGE
endif # check_vintf_has_vendor
endif # check_vintf_has_system
endif # PRODUCT_ENFORCE_VINTF_MANIFEST

# Add all logs of VINTF checks to dist builds
droid_targets: $(check_vintf_all_deps)
$(call dist-for-goals, droid_targets, $(check_vintf_all_deps))

# Helper alias to check all VINTF of current build.
.PHONY: check-vintf-all
check-vintf-all: $(check_vintf_all_deps)
	$(foreach file,$^,echo "$(file)"; cat "$(file)"; echo;)

check_vintf_has_vendor :=
check_vintf_has_system :=
check_vintf_common_srcs :=
check_vintf_all_deps :=
intermediates :=
endif # !TARGET_BUILD_UNBUNDLED

# -----------------------------------------------------------------
# Check image sizes <= size of super partition

ifeq (,$(TARGET_BUILD_UNBUNDLED))

ifeq (true,$(PRODUCT_BUILD_SUPER_PARTITION))

PARTITIONS_AND_OTHER_IN_SUPER := $(BOARD_SUPER_PARTITION_PARTITION_LIST)

# Add the system other image to the misc_info. Because factory ota may install system_other to the super partition.
ifdef BUILDING_SYSTEM_OTHER_IMAGE
PARTITIONS_AND_OTHER_IN_SUPER += system_other
endif # BUILDING_SYSTEM_OTHER_IMAGE

# $(1): misc_info.txt
# #(2): optional log file
define check-all-partition-sizes-target
  mkdir -p $(dir $(1))
  rm -f $(1)
  $(call dump-super-image-info, $(1))
  $(foreach partition,$(PARTITIONS_AND_OTHER_IN_SUPER), \
    echo "$(partition)_image="$(call images-for-partitions,$(partition)) >> $(1);)
  $(CHECK_PARTITION_SIZES) $(if $(2),--logfile $(2),-v) $(1)
endef

check_all_partition_sizes_log := $(call intermediates-dir-for,PACKAGING,check-all-partition-sizes)/check_all_partition_sizes.log
droid_targets: $(check_all_partition_sizes_log)
$(call dist-for-goals, droid_targets, $(check_all_partition_sizes_log))

$(check_all_partition_sizes_log): \
    $(CHECK_PARTITION_SIZES) \
    $(call images-for-partitions,$(PARTITIONS_AND_OTHER_IN_SUPER))
	$(call check-all-partition-sizes-target, \
	  $(call intermediates-dir-for,PACKAGING,check-all-partition-sizes)/misc_info.txt, \
	  $@)

$(call declare-1p-target,$(check_all_partition_sizes_log))

.PHONY: check-all-partition-sizes
check-all-partition-sizes: $(check_all_partition_sizes_log)

.PHONY: check-all-partition-sizes-nodeps
check-all-partition-sizes-nodeps:
	$(call check-all-partition-sizes-target, \
	  $(call intermediates-dir-for,PACKAGING,check-all-partition-sizes-nodeps)/misc_info.txt)

endif # PRODUCT_BUILD_SUPER_PARTITION

endif # !TARGET_BUILD_UNBUNDLED

# -----------------------------------------------------------------
# bring in the installer image generation defines if necessary
ifeq ($(TARGET_USE_DISKINSTALLER),true)
include bootable/diskinstaller/config.mk
endif

# -----------------------------------------------------------------
# host tools needed to build dist and OTA packages

ifeq ($(BUILD_OS),darwin)
  build_ota_package := false
  build_otatools_package := false
else
  # Set build_ota_package, and allow opt-out below.
  build_ota_package := true
  ifeq ($(TARGET_SKIP_OTA_PACKAGE),true)
    build_ota_package := false
  endif
  ifneq (,$(filter address, $(SANITIZE_TARGET)))
    build_ota_package := false
  endif
  ifeq ($(TARGET_PRODUCT),sdk)
    build_ota_package := false
  endif
  # A target without a kernel may be one of the following:
  # - A generic target. In this case, the OTA package usually isn't built.
  #   PRODUCT_BUILD_GENERIC_OTA_PACKAGE may be set to true to force OTA package
  #   generation.
  # - A real device target, with TARGET_NO_KERNEL set to true and
  #   BOARD_PREBUILT_BOOTIMAGE set. In this case, it is valid to generate
  #   an OTA package.
  ifneq ($(PRODUCT_BUILD_GENERIC_OTA_PACKAGE),true)
    ifneq ($(filter generic%,$(TARGET_DEVICE)),)
      build_ota_package := false
    endif
    ifeq ($(INSTALLED_BOOTIMAGE_TARGET),)
      ifeq ($(TARGET_NO_KERNEL),true)
        build_ota_package := false
      endif
    endif # INSTALLED_BOOTIMAGE_TARGET == ""
    ifeq ($(recovery_fstab),)
      build_ota_package := false
    endif
  endif # PRODUCT_BUILD_GENERIC_OTA_PACKAGE

  # Set build_otatools_package, and allow opt-out below.
  build_otatools_package := true
  ifeq ($(TARGET_SKIP_OTATOOLS_PACKAGE),true)
    build_otatools_package := false
  endif
endif

ifeq ($(build_otatools_package),true)

INTERNAL_OTATOOLS_MODULES := \
  aapt2 \
  add_img_to_target_files \
  apksigner \
  append2simg \
  avbtool \
  blk_alloc_to_base_fs \
  boot_signer \
  brillo_update_payload \
  brotli \
  bsdiff \
  build_image \
  build_mixed_kernels_ramdisk_host \
  build_super_image \
  build_verity_metadata \
  build_verity_tree \
  care_map_generator \
  check_ota_package_signature \
  check_target_files_signatures \
  check_target_files_vintf \
  checkvintf \
  create_brick_ota \
  delta_generator \
  e2fsck \
  e2fsdroid \
  fc_sort \
  fec \
  fsck.erofs \
  fsck.f2fs \
  fs_config \
  generate_verity_key \
  host_init_verifier \
  img2simg \
  img_from_target_files \
  imgdiff \
  initrd_bootconfig \
  libconscrypt_openjdk_jni \
  lpmake \
  lpunpack \
  lz4 \
  make_f2fs \
  make_f2fs_casefold \
  merge_ota \
  merge_target_files \
  mk_combined_img \
  mkbootfs \
  mkbootimg \
  mke2fs \
  mke2fs.conf \
  mkfs.erofs \
  mkf2fsuserimg \
  mksquashfs \
  mksquashfsimage \
  mkuserimg_mke2fs \
  ota_extractor \
  ota_from_target_files \
  repack_bootimg \
  secilc \
  sefcontext_compile \
  sgdisk \
  shflags \
  sign_apex \
  sign_target_files_apks \
  sign_virt_apex \
  signapk \
  simg2img \
  sload_f2fs \
  toybox \
  tune2fs \
  unpack_bootimg \
  update_device \
  update_host_simulator \
  validate_target_files \
  verity_signer \
  verity_verifier \
  zipalign \
  zucchini \
  zip2zip \


# Additional tools to unpack and repack the apex file.
INTERNAL_OTATOOLS_MODULES += \
  apexd_host \
  apexer \
  apex_compression_tool \
  deapexer \
  debugfs_static \
  fsck.erofs \
  make_erofs \
  merge_zips \
  resize2fs \
  soong_zip \

INTERNAL_OTATOOLS_FILES := \
  $(filter $(HOST_OUT)/%,$(call module-installed-files,$(INTERNAL_OTATOOLS_MODULES)))

.PHONY: otatools
otatools: $(INTERNAL_OTATOOLS_FILES)

# For each module, recursively resolve its host shared library dependencies. Then we have a full
# list of modules whose installed files need to be packed.
INTERNAL_OTATOOLS_MODULES_WITH_DEPS := \
  $(sort $(INTERNAL_OTATOOLS_MODULES) \
      $(foreach m,$(INTERNAL_OTATOOLS_MODULES),$(call get-all-shared-libs-deps,$(m))))

INTERNAL_OTATOOLS_PACKAGE_FILES := \
  $(filter $(HOST_OUT)/%,$(call module-installed-files,$(INTERNAL_OTATOOLS_MODULES_WITH_DEPS)))

INTERNAL_OTATOOLS_PACKAGE_FILES += \
  $(sort $(shell find build/make/target/product/security -type f -name "*.x509.pem" -o \
      -name "*.pk8"))

ifneq (,$(wildcard packages/modules))
INTERNAL_OTATOOLS_PACKAGE_FILES += \
  $(sort $(shell find packages/modules -type f -name "*.x509.pem" -o -name "*.pk8" -o -name \
      "key.pem"))
endif

ifneq (,$(wildcard device))
INTERNAL_OTATOOLS_PACKAGE_FILES += \
  $(sort $(shell find device $(wildcard vendor) -type f -name "*.pk8" -o -name "verifiedboot*" -o \
      -name "*.pem" -o -name "oem*.prop" -o -name "*.avbpubkey"))
endif
ifneq (,$(wildcard external/avb))
INTERNAL_OTATOOLS_PACKAGE_FILES += \
  $(sort $(shell find external/avb/test/data -type f -name "testkey_*.pem" -o \
      -name "atx_metadata.bin"))
endif

INTERNAL_OTATOOLS_RELEASETOOLS := \
  $(shell find build/make/tools/releasetools -name "*.pyc" -prune -o \
      \( -type f -o -type l \) -print | sort)

BUILT_OTATOOLS_PACKAGE := $(PRODUCT_OUT)/otatools.zip
$(BUILT_OTATOOLS_PACKAGE): PRIVATE_ZIP_ROOT := $(call intermediates-dir-for,PACKAGING,otatools)/otatools
$(BUILT_OTATOOLS_PACKAGE): PRIVATE_OTATOOLS_PACKAGE_FILES := $(INTERNAL_OTATOOLS_PACKAGE_FILES)
$(BUILT_OTATOOLS_PACKAGE): PRIVATE_OTATOOLS_RELEASETOOLS := $(INTERNAL_OTATOOLS_RELEASETOOLS)
$(BUILT_OTATOOLS_PACKAGE): $(INTERNAL_OTATOOLS_PACKAGE_FILES) $(INTERNAL_OTATOOLS_RELEASETOOLS)
$(BUILT_OTATOOLS_PACKAGE): $(SOONG_ZIP) $(ZIP2ZIP)
	@echo "Package OTA tools: $@"
	rm -rf $@ $(PRIVATE_ZIP_ROOT)
	mkdir -p $(dir $@)
	$(call copy-files-with-structure,$(PRIVATE_OTATOOLS_PACKAGE_FILES),$(HOST_OUT)/,$(PRIVATE_ZIP_ROOT))
	$(call copy-files-with-structure,$(PRIVATE_OTATOOLS_RELEASETOOLS),build/make/tools/,$(PRIVATE_ZIP_ROOT))
	cp $(SOONG_ZIP) $(ZIP2ZIP) $(MERGE_ZIPS) $(PRIVATE_ZIP_ROOT)/bin/
	$(SOONG_ZIP) -o $@ -C $(PRIVATE_ZIP_ROOT) -D $(PRIVATE_ZIP_ROOT)

$(call declare-1p-container,$(BUILT_OTATOOLS_PACKAGE),build)
$(call declare-container-license-deps,$(INTERNAL_OTATOOLS_PACKAGE_FILES) $(INTERNAL_OTATOOLS_RELEASETOOLS),$(BUILT_OTATOOLS_PACKAGE):)

.PHONY: otatools-package
otatools-package: $(BUILT_OTATOOLS_PACKAGE)

$(call dist-for-goals, otatools-package, \
  $(BUILT_OTATOOLS_PACKAGE) \
)

endif # build_otatools_package

# -----------------------------------------------------------------
#  fastboot-info.txt
FASTBOOT_INFO_VERSION = 1

INSTALLED_FASTBOOT_INFO_TARGET := $(PRODUCT_OUT)/fastboot-info.txt
ifdef TARGET_BOARD_FASTBOOT_INFO_FILE
$(INSTALLED_FASTBOOT_INFO_TARGET): $(TARGET_BOARD_FASTBOOT_INFO_FILE)
	rm -f $@
	$(call pretty,"Target fastboot-info.txt: $@")
	$(hide) cp $< $@
else
$(INSTALLED_FASTBOOT_INFO_TARGET):
	rm -f $@
	$(call pretty,"Target fastboot-info.txt: $@")
	$(hide) echo "# fastboot-info for $(TARGET_PRODUCT)" >> $@
	$(hide) echo "version $(FASTBOOT_INFO_VERSION)" >> $@
ifneq ($(INSTALLED_BOOTIMAGE_TARGET),)
	$(hide) echo "flash boot" >> $@
endif
ifneq ($(INSTALLED_INIT_BOOT_IMAGE_TARGET),)
	$(hide) echo "flash init_boot" >> $@
endif
ifdef BOARD_PREBUILT_DTBOIMAGE
	$(hide) echo "flash dtbo" >> $@
endif
ifneq ($(INSTALLED_DTIMAGE_TARGET),)
	$(hide) echo "flash dts dt.img" >> $@
endif
ifneq ($(INSTALLED_VENDOR_KERNEL_BOOTIMAGE_TARGET),)
	$(hide) echo "flash vendor_kernel_boot" >> $@
endif
ifneq ($(INSTALLED_RECOVERYIMAGE_TARGET),)
	$(hide) echo "flash recovery" >> $@
endif
ifeq ($(BOARD_USES_PVMFWIMAGE),true)
	$(hide) echo "flash pvmfw" >> $@
endif
ifneq ($(INSTALLED_VENDOR_BOOTIMAGE_TARGET),)
	$(hide) echo "flash vendor_boot" >> $@
endif
ifeq ($(BOARD_AVB_ENABLE),true)
ifeq ($(BUILDING_VBMETA_IMAGE),true)
	$(hide) echo "flash --apply-vbmeta vbmeta" >> $@
endif
ifneq (,$(strip $(BOARD_AVB_VBMETA_SYSTEM)))
	$(hide) echo "flash vbmeta_system" >> $@
endif
ifneq (,$(strip $(BOARD_AVB_VBMETA_VENDOR)))
	$(hide) echo "flash vbmeta_vendor" >> $@
endif
ifneq (,$(strip $(BOARD_AVB_VBMETA_CUSTOM_PARTITIONS)))
	$(hide) $(foreach partition,$(BOARD_AVB_VBMETA_CUSTOM_PARTITIONS), \
	  echo "flash vbmeta_$(partition)" >> $@;)
endif
endif # BOARD_AVB_ENABLE
ifneq (,$(strip $(BOARD_CUSTOMIMAGES_PARTITION_LIST)))
	$(hide) $(foreach partition,$(BOARD_CUSTOMIMAGES_PARTITION_LIST), \
	  echo "flash $(partition)" >> $@;)
endif
	$(hide) echo "reboot fastboot" >> $@
	$(hide) echo "update-super" >> $@
	$(hide) $(foreach partition,$(BOARD_SUPER_PARTITION_PARTITION_LIST), \
	  echo "flash $(partition)" >> $@;)
ifdef BUILDING_SYSTEM_OTHER_IMAGE
	$(hide) echo "flash --slot-other system system_other.img" >> $@
endif
ifdef BUILDING_CACHE_IMAGE
	$(hide) echo "if-wipe erase cache" >> $@
endif
	$(hide) echo "if-wipe erase userdata" >> $@
ifeq ($(BOARD_USES_METADATA_PARTITION),true)
	$(hide) echo "if-wipe erase metadata" >> $@
endif
endif

# -----------------------------------------------------------------
#  misc_info.txt

INSTALLED_MISC_INFO_TARGET := $(PRODUCT_OUT)/misc_info.txt

ifeq ($(TARGET_RELEASETOOLS_EXTENSIONS),)
# default to common dir for device vendor
tool_extensions := $(TARGET_DEVICE_DIR)/../common
else
tool_extensions := $(TARGET_RELEASETOOLS_EXTENSIONS)
endif
.KATI_READONLY := tool_extensions

# $1: boot image file name
define misc_boot_size
$(subst .img,_size,$(1))=$(BOARD_KERNEL$(call to-upper,$(subst boot,,$(subst .img,,$(1))))_BOOTIMAGE_PARTITION_SIZE)
endef

$(INSTALLED_MISC_INFO_TARGET):
	rm -f $@
	$(call pretty,"Target misc_info.txt: $@")
	$(hide) echo "recovery_api_version=$(RECOVERY_API_VERSION)" >> $@
	$(hide) echo "fstab_version=$(RECOVERY_FSTAB_VERSION)" >> $@
ifdef BOARD_FLASH_BLOCK_SIZE
	$(hide) echo "blocksize=$(BOARD_FLASH_BLOCK_SIZE)" >> $@
endif
ifneq ($(strip $(BOARD_BOOTIMAGE_PARTITION_SIZE))$(strip $(BOARD_KERNEL_BINARIES)),)
	$(foreach b,$(INSTALLED_BOOTIMAGE_TARGET),\
		echo "$(call misc_boot_size,$(notdir $(b)))" >> $@;)
endif
ifeq ($(INSTALLED_BOOTIMAGE_TARGET),)
	$(hide) echo "no_boot=true" >> $@
else
	echo "boot_images=$(foreach b,$(INSTALLED_BOOTIMAGE_TARGET),$(notdir $(b)))" >> $@
endif
ifneq ($(INSTALLED_INIT_BOOT_IMAGE_TARGET),)
	$(hide) echo "init_boot=true" >> $@
	$(hide) echo "init_boot_size=$(BOARD_INIT_BOOT_IMAGE_PARTITION_SIZE)" >> $@
endif
ifeq ($(BOARD_RAMDISK_USE_LZ4),true)
	echo "lz4_ramdisks=true" >> $@
endif
ifneq ($(INSTALLED_VENDOR_BOOTIMAGE_TARGET),)
	echo "vendor_boot=true" >> $@
	echo "vendor_boot_size=$(BOARD_VENDOR_BOOTIMAGE_PARTITION_SIZE)" >> $@
endif
ifneq ($(INSTALLED_VENDOR_KERNEL_BOOTIMAGE_TARGET),)
	echo "vendor_kernel_boot=true" >> $@
	echo "vendor_kernel_boot_size=$(BOARD_VENDOR_KERNEL_BOOTIMAGE_PARTITION_SIZE)" >> $@
endif
ifeq ($(INSTALLED_RECOVERYIMAGE_TARGET),)
	$(hide) echo "no_recovery=true" >> $@
endif
ifdef BOARD_INCLUDE_RECOVERY_DTBO
	$(hide) echo "include_recovery_dtbo=true" >> $@
endif
ifdef BOARD_INCLUDE_RECOVERY_ACPIO
	$(hide) echo "include_recovery_acpio=true" >> $@
endif
ifdef BOARD_RECOVERYIMAGE_PARTITION_SIZE
	$(hide) echo "recovery_size=$(BOARD_RECOVERYIMAGE_PARTITION_SIZE)" >> $@
endif
ifdef TARGET_RECOVERY_FSTYPE_MOUNT_OPTIONS
	@# TARGET_RECOVERY_FSTYPE_MOUNT_OPTIONS can be empty to indicate that nothing but defaults should be used.
	$(hide) echo "recovery_mount_options=$(TARGET_RECOVERY_FSTYPE_MOUNT_OPTIONS)" >> $@
else
	$(hide) echo "recovery_mount_options=$(DEFAULT_TARGET_RECOVERY_FSTYPE_MOUNT_OPTIONS)" >> $@
endif
	$(hide) echo "tool_extensions=$(tool_extensions)" >> $@
	$(hide) echo "default_system_dev_certificate=$(DEFAULT_SYSTEM_DEV_CERTIFICATE)" >> $@
ifdef PRODUCT_EXTRA_OTA_KEYS
	$(hide) echo "extra_ota_keys=$(PRODUCT_EXTRA_OTA_KEYS)" >> $@
endif
ifdef PRODUCT_EXTRA_RECOVERY_KEYS
	$(hide) echo "extra_recovery_keys=$(PRODUCT_EXTRA_RECOVERY_KEYS)" >> $@
endif
	$(hide) echo 'mkbootimg_args=$(BOARD_MKBOOTIMG_ARGS)' >> $@
	$(hide) echo 'recovery_mkbootimg_args=$(BOARD_RECOVERY_MKBOOTIMG_ARGS)' >> $@
	$(hide) echo 'mkbootimg_version_args=$(INTERNAL_MKBOOTIMG_VERSION_ARGS)' >> $@
	$(hide) echo 'mkbootimg_init_args=$(BOARD_MKBOOTIMG_INIT_ARGS)' >> $@
	$(hide) echo "multistage_support=1" >> $@
	$(hide) echo "blockimgdiff_versions=3,4" >> $@
ifeq ($(PRODUCT_BUILD_GENERIC_OTA_PACKAGE),true)
	$(hide) echo "build_generic_ota_package=true" >> $@
endif
ifneq ($(OEM_THUMBPRINT_PROPERTIES),)
	# OTA scripts are only interested in fingerprint related properties
	$(hide) echo "oem_fingerprint_properties=$(OEM_THUMBPRINT_PROPERTIES)" >> $@
endif
ifneq (,$(filter address, $(SANITIZE_TARGET)))
	# We need to create userdata.img with real data because the instrumented libraries are in userdata.img.
	$(hide) echo "userdata_img_with_data=true" >> $@
endif
ifeq ($(BOARD_USES_FULL_RECOVERY_IMAGE),true)
	$(hide) echo "full_recovery_image=true" >> $@
endif
ifdef BOARD_USES_VENDORIMAGE
	$(hide) echo "board_uses_vendorimage=true" >> $@
endif
ifeq ($(BOARD_AVB_ENABLE),true)
ifeq ($(BUILDING_VBMETA_IMAGE),true)
	$(hide) echo "avb_building_vbmeta_image=true" >> $@
endif # BUILDING_VBMETA_IMAGE
	$(hide) echo "avb_enable=true" >> $@
	$(hide) echo "avb_vbmeta_key_path=$(BOARD_AVB_KEY_PATH)" >> $@
	$(hide) echo "avb_vbmeta_algorithm=$(BOARD_AVB_ALGORITHM)" >> $@
	$(hide) echo "avb_vbmeta_args=$(BOARD_AVB_MAKE_VBMETA_IMAGE_ARGS)" >> $@
	$(hide) echo "avb_boot_add_hash_footer_args=$(BOARD_AVB_BOOT_ADD_HASH_FOOTER_ARGS)" >> $@
ifdef BOARD_AVB_BOOT_KEY_PATH
	$(hide) echo "avb_boot_key_path=$(BOARD_AVB_BOOT_KEY_PATH)" >> $@
	$(hide) echo "avb_boot_algorithm=$(BOARD_AVB_BOOT_ALGORITHM)" >> $@
	$(hide) echo "avb_boot_rollback_index_location=$(BOARD_AVB_BOOT_ROLLBACK_INDEX_LOCATION)" >> $@
endif # BOARD_AVB_BOOT_KEY_PATH
	$(hide) echo "avb_init_boot_add_hash_footer_args=$(BOARD_AVB_INIT_BOOT_ADD_HASH_FOOTER_ARGS)" >> $@
ifdef BOARD_AVB_INIT_BOOT_KEY_PATH
	$(hide) echo "avb_init_boot_key_path=$(BOARD_AVB_INIT_BOOT_KEY_PATH)" >> $@
	$(hide) echo "avb_init_boot_algorithm=$(BOARD_AVB_INIT_BOOT_ALGORITHM)" >> $@
	$(hide) echo "avb_init_boot_rollback_index_location=$(BOARD_AVB_INIT_BOOT_ROLLBACK_INDEX_LOCATION)" >> $@
endif # BOARD_AVB_INIT_BOOT_KEY_PATH
	echo "avb_vendor_boot_add_hash_footer_args=$(BOARD_AVB_VENDOR_BOOT_ADD_HASH_FOOTER_ARGS)" >> $@
ifdef BOARD_AVB_VENDOR_BOOT_KEY_PATH
	echo "avb_vendor_boot_key_path=$(BOARD_AVB_VENDOR_BOOT_KEY_PATH)" >> $@
	echo "avb_vendor_boot_algorithm=$(BOARD_AVB_VENDOR_BOOT_ALGORITHM)" >> $@
	echo "avb_vendor_boot_rollback_index_location=$(BOARD_AVB_VENDOR_BOOT_ROLLBACK_INDEX_LOCATION)" >> $@
endif # BOARD_AVB_VENDOR_BOOT_KEY_PATH
	echo "avb_vendor_kernel_boot_add_hash_footer_args=$(BOARD_AVB_VENDOR_KERNEL_BOOT_ADD_HASH_FOOTER_ARGS)" >> $@
ifdef BOARD_AVB_VENDOR_KERNEL_BOOT_KEY_PATH
	echo "avb_vendor_kernel_boot_key_path=$(BOARD_AVB_VENDOR_KERNEL_BOOT_KEY_PATH)" >> $@
	echo "avb_vendor_kernel_boot_algorithm=$(BOARD_AVB_VENDOR_KERNEL_BOOT_ALGORITHM)" >> $@
	echo "avb_vendor_kernel_boot_rollback_index_location=$(BOARD_AVB_VENDOR_KERNEL_BOOT_ROLLBACK_INDEX_LOCATION)" >> $@
endif # BOARD_AVB_VENDOR_KERNEL_BOOT_KEY_PATH
	$(hide) echo "avb_recovery_add_hash_footer_args=$(BOARD_AVB_RECOVERY_ADD_HASH_FOOTER_ARGS)" >> $@
ifdef BOARD_AVB_RECOVERY_KEY_PATH
	$(hide) echo "avb_recovery_key_path=$(BOARD_AVB_RECOVERY_KEY_PATH)" >> $@
	$(hide) echo "avb_recovery_algorithm=$(BOARD_AVB_RECOVERY_ALGORITHM)" >> $@
	$(hide) echo "avb_recovery_rollback_index_location=$(BOARD_AVB_RECOVERY_ROLLBACK_INDEX_LOCATION)" >> $@
endif # BOARD_AVB_RECOVERY_KEY_PATH
ifneq (,$(strip $(BOARD_CUSTOMIMAGES_PARTITION_LIST)))
	$(hide) echo "custom_images_partition_list=$(filter-out $(BOARD_AVB_CUSTOMIMAGES_PARTITION_LIST), $(BOARD_CUSTOMIMAGES_PARTITION_LIST))" >> $@
	$(hide) $(foreach partition,$(filter-out $(BOARD_AVB_CUSTOMIMAGES_PARTITION_LIST), $(BOARD_CUSTOMIMAGES_PARTITION_LIST)), \
	    echo "$(partition)_image_list=$(foreach image,$(BOARD_$(call to-upper,$(partition))_IMAGE_LIST),$(notdir $(image)))" >> $@;)
endif # BOARD_CUSTOMIMAGES_PARTITION_LIST
ifneq (,$(strip $(BOARD_AVB_CUSTOMIMAGES_PARTITION_LIST)))
	$(hide) echo "avb_custom_images_partition_list=$(BOARD_AVB_CUSTOMIMAGES_PARTITION_LIST)" >> $@
	$(hide) $(foreach partition,$(BOARD_AVB_CUSTOMIMAGES_PARTITION_LIST), \
	    echo "avb_$(partition)_key_path=$(BOARD_AVB_$(call to-upper,$(partition))_KEY_PATH)"  >> $@; \
	    echo "avb_$(partition)_algorithm=$(BOARD_AVB_$(call to-upper,$(partition))_ALGORITHM)"  >> $@; \
	    echo "avb_$(partition)_add_hashtree_footer_args=$(BOARD_AVB_$(call to-upper,$(partition))_ADD_HASHTREE_FOOTER_ARGS)"  >> $@; \
	    echo "avb_$(partition)_rollback_index_location=$(BOARD_AVB_$(call to-upper,$(partition))_ROLLBACK_INDEX_LOCATION)"  >> $@; \
	    echo "avb_$(partition)_partition_size=$(BOARD_AVB_$(call to-upper,$(partition))_PARTITION_SIZE)"  >> $@; \
	    echo "avb_$(partition)_image_list=$(foreach image,$(BOARD_AVB_$(call to-upper,$(partition))_IMAGE_LIST),$(notdir $(image)))" >> $@;)
endif # BOARD_AVB_CUSTOMIMAGES_PARTITION_LIST
ifneq (,$(strip $(BOARD_AVB_VBMETA_SYSTEM)))
	$(hide) echo "avb_vbmeta_system=$(BOARD_AVB_VBMETA_SYSTEM)" >> $@
	$(hide) echo "avb_vbmeta_system_args=$(BOARD_AVB_MAKE_VBMETA_SYSTEM_IMAGE_ARGS)" >> $@
	$(hide) echo "avb_vbmeta_system_key_path=$(BOARD_AVB_VBMETA_SYSTEM_KEY_PATH)" >> $@
	$(hide) echo "avb_vbmeta_system_algorithm=$(BOARD_AVB_VBMETA_SYSTEM_ALGORITHM)" >> $@
	$(hide) echo "avb_vbmeta_system_rollback_index_location=$(BOARD_AVB_VBMETA_SYSTEM_ROLLBACK_INDEX_LOCATION)" >> $@
endif # BOARD_AVB_VBMETA_SYSTEM
ifneq (,$(strip $(BOARD_AVB_VBMETA_VENDOR)))
	$(hide) echo "avb_vbmeta_vendor=$(BOARD_AVB_VBMETA_VENDOR)" >> $@
	$(hide) echo "avb_vbmeta_vendor_args=$(BOARD_AVB_MAKE_VBMETA_VENDOR_IMAGE_ARGS)" >> $@
	$(hide) echo "avb_vbmeta_vendor_key_path=$(BOARD_AVB_VBMETA_VENDOR_KEY_PATH)" >> $@
	$(hide) echo "avb_vbmeta_vendor_algorithm=$(BOARD_AVB_VBMETA_VENDOR_ALGORITHM)" >> $@
	$(hide) echo "avb_vbmeta_vendor_rollback_index_location=$(BOARD_AVB_VBMETA_VENDOR_ROLLBACK_INDEX_LOCATION)" >> $@
endif # BOARD_AVB_VBMETA_VENDOR_KEY_PATH
ifneq (,$(strip $(BOARD_AVB_VBMETA_CUSTOM_PARTITIONS)))
	$(hide) echo "avb_custom_vbmeta_images_partition_list=$(BOARD_AVB_VBMETA_CUSTOM_PARTITIONS)" >> $@
	$(hide) $(foreach partition,$(BOARD_AVB_VBMETA_CUSTOM_PARTITIONS),\
	echo "avb_vbmeta_$(partition)=$(BOARD_AVB_VBMETA_$(call to-upper,$(partition)))" >> $@ ;\
	echo "avb_vbmeta_$(partition)_args=$(BOARD_AVB_MAKE_VBMETA_$(call to-upper,$(partition))_IMAGE_ARGS)" >> $@ ;\
	echo "avb_vbmeta_$(partition)_key_path=$(BOARD_AVB_VBMETA_$(call to-upper,$(partition))_KEY_PATH)" >> $@ ;\
	echo "avb_vbmeta_$(partition)_algorithm=$(BOARD_AVB_VBMETA_$(call to-upper,$(partition))_ALGORITHM)" >> $@ ;\
	echo "avb_vbmeta_$(partition)_rollback_index_location=$(BOARD_AVB_VBMETA_$(call to-upper,$(partition))_ROLLBACK_INDEX_LOCATION)" >> $@ ;)
endif # BOARD_AVB_VBMETA_CUSTOM_PARTITIONS
endif # BOARD_AVB_ENABLE
	$(call generate-userimage-prop-dictionary, $@)
ifeq ($(AB_OTA_UPDATER),true)
	@# Include the build type in META/misc_info.txt so the server can easily differentiate production builds.
	$(hide) echo "build_type=$(TARGET_BUILD_VARIANT)" >> $@
	$(hide) echo "ab_update=true" >> $@
endif
ifeq ($(TARGET_OTA_ALLOW_NON_AB),true)
	$(hide) echo "allow_non_ab=true" >> $@
endif
ifeq ($(BOARD_NON_AB_OTA_DISABLE_COMPRESSION),true)
	$(hide) echo "board_non_ab_ota_disable_compression=true" >> $@
endif
ifdef BOARD_PREBUILT_DTBOIMAGE
	$(hide) echo "has_dtbo=true" >> $@
ifeq ($(BOARD_AVB_ENABLE),true)
	$(hide) echo "dtbo_size=$(BOARD_DTBOIMG_PARTITION_SIZE)" >> $@
	$(hide) echo "avb_dtbo_add_hash_footer_args=$(BOARD_AVB_DTBO_ADD_HASH_FOOTER_ARGS)" >> $@
ifdef BOARD_AVB_DTBO_KEY_PATH
	$(hide) echo "avb_dtbo_key_path=$(BOARD_AVB_DTBO_KEY_PATH)" >> $@
	$(hide) echo "avb_dtbo_algorithm=$(BOARD_AVB_DTBO_ALGORITHM)" >> $@
	$(hide) echo "avb_dtbo_rollback_index_location=$(BOARD_AVB_DTBO_ROLLBACK_INDEX_LOCATION)" >> $@
endif # BOARD_AVB_DTBO_KEY_PATH
endif # BOARD_AVB_ENABLE
endif # BOARD_PREBUILT_DTBOIMAGE
ifeq ($(BOARD_USES_PVMFWIMAGE),true)
	$(hide) echo "has_pvmfw=true" >> $@
ifeq ($(BOARD_AVB_ENABLE),true)
	$(hide) echo "pvmfw_size=$(BOARD_PVMFWIMAGE_PARTITION_SIZE)" >> $@
	$(hide) echo "avb_pvmfw_add_hash_footer_args=$(BOARD_AVB_PVMFW_ADD_HASH_FOOTER_ARGS)" >> $@
ifdef BOARD_AVB_PVMFW_KEY_PATH
	$(hide) echo "avb_pvmfw_key_path=$(BOARD_AVB_PVMFW_KEY_PATH)" >> $@
	$(hide) echo "avb_pvmfw_algorithm=$(BOARD_AVB_PVMFW_ALGORITHM)" >> $@
	$(hide) echo "avb_pvmfw_rollback_index_location=$(BOARD_AVB_PVMFW_ROLLBACK_INDEX_LOCATION)" >> $@
endif # BOARD_AVB_PVMFW_KEY_PATH
endif # BOARD_AVB_ENABLE
endif # BOARD_USES_PVMFWIMAGE
	$(call dump-dynamic-partitions-info,$@)
	@# VINTF checks
ifeq ($(PRODUCT_ENFORCE_VINTF_MANIFEST),true)
	$(hide) echo "vintf_enforce=true" >> $@
endif
ifdef ODM_MANIFEST_SKUS
	$(hide) echo "vintf_odm_manifest_skus=$(ODM_MANIFEST_SKUS)" >> $@
endif
ifdef ODM_MANIFEST_FILES
	$(hide) echo "vintf_include_empty_odm_sku=true" >> $@
endif
ifdef DEVICE_MANIFEST_SKUS
	$(hide) echo "vintf_vendor_manifest_skus=$(DEVICE_MANIFEST_SKUS)" >> $@
endif
ifdef DEVICE_MANIFEST_FILE
	$(hide) echo "vintf_include_empty_vendor_sku=true" >> $@
endif
ifeq ($(BOARD_BOOTLOADER_IN_UPDATE_PACKAGE),true)
	$(hide) echo "bootloader_in_update_package=true" >> $@
endif
ifeq ($(BOARD_EXCLUDE_KERNEL_FROM_RECOVERY_IMAGE),true)
	$(hide) echo "exclude_kernel_from_recovery_image=true" >> $@
endif
ifneq ($(BOARD_PARTIAL_OTA_UPDATE_PARTITIONS_LIST),)
	$(hide) echo "partial_ota_update_partitions_list=$(BOARD_PARTIAL_OTA_UPDATE_PARTITIONS_LIST)" >> $@
endif
ifeq ($(BUILDING_WITH_VSDK),true)
	$(hide) echo "building_with_vsdk=true" >> $@
endif

$(call declare-0p-target,$(INSTALLED_FASTBOOT_INFO_TARGET))

.PHONY: fastboot_info
fastboot_info: $(INSTALLED_FASTBOOT_INFO_TARGET)

droidcore-unbundled: $(INSTALLED_FASTBOOT_INFO_TARGET)

$(call declare-0p-target,$(INSTALLED_MISC_INFO_TARGET))

.PHONY: misc_info
misc_info: $(INSTALLED_MISC_INFO_TARGET)

droidcore-unbundled: $(INSTALLED_MISC_INFO_TARGET)

# -----------------------------------------------------------------
# A zip of the directories that map to the target filesystem.
# This zip can be used to create an OTA package or filesystem image
# as a post-build step.
#
name := $(TARGET_PRODUCT)
ifeq ($(TARGET_BUILD_TYPE),debug)
  name := $(name)_debug
endif
name := $(name)-target_files

intermediates := $(call intermediates-dir-for,PACKAGING,target_files)
BUILT_TARGET_FILES_DIR := $(intermediates)/$(name).zip.list
BUILT_TARGET_FILES_PACKAGE := $(intermediates)/$(name).zip
$(BUILT_TARGET_FILES_PACKAGE): zip_root := $(intermediates)/$(name)
$(BUILT_TARGET_FILES_DIR): zip_root := $(intermediates)/$(name)
$(BUILT_TARGET_FILES_DIR): intermediates := $(intermediates)

ifneq ($(SOONG_DEFINED_SYSTEM_IMAGE_PATH),)
  $(BUILT_TARGET_FILES_DIR): $(SOONG_DEFINED_SYSTEM_IMAGE_PATH)
endif

# $(1): Directory to copy
# $(2): Location to copy it to
# The "ls -A" is to skip if $(1) is empty.
define package_files-copy-root
  if [ -d "$(strip $(1))" -a "$$(ls -A $(1))" ]; then \
    mkdir -p $(2) && \
    $(ACP) -rd $(strip $(1))/. $(strip $(2))/; \
  fi
endef

built_ota_tools :=

# We can't build static executables when SANITIZE_TARGET=address
ifeq (,$(filter address, $(SANITIZE_TARGET)))
built_ota_tools += \
    $(call intermediates-dir-for,EXECUTABLES,updater)/updater
endif

$(BUILT_TARGET_FILES_DIR): PRIVATE_OTA_TOOLS := $(built_ota_tools)

tool_extension := $(wildcard $(tool_extensions)/releasetools.py)
$(BUILT_TARGET_FILES_DIR): PRIVATE_TOOL_EXTENSION := $(tool_extension)

updater_dep :=
ifeq ($(AB_OTA_UPDATER),true)
updater_dep += system/update_engine/update_engine.conf
$(call declare-1p-target,system/update_engine/update_engine.conf,system/update_engine)
updater_dep += external/zucchini/version_info.h
$(call declare-license-metadata,external/zucchini/version_info.h,legacy_notice,notice,external/zucchini/LICENSE,external/zucchini)
updater_dep += $(HOST_OUT_SHARED_LIBRARIES)/liblz4.so
endif

# Build OTA tools if non-A/B is allowed
ifeq ($(TARGET_OTA_ALLOW_NON_AB),true)
updater_dep += $(built_ota_tools)
endif

$(BUILT_TARGET_FILES_DIR): $(updater_dep)

# If we are using recovery as boot, output recovery files to BOOT/.
# If we are moving recovery resources to vendor_boot, output recovery files to VENDOR_BOOT/.
ifeq ($(BOARD_USES_RECOVERY_AS_BOOT),true)
$(BUILT_TARGET_FILES_DIR): PRIVATE_RECOVERY_OUT := BOOT
else ifeq ($(BOARD_MOVE_RECOVERY_RESOURCES_TO_VENDOR_BOOT),true)
$(BUILT_TARGET_FILES_DIR): PRIVATE_RECOVERY_OUT := VENDOR_BOOT
else
$(BUILT_TARGET_FILES_DIR): PRIVATE_RECOVERY_OUT := RECOVERY
endif

ifeq ($(AB_OTA_UPDATER),true)
  ifdef OSRELEASED_DIRECTORY
    $(BUILT_TARGET_FILES_DIR): $(TARGET_OUT_OEM)/$(OSRELEASED_DIRECTORY)/product_id
    $(BUILT_TARGET_FILES_DIR): $(TARGET_OUT_OEM)/$(OSRELEASED_DIRECTORY)/product_version
    $(BUILT_TARGET_FILES_DIR): $(TARGET_OUT_ETC)/$(OSRELEASED_DIRECTORY)/system_version
  endif
endif

ifneq ($(AB_OTA_PARTITIONS),)
  ifneq ($(AB_OTA_UPDATER),true)
    $(error AB_OTA_UPDATER must be true when defining AB_OTA_PARTITIONS)
  endif
endif

# Run fs_config while creating the target files package
# $1: root directory
# $2: add prefix
define fs_config
(cd $(1); find . -type d | sed 's,$$,/,'; find . \! -type d) | cut -c 3- | sort | sed 's,^,$(2),' | $(HOST_OUT_EXECUTABLES)/fs_config -C -D $(TARGET_OUT) -R "$(2)"
endef

define filter-out-missing-vendor
$(if $(INSTALLED_VENDORIMAGE_TARGET),$(1),$(filter-out vendor,$(1)))
endef
define filter-out-missing-vendor_dlkm
$(if $(INSTALLED_VENDOR_DLKMIMAGE_TARGET),$(1),$(filter-out vendor_dlkm,$(1)))
endef
define filter-out-missing-odm
$(if $(INSTALLED_ODMIMAGE_TARGET),$(1),$(filter-out odm,$(1)))
endef
define filter-out-missing-odm_dlkm
$(if $(INSTALLED_ODM_DLKMIMAGE_TARGET),$(1),$(filter-out odm_dlkm,$(1)))
endef
define filter-out-missing-system_dlkm
$(if $(INSTALLED_SYSTEM_DLKMIMAGE_TARGET),$(1),$(filter-out system_dlkm,$(1)))
endef
# Filter out vendor,vendor_dlkm,odm,odm_dlkm,system_dlkm from the list for AOSP targets.
# $(1): list
define filter-out-missing-partitions
$(call filter-out-missing-vendor,\
  $(call filter-out-missing-vendor_dlkm,\
    $(call filter-out-missing-odm,\
      $(call filter-out-missing-odm_dlkm,\
        $(call filter-out-missing-system_dlkm,$(1))))))
endef

# Information related to dynamic partitions and virtual A/B. This information
# is needed for building the super image (see dump-super-image-info) and
# building OTA packages.
# $(1): file
define dump-dynamic-partitions-info
  $(if $(filter true,$(PRODUCT_USE_DYNAMIC_PARTITIONS)), \
    echo "use_dynamic_partitions=true" >> $(1))
  $(if $(filter true,$(PRODUCT_RETROFIT_DYNAMIC_PARTITIONS)), \
    echo "dynamic_partition_retrofit=true" >> $(1))
  echo "lpmake=$(notdir $(LPMAKE))" >> $(1)
  $(if $(filter true,$(PRODUCT_BUILD_SUPER_PARTITION)), $(if $(BOARD_SUPER_PARTITION_SIZE), \
    echo "build_super_partition=true" >> $(1)))
  $(if $(BUILDING_SUPER_EMPTY_IMAGE), \
    echo "build_super_empty_partition=true" >> $(1))
  $(if $(filter true,$(BOARD_BUILD_RETROFIT_DYNAMIC_PARTITIONS_OTA_PACKAGE)), \
    echo "build_retrofit_dynamic_partitions_ota_package=true" >> $(1))
  echo "super_metadata_device=$(BOARD_SUPER_PARTITION_METADATA_DEVICE)" >> $(1)
  $(if $(BOARD_SUPER_PARTITION_BLOCK_DEVICES), \
    echo "super_block_devices=$(BOARD_SUPER_PARTITION_BLOCK_DEVICES)" >> $(1))
  $(foreach device,$(BOARD_SUPER_PARTITION_BLOCK_DEVICES), \
    echo "super_$(device)_device_size=$(BOARD_SUPER_PARTITION_$(call to-upper,$(device))_DEVICE_SIZE)" >> $(1);)
  $(if $(BOARD_SUPER_PARTITION_PARTITION_LIST), \
    echo "dynamic_partition_list=$(call filter-out-missing-partitions,$(BOARD_SUPER_PARTITION_PARTITION_LIST))" >> $(1))
  $(if $(BOARD_SUPER_PARTITION_GROUPS),
    echo "super_partition_groups=$(BOARD_SUPER_PARTITION_GROUPS)" >> $(1))
  $(foreach group,$(BOARD_SUPER_PARTITION_GROUPS), \
    echo "super_$(group)_group_size=$(BOARD_$(call to-upper,$(group))_SIZE)" >> $(1); \
    $(if $(BOARD_$(call to-upper,$(group))_PARTITION_LIST), \
      echo "super_$(group)_partition_list=$(call filter-out-missing-partitions,$(BOARD_$(call to-upper,$(group))_PARTITION_LIST))" >> $(1);))
  $(if $(filter true,$(TARGET_USERIMAGES_SPARSE_EXT_DISABLED)), \
    echo "build_non_sparse_super_partition=true" >> $(1))
  $(if $(filter true,$(TARGET_USERIMAGES_SPARSE_F2FS_DISABLED)), \
    echo "build_non_sparse_super_partition=true" >> $(1))
  $(if $(filter true,$(BOARD_SUPER_IMAGE_IN_UPDATE_PACKAGE)), \
    echo "super_image_in_update_package=true" >> $(1))
  $(if $(BOARD_SUPER_PARTITION_SIZE), \
    echo "super_partition_size=$(BOARD_SUPER_PARTITION_SIZE)" >> $(1))
  $(if $(BOARD_SUPER_PARTITION_ALIGNMENT), \
    echo "super_partition_alignment=$(BOARD_SUPER_PARTITION_ALIGNMENT)" >> $(1))
  $(if $(BOARD_SUPER_PARTITION_WARN_LIMIT), \
    echo "super_partition_warn_limit=$(BOARD_SUPER_PARTITION_WARN_LIMIT)" >> $(1))
  $(if $(BOARD_SUPER_PARTITION_ERROR_LIMIT), \
    echo "super_partition_error_limit=$(BOARD_SUPER_PARTITION_ERROR_LIMIT)" >> $(1))
  $(if $(filter true,$(PRODUCT_VIRTUAL_AB_OTA)), \
    echo "virtual_ab=true" >> $(1))
  $(if $(filter true,$(PRODUCT_VIRTUAL_AB_COMPRESSION)), \
    echo "virtual_ab_compression=true" >> $(1))
# This value controls the compression algorithm used for VABC
# valid options are defined in system/core/fs_mgr/libsnapshot/cow_writer.cpp
# e.g. "none", "gz", "brotli"
  $(if $(PRODUCT_VIRTUAL_AB_COMPRESSION_METHOD), \
    echo "virtual_ab_compression_method=$(PRODUCT_VIRTUAL_AB_COMPRESSION_METHOD)" >> $(1))
  $(if $(filter true,$(PRODUCT_VIRTUAL_AB_OTA_RETROFIT)), \
    echo "virtual_ab_retrofit=true" >> $(1))
  $(if $(PRODUCT_VIRTUAL_AB_COW_VERSION), \
    echo "virtual_ab_cow_version=$(PRODUCT_VIRTUAL_AB_COW_VERSION)" >> $(1))
  $(if $(PRODUCT_VIRTUAL_AB_COMPRESSION_FACTOR), \
    echo "virtual_ab_compression_factor=$(PRODUCT_VIRTUAL_AB_COMPRESSION_FACTOR)" >> $(1))
endef

# Copy an image file to a directory and generate a block list map file from the image,
# only if the map_file_generator supports the file system.
# Otherwise, skip generating map files as well as copying images. The image will be
# generated from the $(ADD_IMG_TO_TARGET_FILES) to generate the map file with it.
# $(1): path of the image file
# $(2): target out directory
# $(3): image name to generate a map file. skip generating map file if empty
define copy-image-and-generate-map
  $(if $(COPY_IMAGES_FOR_TARGET_FILES_ZIP), \
    $(eval _supported_fs_for_map_file_generator := erofs ext%) \
    $(eval _img := $(call to-upper,$(3))) \
    $(if $(3),$(eval _map_fs_type := $(BOARD_$(_img)IMAGE_FILE_SYSTEM_TYPE)),\
      $(eval _no_map_file := "true")) \
    $(if $(filter $(_supported_fs_for_map_file_generator),$(_map_fs_type))$(_no_map_file),\
      mkdir -p $(2); \
      cp $(1) $(2); \
      $(if $(3),$(HOST_OUT_EXECUTABLES)/map_file_generator $(1) $(2)/$(3).map)) \
    $(eval _img :=) \
    $(eval _map_fs_type :=) \
    $(eval _no_map_file :=) \
  )
endef

# By conditionally including the dependency of the target files package on the
# full system image deps, we speed up builds that do not build the system
# image.
ifdef BUILDING_SYSTEM_IMAGE
  $(BUILT_TARGET_FILES_DIR): $(FULL_SYSTEMIMAGE_DEPS)
  ifdef COPY_IMAGES_FOR_TARGET_FILES_ZIP
    $(BUILT_TARGET_FILES_DIR): $(BUILT_SYSTEMIMAGE)
  endif
else
  # releasetools may need the system build.prop even when building a
  # system-image-less product.
  $(BUILT_TARGET_FILES_DIR): $(INSTALLED_BUILD_PROP_TARGET)
endif

ifdef BUILDING_USERDATA_IMAGE
  $(BUILT_TARGET_FILES_DIR): $(INTERNAL_USERDATAIMAGE_FILES)
endif

ifdef BUILDING_SYSTEM_OTHER_IMAGE
  $(BUILT_TARGET_FILES_DIR): $(INTERNAL_SYSTEMOTHERIMAGE_FILES)
  ifdef COPY_IMAGES_FOR_TARGET_FILES_ZIP
    $(BUILT_TARGET_FILES_DIR): $(BUILT_SYSTEMOTHERIMAGE_TARGET)
  endif
endif

ifdef BUILDING_VENDOR_BOOT_IMAGE
  $(BUILT_TARGET_FILES_DIR): $(INTERNAL_VENDOR_RAMDISK_FILES)
  $(BUILT_TARGET_FILES_DIR): $(INTERNAL_VENDOR_RAMDISK_FRAGMENT_TARGETS)
  $(BUILT_TARGET_FILES_DIR): $(INTERNAL_VENDOR_BOOTCONFIG_TARGET)
  # The vendor ramdisk may be built from the recovery ramdisk.
  ifeq (true,$(BOARD_MOVE_RECOVERY_RESOURCES_TO_VENDOR_BOOT))
    $(BUILT_TARGET_FILES_DIR): $(INTERNAL_RECOVERY_RAMDISK_FILES_TIMESTAMP)
  endif
endif

ifdef BUILDING_VENDOR_KERNEL_BOOT_IMAGE
  $(BUILT_TARGET_FILES_DIR): $(INTERNAL_VENDOR_KERNEL_RAMDISK_FILES)
endif

ifdef BUILDING_RECOVERY_IMAGE
  # TODO(b/30414428): Can't depend on INTERNAL_RECOVERYIMAGE_FILES alone like other
  # BUILT_TARGET_FILES_PACKAGE dependencies because currently there're cp/rsync/rm
  # commands in build-recoveryimage-target, which would touch the files under
  # TARGET_RECOVERY_OUT and race with packaging target-files.zip.
  ifeq ($(BOARD_USES_RECOVERY_AS_BOOT),true)
    $(BUILT_TARGET_FILES_DIR): $(INSTALLED_BOOTIMAGE_TARGET)
  else
    $(BUILT_TARGET_FILES_DIR): $(INSTALLED_RECOVERYIMAGE_TARGET)
  endif
  $(BUILT_TARGET_FILES_DIR): $(INTERNAL_RECOVERYIMAGE_FILES)
endif

# Conditionally depend on the image files if the image is being built so the
# target-files.zip rule doesn't wait on the image creation rule, or the image
# if it is coming from a prebuilt.

ifdef BUILDING_VENDOR_IMAGE
  $(BUILT_TARGET_FILES_DIR): $(INTERNAL_VENDORIMAGE_FILES)
  ifdef COPY_IMAGES_FOR_TARGET_FILES_ZIP
    $(BUILT_TARGET_FILES_DIR): $(BUILT_VENDORIMAGE_TARGET)
  endif
else ifdef BOARD_PREBUILT_VENDORIMAGE
  $(BUILT_TARGET_FILES_DIR): $(INSTALLED_VENDORIMAGE_TARGET)
endif

ifdef BUILDING_PRODUCT_IMAGE
  $(BUILT_TARGET_FILES_DIR): $(INTERNAL_PRODUCTIMAGE_FILES)
  ifdef COPY_IMAGES_FOR_TARGET_FILES_ZIP
    $(BUILT_TARGET_FILES_DIR): $(BUILT_PRODUCTIMAGE_TARGET)
  endif
else ifdef BOARD_PREBUILT_PRODUCTIMAGE
  $(BUILT_TARGET_FILES_DIR): $(INSTALLED_PRODUCTIMAGE_TARGET)
endif

ifdef BUILDING_SYSTEM_EXT_IMAGE
  $(BUILT_TARGET_FILES_DIR): $(INTERNAL_SYSTEM_EXTIMAGE_FILES)
  ifdef COPY_IMAGES_FOR_TARGET_FILES_ZIP
    $(BUILT_TARGET_FILES_DIR): $(BUILT_SYSTEM_EXTIMAGE_TARGET)
  endif
else ifdef BOARD_PREBUILT_SYSTEM_EXTIMAGE
  $(BUILT_TARGET_FILES_DIR): $(INSTALLED_SYSTEM_EXTIMAGE_TARGET)
endif

ifneq (,$(BUILDING_BOOT_IMAGE)$(BUILDING_INIT_BOOT_IMAGE))
  $(BUILT_TARGET_FILES_DIR): $(INTERNAL_RAMDISK_FILES)
endif  # BUILDING_BOOT_IMAGE != "" || BUILDING_INIT_BOOT_IMAGE != ""

ifneq (,$(INTERNAL_PREBUILT_BOOTIMAGE) $(filter true,$(BOARD_COPY_BOOT_IMAGE_TO_TARGET_FILES)))
  $(BUILT_TARGET_FILES_DIR): $(INSTALLED_BOOTIMAGE_TARGET)
endif

ifdef BUILDING_ODM_IMAGE
  $(BUILT_TARGET_FILES_DIR): $(INTERNAL_ODMIMAGE_FILES)
  ifdef COPY_IMAGES_FOR_TARGET_FILES_ZIP
    $(BUILT_TARGET_FILES_DIR): $(BUILT_ODMIMAGE_TARGET)
  endif
else ifdef BOARD_PREBUILT_ODMIMAGE
  $(BUILT_TARGET_FILES_DIR): $(INSTALLED_ODMIMAGE_TARGET)
endif

ifdef BUILDING_VENDOR_DLKM_IMAGE
  $(BUILT_TARGET_FILES_DIR): $(INTERNAL_VENDOR_DLKMIMAGE_FILES)
  ifdef COPY_IMAGES_FOR_TARGET_FILES_ZIP
    $(BUILT_TARGET_FILES_DIR): $(BUILT_VENDOR_DLKMIMAGE_TARGET)
  endif
else ifdef BOARD_PREBUILT_VENDOR_DLKMIMAGE
  $(BUILT_TARGET_FILES_DIR): $(INSTALLED_VENDOR_DLKMIMAGE_TARGET)
endif

ifdef BUILDING_ODM_DLKM_IMAGE
  $(BUILT_TARGET_FILES_DIR): $(INTERNAL_ODM_DLKMIMAGE_FILES)
  ifdef COPY_IMAGES_FOR_TARGET_FILES_ZIP
    $(BUILT_TARGET_FILES_DIR): $(BUILT_ODM_DLKMIMAGE_TARGET)
  endif
else ifdef BOARD_PREBUILT_ODM_DLKMIMAGE
  $(BUILT_TARGET_FILES_DIR): $(INSTALLED_ODM_DLKMIMAGE_TARGET)
endif

ifdef BUILDING_SYSTEM_DLKM_IMAGE
  $(BUILT_TARGET_FILES_DIR): $(INTERNAL_SYSTEM_DLKMIMAGE_FILES)
  ifdef COPY_IMAGES_FOR_TARGET_FILES_ZIP
    $(BUILT_TARGET_FILES_DIR): $(BUILT_SYSTEM_DLKMIMAGE_TARGET)
  endif
else ifdef BOARD_PREBUILT_SYSTEM_DLKMIMAGE
  $(BUILT_TARGET_FILES_DIR): $(INSTALLED_SYSTEM_DLKMIMAGE_TARGET)
endif

ifeq ($(BUILD_QEMU_IMAGES),true)
  MK_VBMETA_BOOT_KERNEL_CMDLINE_SH := device/generic/goldfish/tools/mk_vbmeta_boot_params.sh
  $(BUILT_TARGET_FILES_DIR): $(MK_VBMETA_BOOT_KERNEL_CMDLINE_SH)
endif

ifdef BOARD_PREBUILT_BOOTLOADER
$(BUILT_TARGET_FILES_DIR): $(INSTALLED_BOOTLOADER_MODULE)
droidcore-unbundled: $(INSTALLED_BOOTLOADER_MODULE)
endif

# Depending on the various images guarantees that the underlying
# directories are up-to-date.
$(BUILT_TARGET_FILES_DIR): \
	    $(INSTALLED_RADIOIMAGE_TARGET) \
	    $(INSTALLED_RECOVERYIMAGE_TARGET) \
	    $(INSTALLED_CACHEIMAGE_TARGET) \
	    $(INSTALLED_DTBOIMAGE_TARGET) \
	    $(INSTALLED_PVMFWIMAGE_TARGET) \
	    $(INSTALLED_PVMFW_BINARY_TARGET) \
	    $(INSTALLED_PVMFW_EMBEDDED_AVBKEY_TARGET) \
	    $(INSTALLED_CUSTOMIMAGES_TARGET) \
	    $(INSTALLED_ANDROID_INFO_TXT_TARGET) \
	    $(INSTALLED_KERNEL_TARGET) \
	    $(INSTALLED_RAMDISK_TARGET) \
	    $(INSTALLED_DTBIMAGE_TARGET) \
	    $(INSTALLED_2NDBOOTLOADER_TARGET) \
	    $(INSTALLED_VENDOR_KERNEL_RAMDISK_TARGET) \
	    $(BUILT_RAMDISK_16K_TARGET) \
	    $(BUILT_KERNEL_16K_TARGET) \
	    $(BUILT_BOOTIMAGE_16K_TARGET) \
	    $(INSTALLED_DTBOIMAGE_16KB_TARGET) \
	    $(BOARD_PREBUILT_DTBOIMAGE) \
	    $(BOARD_PREBUILT_RECOVERY_DTBOIMAGE) \
	    $(BOARD_RECOVERY_ACPIO) \
	    $(PRODUCT_SYSTEM_BASE_FS_PATH) \
	    $(PRODUCT_VENDOR_BASE_FS_PATH) \
	    $(PRODUCT_PRODUCT_BASE_FS_PATH) \
	    $(PRODUCT_SYSTEM_EXT_BASE_FS_PATH) \
	    $(PRODUCT_ODM_BASE_FS_PATH) \
	    $(PRODUCT_VENDOR_DLKM_BASE_FS_PATH) \
	    $(PRODUCT_ODM_DLKM_BASE_FS_PATH) \
	    $(PRODUCT_SYSTEM_DLKM_BASE_FS_PATH) \
	    $(LPMAKE) \
	    $(SELINUX_FC) \
	    $(INSTALLED_MISC_INFO_TARGET) \
	    $(INSTALLED_FASTBOOT_INFO_TARGET) \
	    $(APKCERTS_FILE) \
	    $(APEX_KEYS_FILE) \
	    $(SOONG_ZIP) \
	    $(HOST_OUT_EXECUTABLES)/fs_config \
	    $(HOST_OUT_EXECUTABLES)/map_file_generator \
	    $(ADD_IMG_TO_TARGET_FILES) \
	    $(MAKE_RECOVERY_PATCH) \
	    $(BUILT_KERNEL_CONFIGS_FILE) \
	    $(BUILT_KERNEL_VERSION_FILE) \
	    | $(ACP)
	@echo "Building target files: $@"
	$(hide) rm -rf $@ $@.list $(zip_root)
	$(hide) mkdir -p $(dir $@) $(zip_root)
ifneq (,$(INSTALLED_RECOVERYIMAGE_TARGET)$(filter true,$(BOARD_USES_RECOVERY_AS_BOOT))$(filter true,$(BOARD_MOVE_RECOVERY_RESOURCES_TO_VENDOR_BOOT)))
	@# Components of the recovery image
	$(hide) mkdir -p $(zip_root)/$(PRIVATE_RECOVERY_OUT)
# Exclude recovery files in the default vendor ramdisk if including a standalone
# recovery ramdisk in vendor_boot.
ifneq (true,$(BOARD_INCLUDE_RECOVERY_RAMDISK_IN_VENDOR_BOOT))
	$(hide) $(call package_files-copy-root, \
	    $(TARGET_RECOVERY_ROOT_OUT),$(zip_root)/$(PRIVATE_RECOVERY_OUT)/RAMDISK)
endif
ifdef INSTALLED_KERNEL_TARGET
ifneq (,$(filter true,$(BOARD_USES_RECOVERY_AS_BOOT)))
	cp $(INSTALLED_KERNEL_TARGET) $(zip_root)/$(PRIVATE_RECOVERY_OUT)/
else ifneq (true,$(BOARD_EXCLUDE_KERNEL_FROM_RECOVERY_IMAGE))
	cp $(firstword $(INSTALLED_KERNEL_TARGET)) $(zip_root)/$(PRIVATE_RECOVERY_OUT)/kernel
endif
endif
ifneq (truetrue,$(strip $(BUILDING_VENDOR_BOOT_IMAGE))$(strip $(BOARD_USES_RECOVERY_AS_BOOT)))
ifdef INSTALLED_2NDBOOTLOADER_TARGET
	cp $(INSTALLED_2NDBOOTLOADER_TARGET) $(zip_root)/$(PRIVATE_RECOVERY_OUT)/second
endif
ifdef BOARD_INCLUDE_RECOVERY_DTBO
ifdef BOARD_PREBUILT_RECOVERY_DTBOIMAGE
	cp $(BOARD_PREBUILT_RECOVERY_DTBOIMAGE) $(zip_root)/$(PRIVATE_RECOVERY_OUT)/recovery_dtbo
else
	cp $(BOARD_PREBUILT_DTBOIMAGE) $(zip_root)/$(PRIVATE_RECOVERY_OUT)/recovery_dtbo
endif
endif # BOARD_INCLUDE_RECOVERY_DTBO
ifdef BOARD_INCLUDE_RECOVERY_ACPIO
	cp $(BOARD_RECOVERY_ACPIO) $(zip_root)/$(PRIVATE_RECOVERY_OUT)/recovery_acpio
endif
ifdef INSTALLED_DTBIMAGE_TARGET
	cp $(INSTALLED_DTBIMAGE_TARGET) $(zip_root)/$(PRIVATE_RECOVERY_OUT)/dtb
endif
ifneq (true,$(BOARD_EXCLUDE_KERNEL_FROM_RECOVERY_IMAGE))
ifdef INTERNAL_KERNEL_CMDLINE
	echo "$(INTERNAL_KERNEL_CMDLINE)" > $(zip_root)/$(PRIVATE_RECOVERY_OUT)/cmdline
endif # INTERNAL_KERNEL_CMDLINE != ""
endif # BOARD_EXCLUDE_KERNEL_FROM_RECOVERY_IMAGE != true
ifdef BOARD_KERNEL_BASE
	echo "$(BOARD_KERNEL_BASE)" > $(zip_root)/$(PRIVATE_RECOVERY_OUT)/base
endif
ifdef BOARD_KERNEL_PAGESIZE
	echo "$(BOARD_KERNEL_PAGESIZE)" > $(zip_root)/$(PRIVATE_RECOVERY_OUT)/pagesize
endif
endif # not (BUILDING_VENDOR_BOOT_IMAGE and BOARD_USES_RECOVERY_AS_BOOT)
endif # INSTALLED_RECOVERYIMAGE_TARGET defined or BOARD_USES_RECOVERY_AS_BOOT is true
	@# Components of the boot image
	$(hide) mkdir -p $(zip_root)/BOOT
	$(hide) mkdir -p $(zip_root)/ROOT
	$(hide) $(call package_files-copy-root, \
	    $(TARGET_ROOT_OUT),$(zip_root)/ROOT)
	@# If we are using recovery as boot, this is already done when processing recovery.
ifneq ($(BOARD_USES_RECOVERY_AS_BOOT),true)
	$(hide) $(call package_files-copy-root, \
	    $(TARGET_RAMDISK_OUT),$(zip_root)/BOOT/RAMDISK)
ifdef INSTALLED_KERNEL_TARGET
	$(hide) cp $(INSTALLED_KERNEL_TARGET) $(zip_root)/BOOT/
endif
ifeq (true,$(BOARD_USES_GENERIC_KERNEL_IMAGE))
	echo "$(GENERIC_KERNEL_CMDLINE)" > $(zip_root)/BOOT/cmdline
else ifndef INSTALLED_VENDOR_BOOTIMAGE_TARGET # && BOARD_USES_GENERIC_KERNEL_IMAGE != true
	echo "$(INTERNAL_KERNEL_CMDLINE)" > $(zip_root)/BOOT/cmdline
ifdef INSTALLED_2NDBOOTLOADER_TARGET
	cp $(INSTALLED_2NDBOOTLOADER_TARGET) $(zip_root)/BOOT/second
endif
ifdef INSTALLED_DTBIMAGE_TARGET
	cp $(INSTALLED_DTBIMAGE_TARGET) $(zip_root)/BOOT/dtb
endif
ifdef BOARD_KERNEL_BASE
	echo "$(BOARD_KERNEL_BASE)" > $(zip_root)/BOOT/base
endif
ifdef BOARD_KERNEL_PAGESIZE
	echo "$(BOARD_KERNEL_PAGESIZE)" > $(zip_root)/BOOT/pagesize
endif
endif # INSTALLED_VENDOR_BOOTIMAGE_TARGET == "" && BOARD_USES_GENERIC_KERNEL_IMAGE != true
endif # BOARD_USES_RECOVERY_AS_BOOT not true
	$(hide) $(foreach t,$(INSTALLED_RADIOIMAGE_TARGET),\
	            mkdir -p $(zip_root)/RADIO; \
	            cp $(t) $(zip_root)/RADIO/$(notdir $(t));)
ifdef INSTALLED_VENDOR_BOOTIMAGE_TARGET
	mkdir -p $(zip_root)/VENDOR_BOOT
	$(call package_files-copy-root, \
	    $(TARGET_VENDOR_RAMDISK_OUT),$(zip_root)/VENDOR_BOOT/RAMDISK)
ifdef INSTALLED_DTBIMAGE_TARGET
ifneq ($(BUILDING_VENDOR_KERNEL_BOOT_IMAGE),true)
	cp $(INSTALLED_DTBIMAGE_TARGET) $(zip_root)/VENDOR_BOOT/dtb
endif
endif # end of INSTALLED_DTBIMAGE_TARGET
ifdef INTERNAL_VENDOR_BOOTCONFIG_TARGET
	cp $(INTERNAL_VENDOR_BOOTCONFIG_TARGET) $(zip_root)/VENDOR_BOOT/vendor_bootconfig
endif
ifdef BOARD_KERNEL_BASE
	echo "$(BOARD_KERNEL_BASE)" > $(zip_root)/VENDOR_BOOT/base
endif
ifdef BOARD_KERNEL_PAGESIZE
	echo "$(BOARD_KERNEL_PAGESIZE)" > $(zip_root)/VENDOR_BOOT/pagesize
endif
	echo "$(INTERNAL_KERNEL_CMDLINE)" > $(zip_root)/VENDOR_BOOT/vendor_cmdline
ifdef INTERNAL_VENDOR_RAMDISK_FRAGMENTS
	echo "$(INTERNAL_VENDOR_RAMDISK_FRAGMENTS)" > "$(zip_root)/VENDOR_BOOT/vendor_ramdisk_fragments"
	$(foreach vendor_ramdisk_fragment,$(INTERNAL_VENDOR_RAMDISK_FRAGMENTS), \
	  mkdir -p $(zip_root)/VENDOR_BOOT/RAMDISK_FRAGMENTS/$(vendor_ramdisk_fragment); \
	  echo "$(BOARD_VENDOR_RAMDISK_FRAGMENT.$(vendor_ramdisk_fragment).MKBOOTIMG_ARGS)" > "$(zip_root)/VENDOR_BOOT/RAMDISK_FRAGMENTS/$(vendor_ramdisk_fragment)/mkbootimg_args"; \
	  $(eval prebuilt_ramdisk := $(BOARD_VENDOR_RAMDISK_FRAGMENT.$(vendor_ramdisk_fragment).PREBUILT)) \
	  $(if $(prebuilt_ramdisk), \
	    cp "$(prebuilt_ramdisk)" "$(zip_root)/VENDOR_BOOT/RAMDISK_FRAGMENTS/$(vendor_ramdisk_fragment)/prebuilt_ramdisk";, \
	    $(call package_files-copy-root, \
	      $(VENDOR_RAMDISK_FRAGMENT.$(vendor_ramdisk_fragment).STAGING_DIR), \
	      $(zip_root)/VENDOR_BOOT/RAMDISK_FRAGMENTS/$(vendor_ramdisk_fragment)/RAMDISK); \
	  ))
endif # INTERNAL_VENDOR_RAMDISK_FRAGMENTS != ""
endif # INSTALLED_VENDOR_BOOTIMAGE_TARGET
ifdef INSTALLED_VENDOR_KERNEL_BOOTIMAGE_TARGET
	mkdir -p $(zip_root)/VENDOR_KERNEL_BOOT
	$(call package_files-copy-root, \
	    $(TARGET_VENDOR_KERNEL_RAMDISK_OUT),$(zip_root)/VENDOR_KERNEL_BOOT/RAMDISK)
ifdef INSTALLED_DTBIMAGE_TARGET
	cp $(INSTALLED_DTBIMAGE_TARGET) $(zip_root)/VENDOR_KERNEL_BOOT/dtb
endif
ifdef BOARD_KERNEL_PAGESIZE
	echo "$(BOARD_KERNEL_PAGESIZE)" > $(zip_root)/VENDOR_KERNEL_BOOT/pagesize
endif
endif # INSTALLED_VENDOR_BOOTIMAGE_TARGET
ifdef BUILDING_SYSTEM_IMAGE
	@# Contents of the system image
ifneq ($(SOONG_DEFINED_SYSTEM_IMAGE_PATH),)
	$(hide) $(call package_files-copy-root, \
	    $(SOONG_DEFINED_SYSTEM_IMAGE_BASE)/system/system,$(zip_root)/SYSTEM)
else
	$(hide) $(call package_files-copy-root, \
	    $(SYSTEMIMAGE_SOURCE_DIR),$(zip_root)/SYSTEM)
endif
else ifdef INSTALLED_BUILD_PROP_TARGET
	@# Copy the system build.prop even if not building a system image
	@# because add_img_to_target_files may need it to build other partition
	@# images.
	$(hide) mkdir -p "$(zip_root)/SYSTEM"
	$(hide) cp "$(INSTALLED_BUILD_PROP_TARGET)" "$(patsubst $(TARGET_OUT)/%,$(zip_root)/SYSTEM/%,$(INSTALLED_BUILD_PROP_TARGET))"
endif
ifdef BUILDING_USERDATA_IMAGE
	@# Contents of the data image
	$(hide) $(call package_files-copy-root, \
	    $(TARGET_OUT_DATA),$(zip_root)/DATA)
endif
ifdef BUILDING_VENDOR_IMAGE
	@# Contents of the vendor image
	$(hide) $(call package_files-copy-root, \
	    $(TARGET_OUT_VENDOR),$(zip_root)/VENDOR)
endif
ifdef BUILDING_PRODUCT_IMAGE
	@# Contents of the product image
	$(hide) $(call package_files-copy-root, \
	    $(TARGET_OUT_PRODUCT),$(zip_root)/PRODUCT)
endif
ifdef BUILDING_SYSTEM_EXT_IMAGE
	@# Contents of the system_ext image
	$(hide) $(call package_files-copy-root, \
	    $(TARGET_OUT_SYSTEM_EXT),$(zip_root)/SYSTEM_EXT)
endif
ifdef BUILDING_ODM_IMAGE
	@# Contents of the odm image
	$(hide) $(call package_files-copy-root, \
	    $(TARGET_OUT_ODM),$(zip_root)/ODM)
endif
ifdef BUILDING_VENDOR_DLKM_IMAGE
	@# Contents of the vendor_dlkm image
	$(hide) $(call package_files-copy-root, \
	    $(TARGET_OUT_VENDOR_DLKM),$(zip_root)/VENDOR_DLKM)
endif
ifdef BUILDING_ODM_DLKM_IMAGE
	@# Contents of the odm_dlkm image
	$(hide) $(call package_files-copy-root, \
	    $(TARGET_OUT_ODM_DLKM),$(zip_root)/ODM_DLKM)
endif
ifdef BUILDING_SYSTEM_DLKM_IMAGE
	@# Contents of the system_dlkm image
	$(hide) $(call package_files-copy-root, \
	    $(TARGET_OUT_SYSTEM_DLKM),$(zip_root)/SYSTEM_DLKM)
endif
ifdef BUILDING_SYSTEM_OTHER_IMAGE
	@# Contents of the system_other image
	$(hide) $(call package_files-copy-root, \
	    $(TARGET_OUT_SYSTEM_OTHER),$(zip_root)/SYSTEM_OTHER)
endif
	@# Extra contents of the OTA package
	$(hide) mkdir -p $(zip_root)/OTA
	$(hide) cp $(INSTALLED_ANDROID_INFO_TXT_TARGET) $(zip_root)/OTA/
ifdef BUILDING_RAMDISK_IMAGE
ifeq (true,$(BOARD_IMG_USE_RAMDISK))
	@# Contents of the ramdisk image
	$(hide) mkdir -p $(zip_root)/IMAGES
	$(hide) cp $(INSTALLED_RAMDISK_TARGET) $(zip_root)/IMAGES/
endif
endif
ifeq ($(TARGET_OTA_ALLOW_NON_AB),true)
ifneq ($(built_ota_tools),)
	$(hide) mkdir -p $(zip_root)/OTA/bin
	$(hide) cp $(PRIVATE_OTA_TOOLS) $(zip_root)/OTA/bin/
endif
endif
	@# Files that do not end up in any images, but are necessary to
	@# build them.
	$(hide) mkdir -p $(zip_root)/META
	$(hide) cp $(APKCERTS_FILE) $(zip_root)/META/apkcerts.txt
	$(hide) cp $(APEX_KEYS_FILE) $(zip_root)/META/apexkeys.txt
ifneq ($(tool_extension),)
	$(hide) cp $(PRIVATE_TOOL_EXTENSION) $(zip_root)/META/
endif
	$(hide) echo "$(PRODUCT_OTA_PUBLIC_KEYS)" > $(zip_root)/META/otakeys.txt
	$(hide) cp $(SELINUX_FC) $(zip_root)/META/file_contexts.bin
	$(hide) cp $(INSTALLED_MISC_INFO_TARGET) $(zip_root)/META/misc_info.txt
ifneq ($(INSTALLED_FASTBOOT_INFO_TARGET),)
	$(hide) cp $(INSTALLED_FASTBOOT_INFO_TARGET) $(zip_root)/META/fastboot-info.txt
endif
ifneq ($(PRODUCT_SYSTEM_BASE_FS_PATH),)
	$(hide) cp $(PRODUCT_SYSTEM_BASE_FS_PATH) \
	  $(zip_root)/META/$(notdir $(PRODUCT_SYSTEM_BASE_FS_PATH))
endif
ifneq ($(PRODUCT_VENDOR_BASE_FS_PATH),)
	$(hide) cp $(PRODUCT_VENDOR_BASE_FS_PATH) \
	  $(zip_root)/META/$(notdir $(PRODUCT_VENDOR_BASE_FS_PATH))
endif
ifneq ($(PRODUCT_PRODUCT_BASE_FS_PATH),)
	$(hide) cp $(PRODUCT_PRODUCT_BASE_FS_PATH) \
	  $(zip_root)/META/$(notdir $(PRODUCT_PRODUCT_BASE_FS_PATH))
endif
ifneq ($(PRODUCT_SYSTEM_EXT_BASE_FS_PATH),)
	$(hide) cp $(PRODUCT_SYSTEM_EXT_BASE_FS_PATH) \
	  $(zip_root)/META/$(notdir $(PRODUCT_SYSTEM_EXT_BASE_FS_PATH))
endif
ifneq ($(PRODUCT_ODM_BASE_FS_PATH),)
	$(hide) cp $(PRODUCT_ODM_BASE_FS_PATH) \
	  $(zip_root)/META/$(notdir $(PRODUCT_ODM_BASE_FS_PATH))
endif
ifneq ($(PRODUCT_VENDOR_DLKM_BASE_FS_PATH),)
	$(hide) cp $(PRODUCT_VENDOR_DLKM_BASE_FS_PATH) \
	  $(zip_root)/META/$(notdir $(PRODUCT_VENDOR_DLKM_BASE_FS_PATH))
endif
ifneq ($(PRODUCT_ODM_DLKM_BASE_FS_PATH),)
	$(hide) cp $(PRODUCT_ODM_DLKM_BASE_FS_PATH) \
	  $(zip_root)/META/$(notdir $(PRODUCT_ODM_DLKM_BASE_FS_PATH))
endif
ifneq ($(PRODUCT_SYSTEM_DLKM_BASE_FS_PATH),)
	$(hide) cp $(PRODUCT_SYSTEM_DLKM_BASE_FS_PATH) \
	  $(zip_root)/META/$(notdir $(PRODUCT_SYSTEM_DLKM_BASE_FS_PATH))
endif
ifeq ($(TARGET_OTA_ALLOW_NON_AB),true)
ifneq ($(INSTALLED_RECOVERYIMAGE_TARGET),)
	$(hide) PATH=$(INTERNAL_USERIMAGES_BINARY_PATHS):$$PATH MKBOOTIMG=$(MKBOOTIMG) \
	    $(MAKE_RECOVERY_PATCH) $(zip_root) $(zip_root)
endif
endif
ifeq ($(AB_OTA_UPDATER),true)
	@# When using the A/B updater, include the updater config files in the zip.
	$(hide) cp $(TOPDIR)system/update_engine/update_engine.conf $(zip_root)/META/update_engine_config.txt
	$(hide) cp $(TOPDIR)external/zucchini/version_info.h $(zip_root)/META/zucchini_config.txt
	$(hide) cp $(HOST_OUT_SHARED_LIBRARIES)/liblz4.so $(zip_root)/META/liblz4.so
	$(hide) for part in $(sort $(AB_OTA_PARTITIONS)); do \
	  echo "$${part}" >> $(zip_root)/META/ab_partitions.txt; \
	done
	$(hide) for conf in $(strip $(AB_OTA_POSTINSTALL_CONFIG)); do \
	  echo "$${conf}" >> $(zip_root)/META/postinstall_config.txt; \
	done
ifdef OSRELEASED_DIRECTORY
	$(hide) cp $(TARGET_OUT_OEM)/$(OSRELEASED_DIRECTORY)/product_id $(zip_root)/META/product_id.txt
	$(hide) cp $(TARGET_OUT_OEM)/$(OSRELEASED_DIRECTORY)/product_version $(zip_root)/META/product_version.txt
	$(hide) cp $(TARGET_OUT_ETC)/$(OSRELEASED_DIRECTORY)/system_version $(zip_root)/META/system_version.txt
endif
endif
ifeq ($(BREAKPAD_GENERATE_SYMBOLS),true)
	@# If breakpad symbols have been generated, add them to the zip.
	$(hide) cp -R $(TARGET_OUT_BREAKPAD) $(zip_root)/BREAKPAD
endif
ifdef BOARD_PREBUILT_VENDOR_BOOTIMAGE
	$(hide) mkdir -p $(zip_root)/IMAGES
	$(hide) cp $(INSTALLED_VENDOR_BOOTIMAGE_TARGET) $(zip_root)/IMAGES/
endif
ifdef BOARD_PREBUILT_VENDORIMAGE
	$(hide) mkdir -p $(zip_root)/IMAGES
	$(hide) cp $(INSTALLED_VENDORIMAGE_TARGET) $(zip_root)/IMAGES/
endif
ifdef BOARD_PREBUILT_PRODUCTIMAGE
	$(hide) mkdir -p $(zip_root)/IMAGES
	$(hide) cp $(INSTALLED_PRODUCTIMAGE_TARGET) $(zip_root)/IMAGES/
endif
ifdef BOARD_PREBUILT_SYSTEM_EXTIMAGE
	$(hide) mkdir -p $(zip_root)/IMAGES
	$(hide) cp $(INSTALLED_SYSTEM_EXTIMAGE_TARGET) $(zip_root)/IMAGES/
endif
ifdef BOARD_PREBUILT_INIT_BOOT_IMAGE
	$(hide) mkdir -p $(zip_root)/PREBUILT_IMAGES
	$(hide) cp $(INSTALLED_INIT_BOOT_IMAGE_TARGET) $(zip_root)/PREBUILT_IMAGES/
endif

ifndef BOARD_PREBUILT_BOOTIMAGE
ifneq (,$(strip $(INTERNAL_PREBUILT_BOOTIMAGE) $(filter true,$(BOARD_COPY_BOOT_IMAGE_TO_TARGET_FILES))))
ifdef INSTALLED_BOOTIMAGE_TARGET
	$(hide) mkdir -p $(zip_root)/IMAGES
	$(hide) cp $(INSTALLED_BOOTIMAGE_TARGET) $(zip_root)/IMAGES/
endif # INSTALLED_BOOTIMAGE_TARGET
endif # INTERNAL_PREBUILT_BOOTIMAGE != "" || BOARD_COPY_BOOT_IMAGE_TO_TARGET_FILES == true
else # BOARD_PREBUILT_BOOTIMAGE is defined
	$(hide) mkdir -p $(zip_root)/PREBUILT_IMAGES
	$(hide) cp $(INSTALLED_BOOTIMAGE_TARGET) $(zip_root)/PREBUILT_IMAGES/
endif # BOARD_PREBUILT_BOOTIMAGE
ifdef BOARD_PREBUILT_ODMIMAGE
	$(hide) mkdir -p $(zip_root)/IMAGES
	$(hide) cp $(INSTALLED_ODMIMAGE_TARGET) $(zip_root)/IMAGES/
endif
ifdef BOARD_PREBUILT_VENDOR_DLKMIMAGE
	$(hide) mkdir -p $(zip_root)/IMAGES
	$(hide) cp $(INSTALLED_VENDOR_DLKMIMAGE_TARGET) $(zip_root)/IMAGES/
endif
ifdef BOARD_PREBUILT_ODM_DLKMIMAGE
	$(hide) mkdir -p $(zip_root)/IMAGES
	$(hide) cp $(INSTALLED_ODM_DLKMIMAGE_TARGET) $(zip_root)/IMAGES/
endif
ifdef BOARD_PREBUILT_SYSTEM_DLKMIMAGE
	$(hide) mkdir -p $(zip_root)/IMAGES
	$(hide) cp $(INSTALLED_SYSTEM_DLKMIMAGE_TARGET) $(zip_root)/IMAGES/
endif
ifdef BOARD_PREBUILT_DTBOIMAGE
	$(hide) mkdir -p $(zip_root)/PREBUILT_IMAGES
	$(hide) cp $(INSTALLED_DTBOIMAGE_TARGET) $(zip_root)/PREBUILT_IMAGES/
endif # BOARD_PREBUILT_DTBOIMAGE
ifdef BOARD_KERNEL_PATH_16K
	$(hide) mkdir -p $(zip_root)/PREBUILT_IMAGES
	$(hide) cp $(BUILT_KERNEL_16K_TARGET) $(zip_root)/PREBUILT_IMAGES/
endif # BOARD_KERNEL_PATH_16K
ifdef BOARD_KERNEL_MODULES_16K
	$(hide) mkdir -p $(zip_root)/PREBUILT_IMAGES
	$(hide) cp $(BUILT_RAMDISK_16K_TARGET) $(zip_root)/PREBUILT_IMAGES/
endif # BOARD_KERNEL_MODULES_16K
ifdef BUILT_BOOTIMAGE_16K_TARGET
	$(hide) mkdir -p $(zip_root)/IMAGES
	$(hide) cp $(BUILT_BOOTIMAGE_16K_TARGET) $(zip_root)/IMAGES/
endif # BUILT_BOOTIMAGE_16K_TARGET
ifdef INSTALLED_DTBOIMAGE_16KB_TARGET
	$(hide) mkdir -p $(zip_root)/IMAGES
	$(hide) cp $(INSTALLED_DTBOIMAGE_16KB_TARGET) $(zip_root)/IMAGES/
endif # INSTALLED_DTBOIMAGE_16KB_TARGET
ifeq ($(BOARD_USES_PVMFWIMAGE),true)
	$(hide) mkdir -p $(zip_root)/PREBUILT_IMAGES
	$(hide) cp $(INSTALLED_PVMFWIMAGE_TARGET) $(zip_root)/PREBUILT_IMAGES/
	$(hide) cp $(INSTALLED_PVMFW_EMBEDDED_AVBKEY_TARGET) $(zip_root)/PREBUILT_IMAGES/
	$(hide) mkdir -p $(zip_root)/PVMFW
	$(hide) cp $(INSTALLED_PVMFW_BINARY_TARGET) $(zip_root)/PVMFW/
endif
ifdef BOARD_PREBUILT_BOOTLOADER
	$(hide) mkdir -p $(zip_root)/IMAGES
	$(hide) cp $(INSTALLED_BOOTLOADER_MODULE) $(zip_root)/IMAGES/
endif
ifneq ($(strip $(BOARD_CUSTOMIMAGES_PARTITION_LIST)),)
	$(hide) mkdir -p $(zip_root)/PREBUILT_IMAGES
	$(hide) $(foreach partition,$(BOARD_CUSTOMIMAGES_PARTITION_LIST), \
	    $(foreach image,$(BOARD_$(call to-upper,$(partition))_IMAGE_LIST),cp $(image) $(zip_root)/PREBUILT_IMAGES/;))
endif # BOARD_CUSTOMIMAGES_PARTITION_LIST
	@# The radio images in BOARD_PACK_RADIOIMAGES will be additionally copied from RADIO/ into
	@# IMAGES/, which then will be added into <product>-img.zip. Such images must be listed in
	@# INSTALLED_RADIOIMAGE_TARGET.
	$(hide) $(foreach part,$(BOARD_PACK_RADIOIMAGES), \
	    echo $(part) >> $(zip_root)/META/pack_radioimages.txt;)
	@# Run fs_config on all the system, vendor, boot ramdisk,
	@# and recovery ramdisk files in the zip, and save the output
ifdef BUILDING_SYSTEM_IMAGE
	$(hide) $(call copy-image-and-generate-map,$(BUILT_SYSTEMIMAGE),$(zip_root)/IMAGES,system)
	$(hide) $(call fs_config,$(zip_root)/SYSTEM,system/) > $(zip_root)/META/filesystem_config.txt
endif
ifdef BUILDING_VENDOR_IMAGE
	$(hide) $(call copy-image-and-generate-map,$(BUILT_VENDORIMAGE_TARGET),$(zip_root)/IMAGES,vendor)
	$(hide) $(call fs_config,$(zip_root)/VENDOR,vendor/) > $(zip_root)/META/vendor_filesystem_config.txt
endif
ifdef BUILDING_PRODUCT_IMAGE
	$(hide) $(call copy-image-and-generate-map,$(BUILT_PRODUCTIMAGE_TARGET),$(zip_root)/IMAGES,product)
	$(hide) $(call fs_config,$(zip_root)/PRODUCT,product/) > $(zip_root)/META/product_filesystem_config.txt
endif
ifdef BUILDING_SYSTEM_EXT_IMAGE
	$(hide) $(call copy-image-and-generate-map,$(BUILT_SYSTEM_EXTIMAGE_TARGET),$(zip_root)/IMAGES,system_ext)
	$(hide) $(call fs_config,$(zip_root)/SYSTEM_EXT,system_ext/) > $(zip_root)/META/system_ext_filesystem_config.txt
endif
ifdef BUILDING_ODM_IMAGE
	$(hide) $(call copy-image-and-generate-map,$(BUILT_ODMIMAGE_TARGET),$(zip_root)/IMAGES,odm)
	$(hide) $(call fs_config,$(zip_root)/ODM,odm/) > $(zip_root)/META/odm_filesystem_config.txt
endif
ifdef BUILDING_VENDOR_DLKM_IMAGE
	$(hide)$(call copy-image-and-generate-map,$(BUILT_VENDOR_DLKMIMAGE_TARGET),$(zip_root)/IMAGES,vendor_dlkm)
	$(hide) $(call fs_config,$(zip_root)/VENDOR_DLKM,vendor_dlkm/) > $(zip_root)/META/vendor_dlkm_filesystem_config.txt
endif
ifdef BUILDING_ODM_DLKM_IMAGE
	$(hide) $(call copy-image-and-generate-map,$(BUILT_ODM_DLKMIMAGE_TARGET),$(zip_root)/IMAGES,odm_dlkm)
	$(hide) $(call fs_config,$(zip_root)/ODM_DLKM,odm_dlkm/) > $(zip_root)/META/odm_dlkm_filesystem_config.txt
endif
ifdef BUILDING_SYSTEM_DLKM_IMAGE
	$(hide) $(call copy-image-and-generate-map,$(BUILT_SYSTEM_DLKMIMAGE_TARGET),$(zip_root)/IMAGES,system_dlkm)
	$(hide) $(call fs_config,$(zip_root)/SYSTEM_DLKM,system_dlkm/) > $(zip_root)/META/system_dlkm_filesystem_config.txt
endif
	@# ROOT always contains the files for the root under normal boot.
	$(hide) $(call fs_config,$(zip_root)/ROOT,) > $(zip_root)/META/root_filesystem_config.txt
	@# BOOT/RAMDISK contains the first stage and recovery ramdisk.
	$(hide) $(call fs_config,$(zip_root)/BOOT/RAMDISK,) > $(zip_root)/META/boot_filesystem_config.txt
ifdef BUILDING_INIT_BOOT_IMAGE
	$(hide) $(call package_files-copy-root, $(TARGET_RAMDISK_OUT),$(zip_root)/INIT_BOOT/RAMDISK)
	$(hide) $(call fs_config,$(zip_root)/INIT_BOOT/RAMDISK,) > $(zip_root)/META/init_boot_filesystem_config.txt
	$(hide) cp $(RAMDISK_NODE_LIST) $(zip_root)/META/ramdisk_node_list
ifdef BOARD_KERNEL_PAGESIZE
	$(hide) echo "$(BOARD_KERNEL_PAGESIZE)" > $(zip_root)/INIT_BOOT/pagesize
endif # BOARD_KERNEL_PAGESIZE
endif # BUILDING_INIT_BOOT_IMAGE
ifdef BOARD_EROFS_COMPRESS_HINTS
	$(hide) cp $(BOARD_EROFS_COMPRESS_HINTS) $(zip_root)/META/erofs_default_compress_hints.txt
endif
ifdef BOARD_SYSTEMIMAGE_EROFS_COMPRESS_HINTS
	$(hide) cp $(BOARD_SYSTEMIMAGE_EROFS_COMPRESS_HINTS) $(zip_root)/META/system_erofs_compress_hints.txt
endif
ifdef BOARD_SYSTEM_EXTIMAGE_EROFS_COMPRESS_HINTS
	$(hide) cp $(BOARD_SYSTEM_EXTIMAGE_EROFS_COMPRESS_HINTS) $(zip_root)/META/system_ext_erofs_compress_hints.txt
endif
ifdef BOARD_PRODUCTIMAGE_EROFS_COMPRESS_HINTS
	$(hide) cp $(BOARD_PRODUCTIMAGE_EROFS_COMPRESS_HINTS) $(zip_root)/META/product_erofs_compress_hints.txt
endif
ifdef BOARD_VENDORIMAGE_EROFS_COMPRESS_HINTS
	$(hide) cp $(BOARD_VENDORIMAGE_EROFS_COMPRESS_HINTS) $(zip_root)/META/vendor_erofs_compress_hints.txt
endif
ifdef BOARD_ODMIMAGE_EROFS_COMPRESS_HINTS
	$(hide) cp $(BOARD_ODMIMAGE_EROFS_COMPRESS_HINTS) $(zip_root)/META/odm_erofs_compress_hints.txt
endif
ifdef BOARD_VENDOR_DLKMIMAGE_EROFS_COMPRESS_HINTS
	$(hide) cp $(BOARD_VENDOR_DLKMIMAGE_EROFS_COMPRESS_HINTS) $(zip_root)/META/vendor_dlkm_erofs_compress_hints.txt
endif
ifdef BOARD_ODM_DLKMIMAGE_EROFS_COMPRESS_HINTS
	$(hide) cp $(BOARD_ODM_DLKMIMAGE_EROFS_COMPRESS_HINTS) $(zip_root)/META/odm_dlkm_erofs_compress_hints.txt
endif
ifdef BOARD_SYSTEM_DLKMIMAGE_EROFS_COMPRESS_HINTS
	$(hide) cp $(BOARD_SYSTEM_DLKMIMAGE_EROFS_COMPRESS_HINTS) $(zip_root)/META/system_dlkm_erofs_compress_hints.txt
endif
ifneq ($(INSTALLED_VENDOR_BOOTIMAGE_TARGET),)
	$(call fs_config,$(zip_root)/VENDOR_BOOT/RAMDISK,) > $(zip_root)/META/vendor_boot_filesystem_config.txt
endif
ifneq ($(INSTALLED_RECOVERYIMAGE_TARGET),)
	$(hide) $(call fs_config,$(zip_root)/RECOVERY/RAMDISK,) > $(zip_root)/META/recovery_filesystem_config.txt
endif
ifdef BUILDING_SYSTEM_OTHER_IMAGE
	$(hide) $(call copy-image-and-generate-map,$(BUILT_SYSTEMOTHERIMAGE_TARGET),$(zip_root)/IMAGES)
	$(hide) $(call fs_config,$(zip_root)/SYSTEM_OTHER,system/) > $(zip_root)/META/system_other_filesystem_config.txt
endif
	@# Metadata for compatibility verification.
ifdef BUILT_KERNEL_CONFIGS_FILE
	$(hide) cp $(BUILT_KERNEL_CONFIGS_FILE) $(zip_root)/META/kernel_configs.txt
endif
ifdef BUILT_KERNEL_VERSION_FILE
	$(hide) cp $(BUILT_KERNEL_VERSION_FILE) $(zip_root)/META/kernel_version.txt
endif
	rm -rf $(zip_root)/META/dynamic_partitions_info.txt
ifeq (true,$(PRODUCT_USE_DYNAMIC_PARTITIONS))
	$(call dump-dynamic-partitions-info, $(zip_root)/META/dynamic_partitions_info.txt)
endif
	PATH=$(INTERNAL_USERIMAGES_BINARY_PATHS):$$PATH MKBOOTIMG=$(MKBOOTIMG) \
	    $(ADD_IMG_TO_TARGET_FILES) -a -v -p $(HOST_OUT) $(zip_root)
ifeq ($(BUILD_QEMU_IMAGES),true)
	$(hide) AVBTOOL=$(AVBTOOL) $(MK_VBMETA_BOOT_KERNEL_CMDLINE_SH) $(zip_root)/IMAGES/vbmeta.img \
	    $(zip_root)/IMAGES/system.img $(zip_root)/IMAGES/VerifiedBootParams.textproto
endif
	@# Zip everything up, preserving symlinks and placing META/ files first to
	@# help early validation of the .zip file while uploading it.
	$(hide) find $(zip_root)/META | sort >$@
	$(hide) find $(zip_root) -path $(zip_root)/META -prune -o -print | sort >>$@

$(BUILT_TARGET_FILES_PACKAGE): $(BUILT_TARGET_FILES_DIR)
	@echo "Packaging target files: $@"
	$(hide) $(SOONG_ZIP) -d -o $@ -C $(zip_root) -r $@.list -sha256

.PHONY: target-files-package
target-files-package: $(BUILT_TARGET_FILES_PACKAGE)

.PHONY: target-files-dir
target-files-dir: $(BUILT_TARGET_FILES_DIR)

$(call declare-1p-container,$(BUILT_TARGET_FILES_PACKAGE),)
$(call declare-container-license-deps,$(BUILT_TARGET_FILES_PACKAGE), $(INSTALLED_RADIOIMAGE_TARGET) \
            $(INSTALLED_RECOVERYIMAGE_TARGET) \
            $(INSTALLED_CACHEIMAGE_TARGET) \
            $(INSTALLED_DTBOIMAGE_TARGET) \
            $(INSTALLED_PVMFWIMAGE_TARGET) \
            $(INSTALLED_PVMFW_EMBEDDED_AVBKEY_TARGET) \
            $(INSTALLED_CUSTOMIMAGES_TARGET) \
            $(INSTALLED_ANDROID_INFO_TXT_TARGET) \
            $(INSTALLED_KERNEL_TARGET) \
            $(INSTALLED_RAMDISK_TARGET) \
            $(INSTALLED_DTBIMAGE_TARGET) \
            $(INSTALLED_2NDBOOTLOADER_TARGET) \
            $(BOARD_PREBUILT_DTBOIMAGE) \
            $(BOARD_PREBUILT_RECOVERY_DTBOIMAGE) \
            $(BOARD_RECOVERY_ACPIO) \
            $(PRODUCT_SYSTEM_BASE_FS_PATH) \
            $(PRODUCT_VENDOR_BASE_FS_PATH) \
            $(PRODUCT_PRODUCT_BASE_FS_PATH) \
            $(PRODUCT_SYSTEM_EXT_BASE_FS_PATH) \
            $(PRODUCT_ODM_BASE_FS_PATH) \
            $(PRODUCT_VENDOR_DLKM_BASE_FS_PATH) \
            $(PRODUCT_ODM_DLKM_BASE_FS_PATH) \
            $(PRODUCT_SYSTEM_DLKM_BASE_FS_PATH) \
            $(LPMAKE) \
            $(SELINUX_FC) \
            $(INSTALLED_MISC_INFO_TARGET) \
            $(INSTALLED_FASTBOOT_INFO_TARGET) \
            $(APKCERTS_FILE) \
            $(APEX_KEYS_FILE) \
            $(HOST_OUT_EXECUTABLES)/fs_config \
            $(HOST_OUT_EXECUTABLES)/map_file_generator \
            $(ADD_IMG_TO_TARGET_FILES) \
            $(MAKE_RECOVERY_PATCH) \
            $(BUILT_KERNEL_CONFIGS_FILE) \
            $(BUILT_KERNEL_VERSION_FILE),$(BUILT_TARGET_FILES_PACKAGE):)

$(call dist-for-goals-with-filenametag, target-files-package, $(BUILT_TARGET_FILES_PACKAGE))

# -----------------------------------------------------------------
# NDK Sysroot Package
NDK_SYSROOT_TARGET := $(PRODUCT_OUT)/ndk_sysroot.tar.bz2
.PHONY: ndk_sysroot
ndk_sysroot: $(NDK_SYSROOT_TARGET)
$(NDK_SYSROOT_TARGET): $(SOONG_OUT_DIR)/ndk.timestamp
	@echo Package NDK sysroot...
	$(hide) tar cjf $@ -C $(SOONG_OUT_DIR) ndk

ifeq ($(HOST_OS),linux)
$(call dist-for-goals,sdk ndk_sysroot,$(NDK_SYSROOT_TARGET))
endif

ifeq ($(build_ota_package),true)
# -----------------------------------------------------------------
# OTA update package

# $(1): output file
# $(2): additional args
define build-ota-package-target
PATH=$(INTERNAL_USERIMAGES_BINARY_PATHS):$(dir $(ZIP2ZIP)):$$PATH \
    $(OTA_FROM_TARGET_FILES) \
        --verbose \
        --path $(HOST_OUT) \
        $(if $(OEM_OTA_CONFIG), --oem_settings $(OEM_OTA_CONFIG)) \
        $(if $(BOOT_VAR_OTA_CONFIG), --boot_variable_file $(BOOT_VAR_OTA_CONFIG)) \
        $(2) \
        $(patsubst %.zip,%,$(BUILT_TARGET_FILES_PACKAGE)) $(1)
endef

product_name := $(TARGET_PRODUCT)
ifeq ($(TARGET_BUILD_TYPE),debug)
  product_name := $(product_name)_debug
endif
name := $(product_name)-ota

INTERNAL_OTA_PACKAGE_TARGET := $(PRODUCT_OUT)/$(name).zip
INTERNAL_OTA_METADATA := $(PRODUCT_OUT)/ota_metadata

$(call declare-0p-target,$(INTERNAL_OTA_METADATA))

$(INTERNAL_OTA_PACKAGE_TARGET): KEY_CERT_PAIR := $(DEFAULT_KEY_CERT_PAIR)
$(INTERNAL_OTA_PACKAGE_TARGET): .KATI_IMPLICIT_OUTPUTS := $(INTERNAL_OTA_METADATA)
$(INTERNAL_OTA_PACKAGE_TARGET): $(BUILT_TARGET_FILES_DIR) $(OTA_FROM_TARGET_FILES) $(INTERNAL_OTATOOLS_FILES)
	@echo "Package OTA: $@"
	$(call build-ota-package-target,$@,-k $(KEY_CERT_PAIR) --output_metadata_path $(INTERNAL_OTA_METADATA))

$(call declare-1p-container,$(INTERNAL_OTA_PACKAGE_TARGET),)
$(call declare-container-license-deps,$(INTERNAL_OTA_PACKAGE_TARGET),$(BUILT_TARGET_FILES_PACKAGE) $(OTA_FROM_TARGET_FILES) $(INTERNAL_OTATOOLS_FILES),$(PRODUCT_OUT)/:/)

.PHONY: otapackage
otapackage: $(INTERNAL_OTA_PACKAGE_TARGET)

ifeq ($(BOARD_BUILD_RETROFIT_DYNAMIC_PARTITIONS_OTA_PACKAGE),true)
name := $(product_name)-ota-retrofit

INTERNAL_OTA_RETROFIT_DYNAMIC_PARTITIONS_PACKAGE_TARGET := $(PRODUCT_OUT)/$(name).zip
$(INTERNAL_OTA_RETROFIT_DYNAMIC_PARTITIONS_PACKAGE_TARGET): KEY_CERT_PAIR := $(DEFAULT_KEY_CERT_PAIR)
$(INTERNAL_OTA_RETROFIT_DYNAMIC_PARTITIONS_PACKAGE_TARGET): \
    $(BUILT_TARGET_FILES_PACKAGE) \
    $(OTA_FROM_TARGET_FILES) \
    $(INTERNAL_OTATOOLS_FILES)
	@echo "Package OTA (retrofit dynamic partitions): $@"
	$(call build-ota-package-target,$@,-k $(KEY_CERT_PAIR) --retrofit_dynamic_partitions)

$(call declare-1p-container,$(INTERNAL_OTA_RETROFIT_DYNAMIC_PARTITIONS_PACKAGE_TARGET),)
$(call declare-container-license-deps,$(INTERNAL_OTA_RETROFIT_DYNAMIC_PARTITIONS_PACKAGE_TARGET),$(BUILT_TARGET_FILES_PACKAGE) $(OTA_FROM_TARGET_FILES) $(INTERNAL_OTATOOLS_FILES),$(PRODUCT_OUT)/:/)

.PHONY: otardppackage

otapackage otardppackage: $(INTERNAL_OTA_RETROFIT_DYNAMIC_PARTITIONS_PACKAGE_TARGET)

endif # BOARD_BUILD_RETROFIT_DYNAMIC_PARTITIONS_OTA_PACKAGE

ifneq ($(BOARD_PARTIAL_OTA_UPDATE_PARTITIONS_LIST),)
name := $(product_name)-partial-ota

INTERNAL_OTA_PARTIAL_PACKAGE_TARGET := $(PRODUCT_OUT)/$(name).zip
$(INTERNAL_OTA_PARTIAL_PACKAGE_TARGET): KEY_CERT_PAIR := $(DEFAULT_KEY_CERT_PAIR)
$(INTERNAL_OTA_PARTIAL_PACKAGE_TARGET): $(BUILT_TARGET_FILES_DIR) $(OTA_FROM_TARGET_FILES) $(INTERNAL_OTATOOLS_FILES)
	@echo "Package partial OTA: $@"
	$(call build-ota-package-target,$@,-k $(KEY_CERT_PAIR) --partial "$(BOARD_PARTIAL_OTA_UPDATE_PARTITIONS_LIST)")

$(call declare-1p-container,$(INTERNAL_OTA_PARTIAL_PACKAGE_TARGET),)
$(call declare-container-license-deps,$(INTERNAL_OTA_PARTIAL_PACKAGE_TARGET),$(BUILT_TARGET_FILES_PACKAGE) $(OTA_FROM_TARGET_FILES) $(INTERNAL_OTATOOLS_FILES),$(PRODUCT_OUT)/:/)


.PHONY: partialotapackage
partialotapackage: $(INTERNAL_OTA_PARTIAL_PACKAGE_TARGET)

endif # BOARD_PARTIAL_OTA_UPDATE_PARTITIONS_LIST

endif    # build_ota_package

# -----------------------------------------------------------------
# A zip of the appcompat directory containing logs
APPCOMPAT_ZIP := $(PRODUCT_OUT)/appcompat.zip
# For apps_only build we'll establish the dependency later in build/make/core/main.mk.
ifeq (,$(TARGET_BUILD_UNBUNDLED))
$(APPCOMPAT_ZIP): $(FULL_SYSTEMIMAGE_DEPS) \
	    $(INTERNAL_RAMDISK_FILES) \
	    $(INTERNAL_USERDATAIMAGE_FILES) \
	    $(INTERNAL_VENDORIMAGE_FILES) \
	    $(INTERNAL_PRODUCTIMAGE_FILES) \
	    $(INTERNAL_SYSTEM_EXTIMAGE_FILES)
endif
$(APPCOMPAT_ZIP): PRIVATE_LIST_FILE := $(call intermediates-dir-for,PACKAGING,appcompat)/filelist
$(APPCOMPAT_ZIP): $(SOONG_ZIP)
	@echo "appcompat logs: $@"
	$(hide) rm -rf $@ $(PRIVATE_LIST_FILE)
	$(hide) mkdir -p $(dir $@) $(PRODUCT_OUT)/appcompat $(dir $(PRIVATE_LIST_FILE))
	$(hide) find $(PRODUCT_OUT)/appcompat | sort >$(PRIVATE_LIST_FILE)
	$(hide) $(SOONG_ZIP) -d -o $@ -C $(PRODUCT_OUT)/appcompat -l $(PRIVATE_LIST_FILE)

# The mac build doesn't build dex2oat, so create the zip file only if the build OS is linux.
ifeq ($(BUILD_OS),linux)
ifneq ($(DEX2OAT),)
dexpreopt_tools_deps := $(DEXPREOPT_GEN_DEPS) $(DEXPREOPT_GEN)
dexpreopt_tools_deps += $(HOST_OUT_EXECUTABLES)/dexdump
dexpreopt_tools_deps += $(HOST_OUT_EXECUTABLES)/oatdump
DEXPREOPT_TOOLS_ZIP := $(PRODUCT_OUT)/dexpreopt_tools.zip
$(DEXPREOPT_TOOLS_ZIP): $(dexpreopt_tools_deps)
$(DEXPREOPT_TOOLS_ZIP): PRIVATE_DEXPREOPT_TOOLS_DEPS := $(dexpreopt_tools_deps)
$(DEXPREOPT_TOOLS_ZIP): $(SOONG_ZIP)
	$(hide) mkdir -p $(dir $@)
	$(hide) $(SOONG_ZIP) -d -o $@ -j $(addprefix -f ,$(PRIVATE_DEXPREOPT_TOOLS_DEPS)) -f $$(realpath $(DEX2OAT))
$(call declare-1p-target,$(DEXPREOPT_TOOLS_ZIP),)
endif # DEX2OAT is set
endif # BUILD_OS == linux

DEXPREOPT_CONFIG_ZIP := $(PRODUCT_OUT)/dexpreopt_config.zip

$(DEXPREOPT_CONFIG_ZIP): $(INSTALLED_SYSTEMIMAGE_TARGET) \
    $(INSTALLED_VENDORIMAGE_TARGET) \
    $(INSTALLED_ODMIMAGE_TARGET) \
    $(INSTALLED_PRODUCTIMAGE_TARGET) \

ifeq (,$(TARGET_BUILD_UNBUNDLED))
$(DEXPREOPT_CONFIG_ZIP): $(DEX_PREOPT_CONFIG_FOR_MAKE) \
	  $(DEX_PREOPT_SOONG_CONFIG_FOR_MAKE) \

endif

$(DEXPREOPT_CONFIG_ZIP): PRIVATE_DEXPREOPT_CONFIG_ZIP_PARAMS :=
ifeq (,$(TARGET_BUILD_UNBUNDLED))
ifneq (,$(DEX_PREOPT_CONFIG_FOR_MAKE))
$(DEXPREOPT_CONFIG_ZIP): PRIVATE_DEXPREOPT_CONFIG_ZIP_PARAMS += -e $(notdir $(DEX_PREOPT_CONFIG_FOR_MAKE)) -f $(DEX_PREOPT_CONFIG_FOR_MAKE)
endif
ifneq (,$(DEX_PREOPT_SOONG_CONFIG_FOR_MAKE))
$(DEXPREOPT_CONFIG_ZIP): PRIVATE_DEXPREOPT_CONFIG_ZIP_PARAMS += -e $(notdir $(DEX_PREOPT_SOONG_CONFIG_FOR_MAKE)) -f $(DEX_PREOPT_SOONG_CONFIG_FOR_MAKE)
endif
endif #!TARGET_BUILD_UNBUNDLED

$(DEXPREOPT_CONFIG_ZIP): $(SOONG_ZIP)
	$(hide) mkdir -p $(dir $@) $(PRODUCT_OUT)/dexpreopt_config
	$(hide) $(SOONG_ZIP) -d -o $@ -C $(PRODUCT_OUT)/dexpreopt_config -D $(PRODUCT_OUT)/dexpreopt_config $(PRIVATE_DEXPREOPT_CONFIG_ZIP_PARAMS)

.PHONY: dexpreopt_config_zip
dexpreopt_config_zip: $(DEXPREOPT_CONFIG_ZIP)

$(call declare-1p-target,$(DEXPREOPT_CONFIG_ZIP),)

# -----------------------------------------------------------------
# A zip of the symbols directory.  Keep the full paths to make it
# more obvious where these files came from.
# Also produces a textproto containing mappings from elf IDs to symbols
# filename, which will allow finding the appropriate symbols to deobfuscate
# a stack trace frame.
#

name := $(TARGET_PRODUCT)
ifeq ($(TARGET_BUILD_TYPE),debug)
  name := $(name)_debug
endif

# The path to the zip file containing binaries with symbols.
SYMBOLS_ZIP := $(PRODUCT_OUT)/$(name)-symbols.zip
# The path to a file containing mappings from elf IDs to filenames.
SYMBOLS_MAPPING := $(PRODUCT_OUT)/$(name)-symbols-mapping.textproto
.KATI_READONLY := SYMBOLS_ZIP SYMBOLS_MAPPING
# For apps_only build we'll establish the dependency later in build/make/core/main.mk.
ifeq (,$(TARGET_BUILD_UNBUNDLED))
$(SYMBOLS_ZIP): $(INTERNAL_ALLIMAGES_FILES) $(updater_dep)
endif
$(SYMBOLS_ZIP): PRIVATE_LIST_FILE := $(call intermediates-dir-for,PACKAGING,symbols)/filelist
$(SYMBOLS_ZIP): PRIVATE_MAPPING_PACKAGING_DIR := $(call intermediates-dir-for,PACKAGING,elf_symbol_mapping)
$(SYMBOLS_ZIP): $(SOONG_ZIP) $(SYMBOLS_MAP)
	@echo "Package symbols: $@"
	$(hide) rm -rf $@ $(PRIVATE_LIST_FILE)
	$(hide) mkdir -p $(TARGET_OUT_UNSTRIPPED) $(dir $(PRIVATE_LIST_FILE)) $(PRIVATE_MAPPING_PACKAGING_DIR)
	# Find all of the files in the symbols directory and zip them into the symbols zip.
	$(hide) find -L $(TARGET_OUT_UNSTRIPPED) -type f | sort >$(PRIVATE_LIST_FILE)
	$(hide) $(SOONG_ZIP) --ignore_missing_files -d -o $@ -C $(OUT_DIR)/.. -l $(PRIVATE_LIST_FILE)
	# Find all of the files in the symbols mapping directory and merge them into the symbols mapping textproto.
	$(hide) find -L $(PRIVATE_MAPPING_PACKAGING_DIR) -type f | sort >$(PRIVATE_LIST_FILE)
	$(hide) $(SYMBOLS_MAP) -merge $(SYMBOLS_MAPPING) -ignore_missing_files @$(PRIVATE_LIST_FILE)
$(SYMBOLS_ZIP): .KATI_IMPLICIT_OUTPUTS := $(SYMBOLS_MAPPING)

$(call declare-1p-container,$(SYMBOLS_ZIP),)
ifeq (,$(TARGET_BUILD_UNBUNDLED))
$(call declare-container-license-deps,$(SYMBOLS_ZIP),$(INTERNAL_ALLIMAGES_FILES) $(updater_dep),$(PRODUCT_OUT)/:/)
endif

# -----------------------------------------------------------------
# A zip of the coverage directory.
#
name := gcov-report-files-all
ifeq ($(TARGET_BUILD_TYPE),debug)
name := $(name)_debug
endif
COVERAGE_ZIP := $(PRODUCT_OUT)/$(name).zip
ifeq (,$(TARGET_BUILD_UNBUNDLED))
$(COVERAGE_ZIP): $(INTERNAL_ALLIMAGES_FILES)
endif
$(COVERAGE_ZIP): PRIVATE_LIST_FILE := $(call intermediates-dir-for,PACKAGING,coverage)/filelist
$(COVERAGE_ZIP): $(SOONG_ZIP)
	@echo "Package coverage: $@"
	$(hide) rm -rf $@ $(PRIVATE_LIST_FILE)
	$(hide) mkdir -p $(dir $@) $(TARGET_OUT_COVERAGE) $(dir $(PRIVATE_LIST_FILE))
	$(hide) find $(TARGET_OUT_COVERAGE) | sort >$(PRIVATE_LIST_FILE)
	$(hide) $(SOONG_ZIP) -d -o $@ -C $(TARGET_OUT_COVERAGE) -l $(PRIVATE_LIST_FILE)

$(call declare-1p-container,$(COVERAGE_ZIP),)
ifeq (,$(TARGET_BUILD_UNBUNDLED))
$(call declare-container-license-deps,$(COVERAGE_ZIP),$(INTERNAL_ALLIMAGE_FILES),$(PRODUCT_OUT)/:/)
endif

SYSTEM_NOTICE_DEPS += $(COVERAGE_ZIP)

#------------------------------------------------------------------
# Export the LLVM profile data tool and dependencies for Clang coverage processing
#
ifeq (true,$(CLANG_COVERAGE))
  LLVM_PROFDATA := $(LLVM_PREBUILTS_BASE)/linux-x86/$(LLVM_PREBUILTS_VERSION)/bin/llvm-profdata
  LLVM_COV := $(LLVM_PREBUILTS_BASE)/linux-x86/$(LLVM_PREBUILTS_VERSION)/bin/llvm-cov
  LIBCXX := $(LLVM_PREBUILTS_BASE)/linux-x86/$(LLVM_PREBUILTS_VERSION)/lib/x86_64-unknown-linux-gnu/libc++.so
  # Use llvm-profdata.zip for backwards compatibility with tradefed code.
  LLVM_COVERAGE_TOOLS_ZIP := $(PRODUCT_OUT)/llvm-profdata.zip

  $(LLVM_COVERAGE_TOOLS_ZIP): $(SOONG_ZIP)
	$(hide) $(SOONG_ZIP) -d -o $@ -C $(LLVM_PREBUILTS_BASE)/linux-x86/$(LLVM_PREBUILTS_VERSION) -f $(LLVM_PROFDATA) -f $(LIBCXX) -f $(LLVM_COV)

  $(call dist-for-goals,droidcore-unbundled apps_only,$(LLVM_COVERAGE_TOOLS_ZIP))
endif

# -----------------------------------------------------------------
# A zip of the Android Apps. Not keeping full path so that we don't
# include product names when distributing
#
name := $(TARGET_PRODUCT)
ifeq ($(TARGET_BUILD_TYPE),debug)
  name := $(name)_debug
endif
name := $(name)-apps

APPS_ZIP := $(PRODUCT_OUT)/$(name).zip
$(APPS_ZIP): $(FULL_SYSTEMIMAGE_DEPS)
	@echo "Package apps: $@"
	$(hide) rm -rf $@
	$(hide) mkdir -p $(dir $@)
	$(hide) apps_to_zip=`find $(TARGET_OUT_APPS) $(TARGET_OUT_APPS_PRIVILEGED) -mindepth 2 -maxdepth 3 -name "*.apk"`; \
	if [ -z "$$apps_to_zip" ]; then \
	    echo "No apps to zip up. Generating empty apps archive." ; \
	    a=$$(mktemp /tmp/XXXXXXX) && touch $$a && zip $@ $$a && zip -d $@ $$a; \
	else \
	    zip -qjX $@ $$apps_to_zip; \
	fi

ifeq (true,$(EMMA_INSTRUMENT))
#------------------------------------------------------------------
# An archive of classes for use in generating code-coverage reports
# These are the uninstrumented versions of any classes that were
# to be instrumented.
# Any dependencies are set up later in build/make/core/main.mk.

JACOCO_REPORT_CLASSES_ALL := $(PRODUCT_OUT)/jacoco-report-classes-all.jar
$(JACOCO_REPORT_CLASSES_ALL): PRIVATE_TARGET_JACOCO_DIR := $(call intermediates-dir-for,PACKAGING,jacoco)
$(JACOCO_REPORT_CLASSES_ALL): PRIVATE_HOST_JACOCO_DIR := $(call intermediates-dir-for,PACKAGING,jacoco,HOST)
$(JACOCO_REPORT_CLASSES_ALL): PRIVATE_TARGET_PROGUARD_USAGE_DIR := $(call intermediates-dir-for,PACKAGING,proguard_usage)
$(JACOCO_REPORT_CLASSES_ALL): PRIVATE_HOST_PROGUARD_USAGE_DIR := $(call intermediates-dir-for,PACKAGING,proguard_usage,HOST)
$(JACOCO_REPORT_CLASSES_ALL) :
	@echo "Collecting uninstrumented classes"
	mkdir -p $(PRIVATE_TARGET_JACOCO_DIR) $(PRIVATE_HOST_JACOCO_DIR) $(PRIVATE_TARGET_PROGUARD_USAGE_DIR) $(PRIVATE_HOST_PROGUARD_USAGE_DIR)
	$(SOONG_ZIP) -o $@ -L 0 \
	  -C $(PRIVATE_TARGET_JACOCO_DIR) -P out/target/common/obj -D $(PRIVATE_TARGET_JACOCO_DIR) \
	  -C $(PRIVATE_HOST_JACOCO_DIR) -P out/target/common/obj -D $(PRIVATE_HOST_JACOCO_DIR) \
	  -C $(PRIVATE_TARGET_PROGUARD_USAGE_DIR) -P out/target/common/obj -D $(PRIVATE_TARGET_PROGUARD_USAGE_DIR) \
	  -C $(PRIVATE_HOST_PROGUARD_USAGE_DIR) -P out/target/common/obj -D $(PRIVATE_HOST_PROGUARD_USAGE_DIR)

ifeq (,$(TARGET_BUILD_UNBUNDLED))
  $(JACOCO_REPORT_CLASSES_ALL): $(INTERNAL_ALLIMAGES_FILES)
endif

# This is not ideal, but it is difficult to correctly figure out the actual jacoco report
# jars we need to add here as dependencies, so we add the device-tests as a dependency when
# the env variable is set and this should guarantee thaat all the jacoco report jars are ready
# when we package the final report jar here.
ifeq ($(JACOCO_PACKAGING_INCLUDE_DEVICE_TESTS),true)
  $(JACOCO_REPORT_CLASSES_ALL): $(COMPATIBILITY.device-tests.FILES)
endif
endif # EMMA_INSTRUMENT=true


#------------------------------------------------------------------
# A zip of Proguard obfuscation dictionary files.
# Also produces a textproto containing mappings from the hashes of the
# dictionary contents (which are also stored in the dex files on the
# devices) to the filename of the proguard dictionary, which will allow
# finding the appropriate dictionary to deobfuscate a stack trace frame.
#

ifeq (,$(TARGET_BUILD_UNBUNDLED))
  _proguard_dict_zip_modules := $(call product-installed-modules,$(INTERNAL_PRODUCT))
else
  _proguard_dict_zip_modules := $(unbundled_build_modules)
endif

# The path to the zip file containing proguard dictionaries.
PROGUARD_DICT_ZIP :=$= $(PRODUCT_OUT)/$(TARGET_PRODUCT)-proguard-dict.zip
$(PROGUARD_DICT_ZIP): PRIVATE_SOONG_ZIP_ARGUMENTS := $(foreach m,$(_proguard_dict_zip_modules),$(ALL_MODULES.$(m).PROGUARD_DICTIONARY_SOONG_ZIP_ARGUMENTS))
$(PROGUARD_DICT_ZIP): $(SOONG_ZIP) $(foreach m,$(_proguard_dict_zip_modules),$(ALL_MODULES.$(m).PROGUARD_DICTIONARY_FILES))
	@echo "Packaging Proguard obfuscation dictionary files."
	# Zip all of the files in PROGUARD_DICTIONARY_FILES.
	echo -n > $@.tmparglist
	$(foreach arg,$(PRIVATE_SOONG_ZIP_ARGUMENTS),printf "%s\n" "$(arg)" >> $@.tmparglist$(newline))
	$(SOONG_ZIP) -d -o $@ @$@.tmparglist
	rm -f $@.tmparglist

# The path to the zip file containing mappings from dictionary hashes to filenames.
PROGUARD_DICT_MAPPING :=$= $(PRODUCT_OUT)/$(TARGET_PRODUCT)-proguard-dict-mapping.textproto
_proguard_dict_mapping_files := $(foreach m,$(_proguard_dict_zip_modules),$(ALL_MODULES.$(m).PROGUARD_DICTIONARY_MAPPING))
$(PROGUARD_DICT_MAPPING): PRIVATE_MAPPING_FILES := $(_proguard_dict_mapping_files)
$(PROGUARD_DICT_MAPPING): $(SYMBOLS_MAP) $(_proguard_dict_mapping_files)
	@echo "Packaging Proguard obfuscation dictionary mapping files."
	# Merge all the mapping files together
	echo -n > $@.tmparglist
	$(foreach mf,$(PRIVATE_MAPPING_FILES),echo "$(mf)" >> $@.tmparglist$(newline))
	$(SYMBOLS_MAP) -merge $(PROGUARD_DICT_MAPPING) @$@.tmparglist
	rm -f $@.tmparglist

$(call declare-1p-container,$(PROGUARD_DICT_ZIP),)
ifeq (,$(TARGET_BUILD_UNBUNDLED))
$(call declare-container-license-deps,$(PROGUARD_DICT_ZIP),$(INTERNAL_ALLIMAGES_FILES) $(updater_dep),$(PRODUCT_OUT)/:/)
endif

#------------------------------------------------------------------
# A zip of Proguard usage files.
#
PROGUARD_USAGE_ZIP :=$= $(PRODUCT_OUT)/$(TARGET_PRODUCT)-proguard-usage.zip
_proguard_usage_zips := $(foreach m,$(_proguard_dict_zip_modules),$(ALL_MODULES.$(m).PROGUARD_USAGE_ZIP))
$(PROGUARD_USAGE_ZIP): PRIVATE_ZIPS := $(_proguard_usage_zips)
$(PROGUARD_USAGE_ZIP): $(MERGE_ZIPS) $(_proguard_usage_zips)
	@echo "Packaging Proguard usage files."
	echo -n > $@.tmparglist
	$(foreach z,$(PRIVATE_ZIPS),echo "$(z)" >> $@.tmparglist$(newline))
	$(MERGE_ZIPS) $@ @$@.tmparglist
	rm -rf $@.tmparglist

_proguard_dict_mapping_files :=
_proguard_usage_zips :=
_proguard_dict_zip_modules :=

$(call declare-1p-container,$(PROGUARD_USAGE_ZIP),)
ifeq (,$(TARGET_BUILD_UNBUNDLED))
$(call declare-container-license-deps,$(PROGUARD_USAGE_ZIP),$(INSTALLED_SYSTEMIMAGE_TARGET) \
    $(INSTALLED_RAMDISK_TARGET) \
    $(INSTALLED_BOOTIMAGE_TARGET) \
    $(INSTALLED_INIT_BOOT_IMAGE_TARGET) \
    $(INSTALLED_USERDATAIMAGE_TARGET) \
    $(INSTALLED_VENDORIMAGE_TARGET) \
    $(INSTALLED_PRODUCTIMAGE_TARGET) \
    $(INSTALLED_SYSTEM_EXTIMAGE_TARGET) \
    $(INSTALLED_ODMIMAGE_TARGET) \
    $(INSTALLED_VENDOR_DLKMIMAGE_TARGET) \
    $(INSTALLED_ODM_DLKMIMAGE_TARGET) \
    $(INSTALLED_SYSTEM_DLKMIMAGE_TARGET) \
    $(updater_dep),$(PROGUARD_USAGE_ZIP):/)
endif

ifeq (true,$(PRODUCT_USE_DYNAMIC_PARTITIONS))

# Dump variables used by build_super_image.py (for building super.img and super_empty.img).
# $(1): output file
define dump-super-image-info
  $(call dump-dynamic-partitions-info,$(1))
  $(if $(filter true,$(AB_OTA_UPDATER)), \
    echo "ab_update=true" >> $(1))
endef

endif # PRODUCT_USE_DYNAMIC_PARTITIONS

# -----------------------------------------------------------------
# super partition image (dist)

ifeq (true,$(PRODUCT_BUILD_SUPER_PARTITION))

# BOARD_SUPER_PARTITION_SIZE must be defined to build super image.
ifneq ($(BOARD_SUPER_PARTITION_SIZE),)

ifneq (true,$(PRODUCT_RETROFIT_DYNAMIC_PARTITIONS))

# For real devices and for dist builds, build super image from target files to an intermediate directory.
INTERNAL_SUPERIMAGE_DIST_TARGET := $(call intermediates-dir-for,PACKAGING,super.img)/super.img
$(INTERNAL_SUPERIMAGE_DIST_TARGET): extracted_input_target_files := $(patsubst %.zip,%,$(BUILT_TARGET_FILES_PACKAGE))
$(INTERNAL_SUPERIMAGE_DIST_TARGET): $(LPMAKE) $(BUILT_TARGET_FILES_DIR) $(BUILD_SUPER_IMAGE)
	$(call pretty,"Target super fs image from target files: $@")
	PATH=$(dir $(LPMAKE)):$$PATH \
	    $(BUILD_SUPER_IMAGE) -v $(extracted_input_target_files) $@

# Skip packing it in dist package because it is in update package.
ifneq (true,$(BOARD_SUPER_IMAGE_IN_UPDATE_PACKAGE))
$(call dist-for-goals,dist_files,$(INTERNAL_SUPERIMAGE_DIST_TARGET))
endif

.PHONY: superimage_dist
superimage_dist: $(INTERNAL_SUPERIMAGE_DIST_TARGET)

endif # PRODUCT_RETROFIT_DYNAMIC_PARTITIONS != "true"
endif # BOARD_SUPER_PARTITION_SIZE != ""
endif # PRODUCT_BUILD_SUPER_PARTITION == "true"

# -----------------------------------------------------------------
# super partition image for development

ifeq (true,$(PRODUCT_BUILD_SUPER_PARTITION))
ifneq ($(BOARD_SUPER_PARTITION_SIZE),)
ifneq (true,$(PRODUCT_RETROFIT_DYNAMIC_PARTITIONS))

# Build super.img by using $(INSTALLED_*IMAGE_TARGET) to $(1)
# $(1): built image path
# $(2): misc_info.txt path; its contents should match expectation of build_super_image.py
define build-superimage-target
  mkdir -p $(dir $(2))
  rm -rf $(2)
  $(call dump-super-image-info,$(2))
  $(foreach p,$(BOARD_SUPER_PARTITION_PARTITION_LIST), \
    echo "$(p)_image=$(INSTALLED_$(call to-upper,$(p))IMAGE_TARGET)" >> $(2);)
  $(if $(BUILDING_SYSTEM_OTHER_IMAGE), $(if $(filter system,$(BOARD_SUPER_PARTITION_PARTITION_LIST)), \
    echo "system_other_image=$(INSTALLED_SYSTEMOTHERIMAGE_TARGET)" >> $(2);))
  mkdir -p $(dir $(1))
  PATH=$(dir $(LPMAKE)):$$PATH \
    $(BUILD_SUPER_IMAGE) -v $(2) $(1)
endef

INSTALLED_SUPERIMAGE_TARGET := $(PRODUCT_OUT)/super.img
INSTALLED_SUPERIMAGE_DEPENDENCIES := $(LPMAKE) $(BUILD_SUPER_IMAGE) \
    $(foreach p, $(BOARD_SUPER_PARTITION_PARTITION_LIST), $(INSTALLED_$(call to-upper,$(p))IMAGE_TARGET))

ifdef BUILDING_SYSTEM_OTHER_IMAGE
ifneq ($(filter system,$(BOARD_SUPER_PARTITION_PARTITION_LIST)),)
INSTALLED_SUPERIMAGE_DEPENDENCIES += $(INSTALLED_SYSTEMOTHERIMAGE_TARGET)
endif
endif

$(INSTALLED_SUPERIMAGE_TARGET): $(INSTALLED_SUPERIMAGE_DEPENDENCIES)
	$(call pretty,"Target super fs image for debug: $@")
	$(call build-superimage-target,$(INSTALLED_SUPERIMAGE_TARGET),\
          $(call intermediates-dir-for,PACKAGING,superimage_debug)/misc_info.txt)

# For devices that uses super image directly, the superimage target points to the file in $(PRODUCT_OUT).
.PHONY: superimage
superimage: $(INSTALLED_SUPERIMAGE_TARGET)

# If BOARD_BUILD_SUPER_IMAGE_BY_DEFAULT is set, super.img is built from images in the
# $(PRODUCT_OUT) directory, and is built to $(PRODUCT_OUT)/super.img. Also, it will
# be built for non-dist builds. This is useful for devices that uses super.img directly, e.g.
# virtual devices.
ifeq (true,$(BOARD_BUILD_SUPER_IMAGE_BY_DEFAULT))
droidcore-unbundled: $(INSTALLED_SUPERIMAGE_TARGET)

$(call dist-for-goals,dist_files,$(INSTALLED_MISC_INFO_TARGET):super_misc_info.txt)
endif # BOARD_BUILD_SUPER_IMAGE_BY_DEFAULT

# Build $(PRODUCT_OUT)/super.img without dependencies.
.PHONY: superimage-nodeps supernod
superimage-nodeps supernod: intermediates :=
superimage-nodeps supernod: | $(INSTALLED_SUPERIMAGE_DEPENDENCIES)
	$(call pretty,"make $(INSTALLED_SUPERIMAGE_TARGET): ignoring dependencies")
	$(call build-superimage-target,$(INSTALLED_SUPERIMAGE_TARGET),\
	  $(call intermediates-dir-for,PACKAGING,superimage-nodeps)/misc_info.txt)

endif # PRODUCT_RETROFIT_DYNAMIC_PARTITIONS != "true"
endif # BOARD_SUPER_PARTITION_SIZE != ""
endif # PRODUCT_BUILD_SUPER_PARTITION == "true"

# -----------------------------------------------------------------
# super empty image
ifdef BUILDING_SUPER_EMPTY_IMAGE

INSTALLED_SUPERIMAGE_EMPTY_TARGET := $(PRODUCT_OUT)/super_empty.img
$(INSTALLED_SUPERIMAGE_EMPTY_TARGET): intermediates := $(call intermediates-dir-for,PACKAGING,super_empty)
$(INSTALLED_SUPERIMAGE_EMPTY_TARGET): $(LPMAKE) $(BUILD_SUPER_IMAGE)
	$(call pretty,"Target empty super fs image: $@")
	mkdir -p $(intermediates)
	rm -rf $(intermediates)/misc_info.txt
	$(call dump-super-image-info,$(intermediates)/misc_info.txt)
	PATH=$(dir $(LPMAKE)):$$PATH \
	    $(BUILD_SUPER_IMAGE) -v $(intermediates)/misc_info.txt $@

$(call dist-for-goals,dist_files,$(INSTALLED_SUPERIMAGE_EMPTY_TARGET))

$(call declare-0p-target,$(INSTALLED_SUPERIMAGE_EMPTY_TARGET))

endif # BUILDING_SUPER_EMPTY_IMAGE


# -----------------------------------------------------------------
# The update package

name := $(TARGET_PRODUCT)
ifeq ($(TARGET_BUILD_TYPE),debug)
  name := $(name)_debug
endif
name := $(name)-img

INTERNAL_UPDATE_PACKAGE_TARGET := $(PRODUCT_OUT)/$(name).zip

$(INTERNAL_UPDATE_PACKAGE_TARGET): $(BUILT_TARGET_FILES_PACKAGE) $(IMG_FROM_TARGET_FILES)
	$(call pretty,"Package: $@")
	PATH=$(INTERNAL_USERIMAGES_BINARY_PATHS):$(dir $(ZIP2ZIP)):$$PATH \
	    $(IMG_FROM_TARGET_FILES) \
	        --additional IMAGES/VerifiedBootParams.textproto:VerifiedBootParams.textproto \
	        --build_super_image $(BUILD_SUPER_IMAGE) \
	        $(BUILT_TARGET_FILES_PACKAGE) $@

$(call declare-1p-container,$(INTERNAL_UPDATE_PACKAGE_TARGET),)
$(call declare-container-license-deps,$(INTERNAL_UPDATE_PACKAGE_TARGET),$(BUILT_TARGET_FILES_PACKAGE) $(IMG_FROM_TARGET_FILES),$(PRODUCT_OUT)/:/)

.PHONY: updatepackage
updatepackage: $(INTERNAL_UPDATE_PACKAGE_TARGET)
$(call dist-for-goals-with-filenametag,updatepackage,$(INTERNAL_UPDATE_PACKAGE_TARGET))


# -----------------------------------------------------------------
# dalvik something
.PHONY: dalvikfiles
dalvikfiles: $(INTERNAL_DALVIK_MODULES)

ifeq ($(BUILD_QEMU_IMAGES),true)
MK_QEMU_IMAGE_SH := device/generic/goldfish/tools/mk_qemu_image.sh
MK_COMBINE_QEMU_IMAGE := $(HOST_OUT_EXECUTABLES)/mk_combined_img
SGDISK_HOST := $(HOST_OUT_EXECUTABLES)/sgdisk

ifdef INSTALLED_SYSTEMIMAGE_TARGET
INSTALLED_QEMU_SYSTEMIMAGE := $(PRODUCT_OUT)/system-qemu.img
INSTALLED_SYSTEM_QEMU_CONFIG := $(PRODUCT_OUT)/system-qemu-config.txt
$(INSTALLED_SYSTEM_QEMU_CONFIG): $(INSTALLED_SUPERIMAGE_TARGET) $(INSTALLED_VBMETAIMAGE_TARGET)
	@echo "$(PRODUCT_OUT)/vbmeta.img vbmeta 1" > $@
	@echo "$(INSTALLED_SUPERIMAGE_TARGET) super 2" >> $@
$(INSTALLED_QEMU_SYSTEMIMAGE): $(INSTALLED_VBMETAIMAGE_TARGET) $(MK_COMBINE_QEMU_IMAGE) $(SGDISK_HOST) $(SIMG2IMG) \
    $(INSTALLED_SUPERIMAGE_TARGET) $(INSTALLED_SYSTEM_QEMU_CONFIG)
	@echo Create system-qemu.img now
	(export SGDISK=$(SGDISK_HOST) SIMG2IMG=$(SIMG2IMG); \
     $(MK_COMBINE_QEMU_IMAGE) -i $(INSTALLED_SYSTEM_QEMU_CONFIG) -o $@)

systemimage: $(INSTALLED_QEMU_SYSTEMIMAGE)
droidcore-unbundled: $(INSTALLED_QEMU_SYSTEMIMAGE)
endif
ifdef INSTALLED_VENDORIMAGE_TARGET
INSTALLED_QEMU_VENDORIMAGE := $(PRODUCT_OUT)/vendor-qemu.img
$(INSTALLED_QEMU_VENDORIMAGE): $(INSTALLED_VENDORIMAGE_TARGET) $(MK_QEMU_IMAGE_SH) $(SGDISK_HOST) $(SIMG2IMG)
	@echo Create vendor-qemu.img
	(export SGDISK=$(SGDISK_HOST) SIMG2IMG=$(SIMG2IMG); $(MK_QEMU_IMAGE_SH) $(INSTALLED_VENDORIMAGE_TARGET))

vendorimage: $(INSTALLED_QEMU_VENDORIMAGE)
droidcore-unbundled: $(INSTALLED_QEMU_VENDORIMAGE)
endif

ifdef INSTALLED_RAMDISK_TARGET
ifdef INSTALLED_VENDOR_BOOTIMAGE_TARGET
ifdef INTERNAL_VENDOR_RAMDISK_TARGET
INSTALLED_QEMU_RAMDISKIMAGE := $(PRODUCT_OUT)/ramdisk-qemu.img
$(INSTALLED_QEMU_RAMDISKIMAGE): $(INTERNAL_VENDOR_RAMDISK_TARGET) $(INSTALLED_RAMDISK_TARGET)
	@echo Create ramdisk-qemu.img
	(cat $(INSTALLED_RAMDISK_TARGET) $(INTERNAL_VENDOR_RAMDISK_TARGET) > $(INSTALLED_QEMU_RAMDISKIMAGE))

droidcore-unbundled: $(INSTALLED_QEMU_RAMDISKIMAGE)
endif
endif
endif

ifdef INSTALLED_PRODUCTIMAGE_TARGET
INSTALLED_QEMU_PRODUCTIMAGE := $(PRODUCT_OUT)/product-qemu.img
$(INSTALLED_QEMU_PRODUCTIMAGE): $(INSTALLED_PRODUCTIMAGE_TARGET) $(MK_QEMU_IMAGE_SH) $(SGDISK_HOST) $(SIMG2IMG)
	@echo Create product-qemu.img
	(export SGDISK=$(SGDISK_HOST) SIMG2IMG=$(SIMG2IMG); $(MK_QEMU_IMAGE_SH) $(INSTALLED_PRODUCTIMAGE_TARGET))

productimage: $(INSTALLED_QEMU_PRODUCTIMAGE)
droidcore-unbundled: $(INSTALLED_QEMU_PRODUCTIMAGE)
endif
ifdef INSTALLED_SYSTEM_EXTIMAGE_TARGET
INSTALLED_QEMU_SYSTEM_EXTIMAGE := $(PRODUCT_OUT)/system_ext-qemu.img
$(INSTALLED_QEMU_SYSTEM_EXTIMAGE): $(INSTALLED_SYSTEM_EXTIMAGE_TARGET) $(MK_QEMU_IMAGE_SH) $(SGDISK_HOST) $(SIMG2IMG)
	@echo Create system_ext-qemu.img
	(export SGDISK=$(SGDISK_HOST) SIMG2IMG=$(SIMG2IMG); $(MK_QEMU_IMAGE_SH) $(INSTALLED_SYSTEM_EXTIMAGE_TARGET))

systemextimage: $(INSTALLED_QEMU_SYSTEM_EXTIMAGE)
droidcore-unbundled: $(INSTALLED_QEMU_SYSTEM_EXTIMAGE)
endif
ifdef INSTALLED_ODMIMAGE_TARGET
INSTALLED_QEMU_ODMIMAGE := $(PRODUCT_OUT)/odm-qemu.img
$(INSTALLED_QEMU_ODMIMAGE): $(INSTALLED_ODMIMAGE_TARGET) $(MK_QEMU_IMAGE_SH) $(SGDISK_HOST)
	@echo Create odm-qemu.img
	(export SGDISK=$(SGDISK_HOST); $(MK_QEMU_IMAGE_SH) $(INSTALLED_ODMIMAGE_TARGET))

odmimage: $(INSTALLED_QEMU_ODMIMAGE)
droidcore-unbundled: $(INSTALLED_QEMU_ODMIMAGE)
endif

ifdef INSTALLED_VENDOR_DLKMIMAGE_TARGET
INSTALLED_QEMU_VENDOR_DLKMIMAGE := $(PRODUCT_OUT)/vendor_dlkm-qemu.img
$(INSTALLED_QEMU_VENDOR_DLKMIMAGE): $(INSTALLED_VENDOR_DLKMIMAGE_TARGET) $(MK_QEMU_IMAGE_SH) $(SGDISK_HOST)
	@echo Create vendor_dlkm-qemu.img
	(export SGDISK=$(SGDISK_HOST); $(MK_QEMU_IMAGE_SH) $(INSTALLED_VENDOR_DLKMIMAGE_TARGET))

vendor_dlkmimage: $(INSTALLED_QEMU_VENDOR_DLKMIMAGE)
droidcore-unbundled: $(INSTALLED_QEMU_VENDOR_DLKMIMAGE)
endif

ifdef INSTALLED_ODM_DLKMIMAGE_TARGET
INSTALLED_QEMU_ODM_DLKMIMAGE := $(PRODUCT_OUT)/odm_dlkm-qemu.img
$(INSTALLED_QEMU_ODM_DLKMIMAGE): $(INSTALLED_ODM_DLKMIMAGE_TARGET) $(MK_QEMU_IMAGE_SH) $(SGDISK_HOST)
	@echo Create odm_dlkm-qemu.img
	(export SGDISK=$(SGDISK_HOST); $(MK_QEMU_IMAGE_SH) $(INSTALLED_ODM_DLKMIMAGE_TARGET))

odm_dlkmimage: $(INSTALLED_QEMU_ODM_DLKMIMAGE)
droidcore-unbundled: $(INSTALLED_QEMU_ODM_DLKMIMAGE)
endif

ifdef INSTALLED_SYSTEM_DLKMIMAGE_TARGET
INSTALLED_QEMU_SYSTEM_DLKMIMAGE := $(PRODUCT_OUT)/system_dlkm-qemu.img
$(INSTALLED_QEMU_SYSTEM_DLKMIMAGE): $(INSTALLED_SYSTEM_DLKMIMAGE_TARGET) $(MK_QEMU_IMAGE_SH) $(SGDISK_HOST)
	@echo Create system_dlkm-qemu.img
	(export SGDISK=$(SGDISK_HOST); $(MK_QEMU_IMAGE_SH) $(INSTALLED_SYSTEM_DLKMIMAGE_TARGET))

system_dlkmimage: $(INSTALLED_QEMU_SYSTEM_DLKMIMAGE)
droidcore-unbundled: $(INSTALLED_QEMU_SYSTEM_DLKMIMAGE)
endif

QEMU_VERIFIED_BOOT_PARAMS := $(PRODUCT_OUT)/VerifiedBootParams.textproto
$(QEMU_VERIFIED_BOOT_PARAMS): $(INSTALLED_VBMETAIMAGE_TARGET) $(INSTALLED_SYSTEMIMAGE_TARGET) \
    $(MK_VBMETA_BOOT_KERNEL_CMDLINE_SH) $(AVBTOOL)
	@echo Creating $@
	(export AVBTOOL=$(AVBTOOL); $(MK_VBMETA_BOOT_KERNEL_CMDLINE_SH) $(INSTALLED_VBMETAIMAGE_TARGET) \
    $(INSTALLED_SYSTEMIMAGE_TARGET) $(QEMU_VERIFIED_BOOT_PARAMS))

systemimage: $(QEMU_VERIFIED_BOOT_PARAMS)
droidcore-unbundled: $(QEMU_VERIFIED_BOOT_PARAMS)

endif

# Preprocess files for emulator and sdk.
-include development/build/tools/sdk-preprocess-files.mk

# -----------------------------------------------------------------
# The emulator package
ifeq ($(BUILD_EMULATOR),true)
INTERNAL_EMULATOR_PACKAGE_FILES += \
        $(HOST_OUT_EXECUTABLES)/emulator$(HOST_EXECUTABLE_SUFFIX) \
        $(INSTALLED_RAMDISK_TARGET) \
        $(INSTALLED_SYSTEMIMAGE_TARGET) \
        $(INSTALLED_USERDATAIMAGE_TARGET)

name := $(TARGET_PRODUCT)-emulator

INTERNAL_EMULATOR_PACKAGE_TARGET := $(PRODUCT_OUT)/$(name).zip

$(INTERNAL_EMULATOR_PACKAGE_TARGET): $(INTERNAL_EMULATOR_PACKAGE_FILES)
	@echo "Package: $@"
	$(hide) zip -qjX $@ $(INTERNAL_EMULATOR_PACKAGE_FILES)

endif


# -----------------------------------------------------------------
# The SDK

ifneq ($(filter sdk,$(MAKECMDGOALS)),)

# The SDK includes host-specific components, so it belongs under HOST_OUT.
sdk_dir := $(HOST_OUT)/sdk/$(TARGET_PRODUCT)

# Build a name that looks like:
#
#     linux-x86   --> android-sdk_12345_linux-x86
#     darwin-x86  --> android-sdk_12345_mac-x86
#     windows-x86 --> android-sdk_12345_windows
#
ifneq ($(HOST_OS),linux)
  $(error Building the monolithic SDK is only supported on Linux)
endif
sdk_name := android-sdk
INTERNAL_SDK_HOST_OS_NAME := linux-$(SDK_HOST_ARCH)
sdk_name := $(sdk_name)_$(INTERNAL_SDK_HOST_OS_NAME)

sdk_dep_file := $(sdk_dir)/sdk_deps.mk

ATREE_FILES :=
-include $(sdk_dep_file)

# if we don't have a real list, then use "everything"
ifeq ($(strip $(ATREE_FILES)),)
ATREE_FILES := \
	$(ALL_DOCS) \
	$(ALL_SDK_FILES)
endif

atree_dir := development/build


sdk_atree_files := $(atree_dir)/sdk.exclude.atree

# development/build/sdk-android-<abi>.atree is used to differentiate
# between architecture models (e.g. ARMv5TE versus ARMv7) when copying
# files like the kernel image. We use TARGET_CPU_ABI because we don't
# have a better way to distinguish between CPU models.
ifneq (,$(strip $(wildcard $(atree_dir)/sdk-android-$(TARGET_CPU_ABI).atree)))
  sdk_atree_files += $(atree_dir)/sdk-android-$(TARGET_CPU_ABI).atree
endif

ifneq ($(PRODUCT_SDK_ATREE_FILES),)
sdk_atree_files += $(PRODUCT_SDK_ATREE_FILES)
else
sdk_atree_files += $(atree_dir)/sdk.atree
endif

SDK_METADATA_DIR :=$= $(call intermediates-dir-for,PACKAGING,framework-doc-stubs-metadata,,COMMON)
SDK_METADATA_FILES :=$= $(addprefix $(SDK_METADATA_DIR)/,\
    activity_actions.txt \
    broadcast_actions.txt \
    categories.txt \
    features.txt \
    service_actions.txt \
    widgets.txt)
SDK_METADATA :=$= $(firstword $(SDK_METADATA_FILES))
$(SDK_METADATA): .KATI_IMPLICIT_OUTPUTS := $(filter-out $(SDK_METADATA),$(SDK_METADATA_FILES))
$(SDK_METADATA): $(TARGET_OUT_COMMON_INTERMEDIATES)/PACKAGING/framework-doc-stubs-metadata.zip
	rm -rf $(SDK_METADATA_DIR)
	mkdir -p $(SDK_METADATA_DIR)
	unzip -DDqo $< -d $(SDK_METADATA_DIR)

.PHONY: framework-doc-stubs
framework-doc-stubs: $(SDK_METADATA)

deps := \
	$(OUT_DOCS)/offline-sdk-timestamp \
	$(SDK_METADATA_FILES) \
  $(INSTALLED_SDK_BUILD_PROP_TARGET) \
	$(ATREE_FILES) \
	$(sdk_atree_files) \
	$(HOST_OUT_EXECUTABLES)/atree \
	$(HOST_OUT_EXECUTABLES)/line_endings

# The name of the subdir within the platforms dir of the sdk. One of:
# - android-<SDK_INT> (stable base dessert SDKs)
# - android-<CODENAME> (stable extension SDKs)
# - android-<SDK_INT>-ext<EXT_INT> (codename SDKs)
sdk_platform_dir_name := $(strip \
  $(if $(filter REL,$(PLATFORM_VERSION_CODENAME)), \
    $(if $(filter $(PLATFORM_SDK_EXTENSION_VERSION),$(PLATFORM_BASE_SDK_EXTENSION_VERSION)), \
      android-$(PLATFORM_SDK_VERSION), \
      android-$(PLATFORM_SDK_VERSION)-ext$(PLATFORM_SDK_EXTENSION_VERSION) \
    ), \
    android-$(PLATFORM_VERSION_CODENAME) \
  ) \
)

INTERNAL_SDK_TARGET := $(sdk_dir)/$(sdk_name).zip
$(INTERNAL_SDK_TARGET): PRIVATE_NAME := $(sdk_name)
$(INTERNAL_SDK_TARGET): PRIVATE_DIR := $(sdk_dir)/$(sdk_name)
$(INTERNAL_SDK_TARGET): PRIVATE_DEP_FILE := $(sdk_dep_file)
$(INTERNAL_SDK_TARGET): PRIVATE_INPUT_FILES := $(sdk_atree_files)
$(INTERNAL_SDK_TARGET): PRIVATE_PLATFORM_NAME := $(sdk_platform_dir_name)
# Set SDK_GNU_ERROR to non-empty to fail when a GNU target is built.
#
#SDK_GNU_ERROR := true

$(INTERNAL_SDK_TARGET): $(deps)
	@echo "Package SDK: $@"
	$(hide) rm -rf $(PRIVATE_DIR) $@
	$(hide) for f in $(strip $(target_gnu_MODULES)); do \
	  if [ -f $$f ]; then \
	    echo SDK: $(if $(SDK_GNU_ERROR),ERROR:,warning:) \
	        including GNU target $$f >&2; \
	    FAIL=$(SDK_GNU_ERROR); \
	  fi; \
	done; \
	if [ $$FAIL ]; then exit 1; fi
	$(hide) ( \
	    ATREE_STRIP="$(HOST_STRIP) -x" \
	    $(HOST_OUT_EXECUTABLES)/atree \
	    $(addprefix -f ,$(PRIVATE_INPUT_FILES)) \
	        -m $(PRIVATE_DEP_FILE) \
	        -I . \
	        -I $(PRODUCT_OUT) \
	        -I $(HOST_OUT) \
	        -I $(TARGET_COMMON_OUT_ROOT) \
	        -v "PLATFORM_NAME=$(PRIVATE_PLATFORM_NAME)" \
	        -v "OUT_DIR=$(OUT_DIR)" \
	        -v "HOST_OUT=$(HOST_OUT)" \
	        -v "TARGET_ARCH=$(TARGET_ARCH)" \
	        -v "TARGET_CPU_ABI=$(TARGET_CPU_ABI)" \
	        -v "DLL_EXTENSION=$(HOST_SHLIB_SUFFIX)" \
	        -o $(PRIVATE_DIR) && \
	    HOST_OUT_EXECUTABLES=$(HOST_OUT_EXECUTABLES) HOST_OS=$(HOST_OS) \
	        development/build/tools/sdk_clean.sh $(PRIVATE_DIR) && \
	    chmod -R ug+rwX $(PRIVATE_DIR) && \
	    cd $(dir $@) && zip -rqX $(notdir $@) $(PRIVATE_NAME) \
	) || ( rm -rf $(PRIVATE_DIR) $@ && exit 44 )

MAIN_SDK_DIR  := $(sdk_dir)
MAIN_SDK_ZIP  := $(INTERNAL_SDK_TARGET)

endif # sdk in MAKECMDGOALS

# -----------------------------------------------------------------
# Findbugs
INTERNAL_FINDBUGS_XML_TARGET := $(PRODUCT_OUT)/findbugs.xml
INTERNAL_FINDBUGS_HTML_TARGET := $(PRODUCT_OUT)/findbugs.html
$(INTERNAL_FINDBUGS_XML_TARGET): $(ALL_FINDBUGS_FILES)
	@echo UnionBugs: $@
	$(hide) $(FINDBUGS_DIR)/unionBugs $(ALL_FINDBUGS_FILES) \
	> $@
$(INTERNAL_FINDBUGS_HTML_TARGET): $(INTERNAL_FINDBUGS_XML_TARGET)
	@echo ConvertXmlToText: $@
	$(hide) $(FINDBUGS_DIR)/convertXmlToText -html:fancy.xsl \
	$(INTERNAL_FINDBUGS_XML_TARGET) > $@

# -----------------------------------------------------------------
# Findbugs

# -----------------------------------------------------------------
# These are some additional build tasks that need to be run.
ifneq ($(dont_bother),true)
include $(sort $(wildcard $(BUILD_SYSTEM)/tasks/*.mk))
-include $(sort $(wildcard vendor/*/build/tasks/*.mk))
-include $(sort $(wildcard device/*/build/tasks/*.mk))
-include $(sort $(wildcard product/*/build/tasks/*.mk))
# Also the project-specific tasks
-include $(sort $(wildcard vendor/*/*/build/tasks/*.mk))
-include $(sort $(wildcard device/*/*/build/tasks/*.mk))
-include $(sort $(wildcard product/*/*/build/tasks/*.mk))
# Also add test specifc tasks
include $(sort $(wildcard platform_testing/build/tasks/*.mk))
include $(sort $(wildcard test/vts/tools/build/tasks/*.mk))
endif

include $(BUILD_SYSTEM)/product-graph.mk

# -----------------------------------------------------------------
# Create SDK repository packages. Must be done after tasks/* since
# we need the addon rules defined.
ifneq ($(sdk_repo_goal),)
include $(TOPDIR)development/build/tools/sdk_repo.mk
endif

# -----------------------------------------------------------------
# Soong generates the list of all shared libraries that are depended on by fuzz
# targets. It saves this list as a source:destination pair to
# FUZZ_TARGET_SHARED_DEPS_INSTALL_PAIRS, where the source is the path to the
# build of the unstripped shared library, and the destination is the
# /data/fuzz/$ARCH/lib (for device) or /fuzz/$ARCH/lib (for host) directory
# where fuzz target shared libraries are to be "reinstalled". The
# copy-many-files below generates the rules to copy the unstripped shared
# libraries to the device or host "reinstallation" directory. These rules are
# depended on by each module in soong_cc_prebuilt.mk, where the module will have
# a dependency on each shared library that it needs to be "reinstalled".
FUZZ_SHARED_DEPS := $(call copy-many-files,$(strip $(FUZZ_TARGET_SHARED_DEPS_INSTALL_PAIRS)))

# -----------------------------------------------------------------
# The rule to build all fuzz targets for C++ and Rust, and package them.
# Note: The packages are created in Soong, and in a perfect world,
# we'd be able to create the phony rule there. But, if we want to
# have dist goals for the fuzz target, we need to have the PHONY
# target defined in make. MakeVarsContext.DistForGoal doesn't take
# into account that a PHONY rule create by Soong won't be available
# during make, and such will fail with `writing to readonly
# directory`, because kati will see 'haiku' as being a file, not a
# phony target.
.PHONY: haiku
haiku: $(SOONG_FUZZ_PACKAGING_ARCH_MODULES) $(ALL_FUZZ_TARGETS)
$(call dist-for-goals,haiku,$(SOONG_FUZZ_PACKAGING_ARCH_MODULES))
$(call dist-for-goals,haiku,$(PRODUCT_OUT)/module-info.json)
.PHONY: haiku-java
haiku-java: $(SOONG_JAVA_FUZZ_PACKAGING_ARCH_MODULES) $(ALL_JAVA_FUZZ_TARGETS)
$(call dist-for-goals,haiku-java,$(SOONG_JAVA_FUZZ_PACKAGING_ARCH_MODULES))
.PHONY: haiku-rust
haiku-rust: $(SOONG_RUST_FUZZ_PACKAGING_ARCH_MODULES) $(ALL_RUST_FUZZ_TARGETS)
$(call dist-for-goals,haiku-rust,$(SOONG_RUST_FUZZ_PACKAGING_ARCH_MODULES))
$(call dist-for-goals,haiku-rust,$(PRODUCT_OUT)/module-info.json)
.PHONY: haiku-presubmit
haiku-presubmit: $(SOONG_PRESUBMIT_FUZZ_PACKAGING_ARCH_MODULES) $(ALL_PRESUBMIT_FUZZ_TARGETS)
$(call dist-for-goals,haiku-presubmit,$(SOONG_PRESUBMIT_FUZZ_PACKAGING_ARCH_MODULES))

# -----------------------------------------------------------------
# Extract additional data files used in Layoutlib
include $(BUILD_SYSTEM)/layoutlib_data.mk

# -----------------------------------------------------------------
# Desktop pack common variables.
PACK_IMAGE_SCRIPT := $(HOST_OUT_EXECUTABLES)/pack_image
IMAGES := $(INSTALLED_BOOTIMAGE_TARGET) \
	$(INSTALLED_SUPERIMAGE_TARGET) \
	$(INSTALLED_INIT_BOOT_IMAGE_TARGET) \
	$(INSTALLED_VENDOR_BOOTIMAGE_TARGET) \
	$(INSTALLED_VBMETAIMAGE_TARGET) \
	$(INSTALLED_USERDATAIMAGE_TARGET)

# -----------------------------------------------------------------
# Desktop pack image hook.
ifneq (,$(strip $(PACK_DESKTOP_FILESYSTEM_IMAGES)))
PACK_IMAGE_TARGET := $(PRODUCT_OUT)/android-desktop_image.bin

$(PACK_IMAGE_TARGET): $(IMAGES) $(PACK_IMAGE_SCRIPT)
	$(PACK_IMAGE_SCRIPT) --out_dir $(PRODUCT_OUT) --noarchive

PACKED_IMAGE_ARCHIVE_TARGET := $(PACK_IMAGE_TARGET).gz

$(PACKED_IMAGE_ARCHIVE_TARGET): $(PACK_IMAGE_TARGET) | $(GZIP)
	$(GZIP) -fk $(PACK_IMAGE_TARGET)

$(call dist-for-goals,dist_files,$(PACKED_IMAGE_ARCHIVE_TARGET))

.PHONY: pack-image
pack-image: $(PACK_IMAGE_TARGET)

endif # PACK_DESKTOP_FILESYSTEM_IMAGES

# -----------------------------------------------------------------
# Desktop pack recovery image hook.
ifeq ($(BOARD_USES_DESKTOP_RECOVERY_IMAGE),true)
PACK_RECOVERY_IMAGE_TARGET := $(PRODUCT_OUT)/android-desktop_recovery_image.bin
PACK_RECOVERY_IMAGE_ARGS := --noarchive --recovery

ifneq (,$(strip $(PACK_RECOVERY_IMAGE_EXPERIMENTAL)))
PACK_RECOVERY_IMAGE_ARGS += --experimental
endif # PACK_RECOVERY_IMAGE_EXPERIMENTAL

$(PACK_RECOVERY_IMAGE_TARGET): $(IMAGES) $(PACK_IMAGE_SCRIPT)
	$(PACK_IMAGE_SCRIPT) --out_dir $(PRODUCT_OUT) $(PACK_RECOVERY_IMAGE_ARGS)

PACKED_RECOVERY_IMAGE_ARCHIVE_TARGET := $(PACK_RECOVERY_IMAGE_TARGET).gz

$(PACKED_RECOVERY_IMAGE_ARCHIVE_TARGET): $(PACK_RECOVERY_IMAGE_TARGET) | $(GZIP)
	$(GZIP) -fk $(PACK_RECOVERY_IMAGE_TARGET)

$(call dist-for-goals,dist_files,$(PACKED_RECOVERY_IMAGE_ARCHIVE_TARGET))

.PHONY: pack-recovery-image
pack-recovery-image: $(PACK_RECOVERY_IMAGE_TARGET)

endif # BOARD_USES_DESKTOP_RECOVERY_IMAGE

# -----------------------------------------------------------------
# Desktop pack update image hook.
ifeq ($(BOARD_USES_DESKTOP_UPDATE_IMAGE),true)
PACK_UPDATE_IMAGE_TARGET := $(PRODUCT_OUT)/android-desktop_update_image.bin
PACK_UPDATE_IMAGE_ARGS := --noarchive --update

ifneq (,$(strip $(PACK_UPDATE_IMAGE_EXPERIMENTAL)))
PACK_UPDATE_IMAGE_ARGS += --experimental
endif # PACK_UPDATE_IMAGE_EXPERIMENTAL

$(PACK_UPDATE_IMAGE_TARGET): $(IMAGES) $(PACK_IMAGE_SCRIPT)
	$(PACK_IMAGE_SCRIPT) --out_dir $(PRODUCT_OUT) $(PACK_UPDATE_IMAGE_ARGS)

PACKED_UPDATE_IMAGE_ARCHIVE_TARGET := $(PACK_UPDATE_IMAGE_TARGET).gz

$(PACKED_UPDATE_IMAGE_ARCHIVE_TARGET): $(PACK_UPDATE_IMAGE_TARGET) | $(GZIP)
	$(GZIP) -fk $(PACK_UPDATE_IMAGE_TARGET)

$(call dist-for-goals,dist_files,$(PACKED_UPDATE_IMAGE_ARCHIVE_TARGET))

.PHONY: pack-update-image
pack-update-image: $(PACK_UPDATE_IMAGE_TARGET)

endif # BOARD_USES_DESKTOP_UPDATE_IMAGE

PACK_MIGRATION_IMAGE_SCRIPT := $(HOST_OUT_EXECUTABLES)/pack_migration_image

# -----------------------------------------------------------------
# Desktop pack migration image hook.
ifeq ($(ANDROID_DESKTOP_MIGRATION_IMAGE),true)
PACK_MIGRATION_IMAGE_TARGET := $(PRODUCT_OUT)/android-desktop_migration_image.bin

$(PACK_MIGRATION_IMAGE_TARGET): $(IMAGES) $(PACK_MIGRATION_IMAGE_SCRIPT)
	$(PACK_MIGRATION_IMAGE_SCRIPT) --out_dir $(PRODUCT_OUT) --noarchive

PACKED_MIGRATION_IMAGE_ARCHIVE_TARGET := $(PACK_MIGRATION_IMAGE_TARGET).gz

$(PACKED_MIGRATION_IMAGE_ARCHIVE_TARGET): $(PACK_MIGRATION_IMAGE_TARGET) | $(GZIP)
	$(GZIP) -fk $(PACK_MIGRATION_IMAGE_TARGET)

$(call dist-for-goals,dist_files,$(PACKED_MIGRATION_IMAGE_ARCHIVE_TARGET))

.PHONY: pack-migration-image
pack-migration-image: $(PACK_MIGRATION_IMAGE_TARGET)

endif # ANDROID_DESKTOP_MIGRATION_IMAGE

# -----------------------------------------------------------------
# OS Licensing

include $(BUILD_SYSTEM)/os_licensing.mk

# When appending new code to this file, please insert above OS Licensing<|MERGE_RESOLUTION|>--- conflicted
+++ resolved
@@ -3706,12 +3706,7 @@
   $(call generate-image-prop-dictionary, $(userdataimage_intermediates)/userdata_image_info.txt,userdata,skip_fsck=true)
   PATH=$(INTERNAL_USERIMAGES_BINARY_PATHS):$$PATH \
       $(BUILD_IMAGE) \
-<<<<<<< HEAD
-          $(TARGET_OUT_DATA) $(userdataimage_intermediates)/userdata_image_info.txt \
-=======
-          $(if $(BUILD_BROKEN_INCORRECT_PARTITION_IMAGES),,--input-directory-filter-file $(userdataimage_intermediates)/file_list.txt) \
           $(TARGET_OUT_DATA) $(userdataimage_intermediates)/userdata_image_info.txt --build_datetime_file $(BUILD_DATETIME_FILE) \
->>>>>>> 127778e5
           $(INSTALLED_USERDATAIMAGE_TARGET) $(TARGET_OUT)
   $(call assert-max-image-size,$(INSTALLED_USERDATAIMAGE_TARGET),$(BOARD_USERDATAIMAGE_PARTITION_SIZE))
 endef
@@ -3965,12 +3960,7 @@
   $(call generate-image-prop-dictionary, $(vendorimage_intermediates)/vendor_image_info.txt,vendor,skip_fsck=true)
   PATH=$(INTERNAL_USERIMAGES_BINARY_PATHS):$$PATH \
       $(BUILD_IMAGE) \
-<<<<<<< HEAD
-          $(TARGET_OUT_VENDOR) $(vendorimage_intermediates)/vendor_image_info.txt \
-=======
-          $(if $(BUILD_BROKEN_INCORRECT_PARTITION_IMAGES),,--input-directory-filter-file $(vendorimage_intermediates)/file_list.txt) \
           $(TARGET_OUT_VENDOR) $(vendorimage_intermediates)/vendor_image_info.txt --build_datetime_file $(BUILD_DATETIME_FILE) \
->>>>>>> 127778e5
           $(INSTALLED_VENDORIMAGE_TARGET) $(TARGET_OUT)
   $(call assert-max-image-size,$(INSTALLED_VENDORIMAGE_TARGET) $(RECOVERY_FROM_BOOT_PATCH),$(BOARD_VENDORIMAGE_PARTITION_SIZE))
 endef
@@ -4215,12 +4205,7 @@
 	  skip_fsck=true)
   PATH=$(INTERNAL_USERIMAGES_BINARY_PATHS):$$PATH \
       $(BUILD_IMAGE) \
-<<<<<<< HEAD
-          $(TARGET_OUT_ODM) $(odmimage_intermediates)/odm_image_info.txt \
-=======
-          $(if $(BUILD_BROKEN_INCORRECT_PARTITION_IMAGES),,--input-directory-filter-file $(odmimage_intermediates)/file_list.txt) \
           $(TARGET_OUT_ODM) $(odmimage_intermediates)/odm_image_info.txt --build_datetime_file $(BUILD_DATETIME_FILE) \
->>>>>>> 127778e5
           $(INSTALLED_ODMIMAGE_TARGET) $(TARGET_OUT)
   $(call assert-max-image-size,$(INSTALLED_ODMIMAGE_TARGET),$(BOARD_ODMIMAGE_PARTITION_SIZE))
 endef
@@ -4287,12 +4272,7 @@
 	  vendor_dlkm, skip_fsck=true)
   PATH=$(INTERNAL_USERIMAGES_BINARY_PATHS):$$PATH \
       $(BUILD_IMAGE) \
-<<<<<<< HEAD
-          $(TARGET_OUT_VENDOR_DLKM) $(vendor_dlkmimage_intermediates)/vendor_dlkm_image_info.txt \
-=======
-          $(if $(BUILD_BROKEN_INCORRECT_PARTITION_IMAGES),,--input-directory-filter-file $(vendor_dlkmimage_intermediates)/file_list.txt) \
           $(TARGET_OUT_VENDOR_DLKM) $(vendor_dlkmimage_intermediates)/vendor_dlkm_image_info.txt --build_datetime_file $(BUILD_DATETIME_FILE) \
->>>>>>> 127778e5
           $(INSTALLED_VENDOR_DLKMIMAGE_TARGET) $(TARGET_OUT)
   $(call assert-max-image-size,$(INSTALLED_VENDOR_DLKMIMAGE_TARGET),$(BOARD_VENDOR_DLKMIMAGE_PARTITION_SIZE))
 endef
@@ -4430,12 +4410,7 @@
 	  system_dlkm, skip_fsck=true)
   PATH=$(INTERNAL_USERIMAGES_BINARY_PATHS):$$PATH \
       $(BUILD_IMAGE) \
-<<<<<<< HEAD
-          $(TARGET_OUT_SYSTEM_DLKM) $(system_dlkmimage_intermediates)/system_dlkm_image_info.txt \
-=======
-          $(if $(BUILD_BROKEN_INCORRECT_PARTITION_IMAGES),,--input-directory-filter-file $(system_dlkmimage_intermediates)/file_list.txt) \
           $(TARGET_OUT_SYSTEM_DLKM) $(system_dlkmimage_intermediates)/system_dlkm_image_info.txt --build_datetime_file $(BUILD_DATETIME_FILE) \
->>>>>>> 127778e5
           $(INSTALLED_SYSTEM_DLKMIMAGE_TARGET) $(TARGET_OUT)
   $(call assert-max-image-size,$(INSTALLED_SYSTEM_DLKMIMAGE_TARGET),$(BOARD_SYSTEM_DLKMIMAGE_PARTITION_SIZE))
 endef
