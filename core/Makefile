# Put some miscellaneous rules here

# HACK: clear LOCAL_PATH from including last build target before calling
# intermedites-dir-for
LOCAL_PATH := $(BUILD_SYSTEM)

SYSTEM_NOTICE_DEPS :=
VENDOR_NOTICE_DEPS :=
UNMOUNTED_NOTICE_DEPS :=
UNMOUNTED_NOTICE_VENDOR_DEPS :=
ODM_NOTICE_DEPS :=
OEM_NOTICE_DEPS :=
PRODUCT_NOTICE_DEPS :=
SYSTEM_EXT_NOTICE_DEPS :=
VENDOR_DLKM_NOTICE_DEPS :=
ODM_DLKM_NOTICE_DEPS :=
SYSTEM_DLKM_NOTICE_DEPS :=

# -----------------------------------------------------------------
# Release Config Flags

# Create a summary file of build flags for each partition
# $(1): build flags json file
# $(2): flag names
define generate-partition-build-flag-file
$(eval $(strip $(1)): PRIVATE_OUT := $(strip $(1)))
$(eval $(strip $(1)): PRIVATE_FLAG_NAMES := $(strip $(2)))
$(strip $(1)):
	mkdir -p $$(dir $$(PRIVATE_OUT))
<<<<<<< HEAD
	( \
		echo '{' ; \
		echo 'flags: [' ; \
		$$(foreach flag, $$(PRIVATE_FLAG_NAMES), \
=======
	echo '{' > $$(PRIVATE_OUT)
	echo '"flags": [' >> $$(PRIVATE_OUT)
	$$(foreach flag, $$(PRIVATE_FLAG_NAMES), \
		( \
>>>>>>> 2552a1b0
			printf '  { "name": "%s", "value": "%s", ' \
					'$$(flag)' \
					'$$(_ALL_RELEASE_FLAGS.$$(flag).VALUE)' \
					; \
<<<<<<< HEAD
			printf '"set": "%s", "default": "%s", "declared": "%s", }' \
=======
			printf '"set": "%s", "default": "%s", "declared": "%s" }' \
>>>>>>> 2552a1b0
					'$$(_ALL_RELEASE_FLAGS.$$(flag).SET_IN)' \
					'$$(_ALL_RELEASE_FLAGS.$$(flag).DEFAULT)' \
					'$$(_ALL_RELEASE_FLAGS.$$(flag).DECLARED_IN)' \
					; \
			printf '$$(if $$(filter $$(lastword $$(PRIVATE_FLAG_NAMES)),$$(flag)),,$$(comma))\n' ; \
<<<<<<< HEAD
		) \
		echo "]" ; \
		echo "}" \
	) >> $$(PRIVATE_OUT)
endef

=======
		) >> $$(PRIVATE_OUT) \
	)
	echo "]" >> $$(PRIVATE_OUT)
	echo "}" >> $$(PRIVATE_OUT)
endef

_FLAG_PARTITIONS := product system system_ext vendor

>>>>>>> 2552a1b0
$(foreach partition, $(_FLAG_PARTITIONS), \
	$(eval BUILD_FLAG_SUMMARIES.$(partition) \
			:= $(TARGET_OUT_FLAGS)/$(partition)/etc/build_flags.json) \
	$(eval $(call generate-partition-build-flag-file, \
				$(BUILD_FLAG_SUMMARIES.$(partition)), \
				$(_ALL_RELEASE_FLAGS.PARTITIONS.$(partition)) \
            ) \
    ) \
)

# TODO: Remove
.PHONY: flag-files
flag-files: $(foreach partition, $(_FLAG_PARTITIONS), \
		$(TARGET_OUT_FLAGS)/$(partition)/etc/build_flags.json)

# -----------------------------------------------------------------
# Define rules to copy PRODUCT_COPY_FILES defined by the product.
# PRODUCT_COPY_FILES contains words like <source file>:<dest file>[:<owner>].
# <dest file> is relative to $(PRODUCT_OUT), so it should look like,
# e.g., "system/etc/file.xml".
# The filter part means "only eval the copy-one-file rule if this
# src:dest pair is the first one to match the same dest"
#$(1): the src:dest pair
#$(2): the dest
define check-product-copy-files
$(if $(filter-out $(TARGET_COPY_OUT_SYSTEM_OTHER)/%,$(2)), \
  $(if $(filter %.apk, $(2)),$(error \
     Prebuilt apk found in PRODUCT_COPY_FILES: $(1), use BUILD_PREBUILT instead!))) \
$(if $(filter true,$(BUILD_BROKEN_VINTF_PRODUCT_COPY_FILES)),, \
  $(if $(filter $(TARGET_COPY_OUT_SYSTEM)/etc/vintf/% \
                $(TARGET_COPY_OUT_SYSTEM)/manifest.xml \
                $(TARGET_COPY_OUT_SYSTEM)/compatibility_matrix.xml,$(2)), \
    $(error VINTF metadata found in PRODUCT_COPY_FILES: $(1), use vintf_fragments instead!)) \
  $(if $(filter $(TARGET_COPY_OUT_PRODUCT)/etc/vintf/%,$(2)), \
    $(error VINTF metadata found in PRODUCT_COPY_FILES: $(1), \
      use PRODUCT_MANIFEST_FILES / DEVICE_PRODUCT_COMPATIBILITY_MATRIX_FILE / vintf_compatibility_matrix / vintf_fragments instead!)) \
  $(if $(filter $(TARGET_COPY_OUT_SYSTEM_EXT)/etc/vintf/%,$(2)), \
    $(error VINTF metadata found in PRODUCT_COPY_FILES: $(1), \
      use vintf_compatibility_matrix / vintf_fragments instead!)) \
  $(if $(filter $(TARGET_COPY_OUT_VENDOR)/etc/vintf/% \
                $(TARGET_COPY_OUT_VENDOR)/manifest.xml \
                $(TARGET_COPY_OUT_VENDOR)/compatibility_matrix.xml,$(2)), \
    $(error VINTF metadata found in PRODUCT_COPY_FILES: $(1), \
      use DEVICE_MANIFEST_FILE / DEVICE_MATRIX_FILE / vintf_compatibility_matrix / vintf_fragments instead!)) \
  $(if $(filter $(TARGET_COPY_OUT_ODM)/etc/vintf/% \
                $(TARGET_COPY_OUT_ODM)/etc/manifest%,$(2)), \
    $(error VINTF metadata found in PRODUCT_COPY_FILES: $(1), \
      use ODM_MANIFEST_FILES / vintf_fragments instead!)) \
)
endef

# Phony target to check PRODUCT_COPY_FILES copy pairs don't contain ELF files
.PHONY: check-elf-prebuilt-product-copy-files
check-elf-prebuilt-product-copy-files:

check_elf_prebuilt_product_copy_files := true
ifneq (,$(filter true,$(BUILD_BROKEN_ELF_PREBUILT_PRODUCT_COPY_FILES)))
check_elf_prebuilt_product_copy_files :=
endif
check_elf_prebuilt_product_copy_files_hint := \
    found ELF prebuilt in PRODUCT_COPY_FILES, use cc_prebuilt_binary / cc_prebuilt_library_shared instead.

# filter out the duplicate <source file>:<dest file> pairs.
unique_product_copy_files_pairs :=
$(foreach cf,$(PRODUCT_COPY_FILES), \
    $(if $(filter $(unique_product_copy_files_pairs),$(cf)),,\
        $(eval unique_product_copy_files_pairs += $(cf))))
unique_product_copy_files_destinations :=
product_copy_files_ignored :=
$(foreach cf,$(unique_product_copy_files_pairs), \
    $(eval _src := $(call word-colon,1,$(cf))) \
    $(eval _dest := $(call word-colon,2,$(cf))) \
    $(call check-product-copy-files,$(cf),$(_dest)) \
    $(if $(filter $(unique_product_copy_files_destinations),$(_dest)), \
        $(eval product_copy_files_ignored += $(cf)), \
        $(eval _fulldest := $(call append-path,$(PRODUCT_OUT),$(_dest))) \
        $(if $(filter %.xml,$(_dest)),\
            $(eval $(call copy-xml-file-checked,$(_src),$(_fulldest))),\
            $(if $(and $(filter %.jar,$(_dest)),$(filter $(basename $(notdir $(_dest))),$(PRODUCT_LOADED_BY_PRIVILEGED_MODULES))),\
                $(eval $(call copy-and-uncompress-dexs,$(_src),$(_fulldest))), \
                $(if $(filter init%rc,$(notdir $(_dest)))$(filter %/etc/init,$(dir $(_dest))),\
                    $(eval $(call copy-init-script-file-checked,$(_src),$(_fulldest))),\
                    $(if $(and $(filter true,$(check_elf_prebuilt_product_copy_files)), \
                               $(filter bin lib lib64,$(subst /,$(space),$(_dest)))), \
                        $(eval $(call copy-non-elf-file-checked,$(_src),$(_fulldest),$(check_elf_prebuilt_product_copy_files_hint))), \
                        $(eval $(call copy-one-file,$(_src),$(_fulldest))))))) \
        $(eval unique_product_copy_files_destinations += $(_dest))))

# Dump a list of overriden (and ignored PRODUCT_COPY_FILES entries)
pcf_ignored_file := $(PRODUCT_OUT)/product_copy_files_ignored.txt
$(pcf_ignored_file): PRIVATE_IGNORED := $(sort $(product_copy_files_ignored))
$(pcf_ignored_file):
	echo "$(PRIVATE_IGNORED)" | tr " " "\n" >$@

$(call declare-0p-target,$(pcf_ignored_file))

$(call dist-for-goals,droidcore-unbundled,$(pcf_ignored_file):logs/$(notdir $(pcf_ignored_file)))

pcf_ignored_file :=
product_copy_files_ignored :=
unique_product_copy_files_pairs :=
unique_product_copy_files_destinations :=

# -----------------------------------------------------------------
# Returns the max allowed size for an image suitable for hash verification
# (e.g., boot.img, recovery.img, etc).
# The value 69632 derives from MAX_VBMETA_SIZE + MAX_FOOTER_SIZE in $(AVBTOOL).
# $(1): partition size to flash the image
define get-hash-image-max-size
$(if $(1), \
  $(if $(filter true,$(BOARD_AVB_ENABLE)), \
    $(eval _hash_meta_size := 69632), \
    $(eval _hash_meta_size := 0)) \
  $(1)-$(_hash_meta_size))
endef

# -----------------------------------------------------------------
# Define rules to copy headers defined in copy_headers.mk
# If more than one makefile declared a header, print a warning,
# then copy the last one defined. This matches the previous make
# behavior.
has_dup_copy_headers :=
$(foreach dest,$(ALL_COPIED_HEADERS), \
    $(eval _srcs := $(ALL_COPIED_HEADERS.$(dest).SRC)) \
    $(eval _src := $(lastword $(_srcs))) \
    $(if $(call streq,$(_src),$(_srcs)),, \
        $(warning Duplicate header copy: $(dest)) \
        $(warning _ Using $(_src)) \
        $(warning __ from $(lastword $(ALL_COPIED_HEADERS.$(dest).MAKEFILE))) \
        $(eval _makefiles := $$(wordlist 1,$(call int_subtract,$(words $(ALL_COPIED_HEADERS.$(dest).MAKEFILE)),1),$$(ALL_COPIED_HEADERS.$$(dest).MAKEFILE))) \
        $(foreach src,$(wordlist 1,$(call int_subtract,$(words $(_srcs)),1),$(_srcs)), \
            $(warning _ Ignoring $(src)) \
            $(warning __ from $(firstword $(_makefiles))) \
            $(eval _makefiles := $$(wordlist 2,9999,$$(_makefiles)))) \
        $(eval has_dup_copy_headers := true)) \
    $(eval $(call copy-one-header,$(_src),$(dest))))
all_copied_headers: $(ALL_COPIED_HEADERS)

ifdef has_dup_copy_headers
  has_dup_copy_headers :=
  $(error duplicate header copies are no longer allowed. For more information about headers, see: https://android.googlesource.com/platform/build/soong/+/master/docs/best_practices.md#headers)
endif

$(file >$(PRODUCT_OUT)/.copied_headers_list,$(TARGET_OUT_HEADERS) $(ALL_COPIED_HEADERS))

# -----------------------------------------------------------------
# docs/index.html
ifeq (,$(TARGET_BUILD_UNBUNDLED))
gen := $(OUT_DOCS)/index.html
ALL_DOCS += $(gen)
$(gen): frameworks/base/docs/docs-redirect-index.html
	@mkdir -p $(dir $@)
	@cp -f $< $@
endif

ndk_doxygen_out := $(OUT_NDK_DOCS)
ndk_headers := $(SOONG_OUT_DIR)/ndk/sysroot/usr/include
ndk_docs_src_dir := frameworks/native/docs
ndk_doxyfile := $(ndk_docs_src_dir)/Doxyfile
ifneq ($(wildcard $(ndk_docs_src_dir)),)
ndk_docs_srcs := $(addprefix $(ndk_docs_src_dir)/,\
    $(call find-files-in-subdirs,$(ndk_docs_src_dir),"*",.))
$(ndk_doxygen_out)/index.html: $(ndk_docs_srcs) $(SOONG_OUT_DIR)/ndk.timestamp
	@mkdir -p $(ndk_doxygen_out)
	@echo "Generating NDK docs to $(ndk_doxygen_out)"
	@( cat $(ndk_doxyfile); \
	    echo "INPUT=$(ndk_headers)"; \
	    echo "HTML_OUTPUT=$(ndk_doxygen_out)" \
	) | doxygen -

$(call declare-1p-target,$(ndk_doxygen_out)/index.html,)

# Note: Not a part of the docs target because we don't have doxygen available.
# You can run this target locally if you have doxygen installed.
ndk-docs: $(ndk_doxygen_out)/index.html
.PHONY: ndk-docs
endif

ifeq ($(HOST_OS),linux)
$(call dist-for-goals,sdk,$(API_FINGERPRINT))
$(call dist-for-goals,droidcore,$(API_FINGERPRINT))
endif

INSTALLED_RECOVERYIMAGE_TARGET :=
# Build recovery image if
# BUILDING_RECOVERY_IMAGE && !BOARD_USES_RECOVERY_AS_BOOT && !BOARD_MOVE_RECOVERY_RESOURCES_TO_VENDOR_BOOT.
# If BOARD_USES_RECOVERY_AS_BOOT is true, leave empty because INSTALLED_BOOTIMAGE_TARGET is built
#   with recovery resources.
# If BOARD_MOVE_RECOVERY_RESOURCES_TO_VENDOR_BOOT is true, leave empty to build recovery resources
#   but not the final recovery image.
ifdef BUILDING_RECOVERY_IMAGE
ifneq ($(BOARD_USES_RECOVERY_AS_BOOT),true)
ifneq ($(BOARD_MOVE_RECOVERY_RESOURCES_TO_VENDOR_BOOT),true)
INSTALLED_RECOVERYIMAGE_TARGET := $(PRODUCT_OUT)/recovery.img
endif
endif
endif

include $(BUILD_SYSTEM)/sysprop.mk

# ----------------------------------------------------------------

# -----------------------------------------------------------------
# sdk-build.prop
#
# There are certain things in build.prop that we don't want to
# ship with the sdk; remove them.

# This must be a list of entire property keys followed by
# "=" characters, without any internal spaces.
sdk_build_prop_remove := \
	ro.build.user= \
	ro.build.host= \
	ro.product.brand= \
	ro.product.manufacturer= \
	ro.product.device=
# TODO: Remove this soon-to-be obsolete property
sdk_build_prop_remove += ro.build.product=
INSTALLED_SDK_BUILD_PROP_TARGET := $(PRODUCT_OUT)/sdk/sdk-build.prop
$(INSTALLED_SDK_BUILD_PROP_TARGET): $(INSTALLED_BUILD_PROP_TARGET)
	@echo SDK buildinfo: $@
	@mkdir -p $(dir $@)
	$(hide) grep -v "$(subst $(space),\|,$(strip \
	            $(sdk_build_prop_remove)))" $< > $@.tmp
	$(hide) for x in $(strip $(sdk_build_prop_remove)); do \
	            echo "$$x"generic >> $@.tmp; done
	$(hide) mv $@.tmp $@

$(call declare-0p-target,$(INSTALLED_SDK_BUILD_PROP_TARGET))

# -----------------------------------------------------------------
# declare recovery ramdisk files
ifeq ($(BUILDING_RECOVERY_IMAGE),true)
INTERNAL_RECOVERY_RAMDISK_FILES_TIMESTAMP := $(call intermediates-dir-for,PACKAGING,recovery)/ramdisk_files-timestamp
endif

# -----------------------------------------------------------------
# Declare vendor ramdisk fragments
INTERNAL_VENDOR_RAMDISK_FRAGMENTS :=

ifeq (true,$(BOARD_INCLUDE_RECOVERY_RAMDISK_IN_VENDOR_BOOT))
  ifneq (,$(filter recovery,$(BOARD_VENDOR_RAMDISK_FRAGMENTS)))
    $(error BOARD_VENDOR_RAMDISK_FRAGMENTS must not contain "recovery" if \
      BOARD_INCLUDE_RECOVERY_RAMDISK_IN_VENDOR_BOOT is set)
  endif
  INTERNAL_VENDOR_RAMDISK_FRAGMENTS += recovery
  VENDOR_RAMDISK_FRAGMENT.recovery.STAGING_DIR := $(TARGET_RECOVERY_ROOT_OUT)
  VENDOR_RAMDISK_FRAGMENT.recovery.FILES := $(INTERNAL_RECOVERY_RAMDISK_FILES_TIMESTAMP)
  BOARD_VENDOR_RAMDISK_FRAGMENT.recovery.MKBOOTIMG_ARGS += --ramdisk_type RECOVERY
  .KATI_READONLY := VENDOR_RAMDISK_FRAGMENT.recovery.STAGING_DIR
endif

# Validation check and assign default --ramdisk_type.
$(foreach vendor_ramdisk_fragment,$(BOARD_VENDOR_RAMDISK_FRAGMENTS), \
  $(if $(and $(BOARD_VENDOR_RAMDISK_FRAGMENT.$(vendor_ramdisk_fragment).KERNEL_MODULE_DIRS), \
             $(BOARD_VENDOR_RAMDISK_FRAGMENT.$(vendor_ramdisk_fragment).PREBUILT)), \
    $(error Must not specify KERNEL_MODULE_DIRS for prebuilt vendor ramdisk fragment "$(vendor_ramdisk_fragment)": $(BOARD_VENDOR_RAMDISK_FRAGMENT.$(vendor_ramdisk_fragment).KERNEL_MODULE_DIRS))) \
  $(eval VENDOR_RAMDISK_FRAGMENT.$(vendor_ramdisk_fragment).STAGING_DIR := $(call intermediates-dir-for,PACKAGING,vendor_ramdisk_fragment-stage-$(vendor_ramdisk_fragment))) \
  $(eval VENDOR_RAMDISK_FRAGMENT.$(vendor_ramdisk_fragment).FILES :=) \
  $(if $(BOARD_VENDOR_RAMDISK_FRAGMENT.$(vendor_ramdisk_fragment).KERNEL_MODULE_DIRS), \
    $(if $(filter --ramdisk_type,$(BOARD_VENDOR_RAMDISK_FRAGMENT.$(vendor_ramdisk_fragment).MKBOOTIMG_ARGS)),, \
      $(eval BOARD_VENDOR_RAMDISK_FRAGMENT.$(vendor_ramdisk_fragment).MKBOOTIMG_ARGS += --ramdisk_type DLKM))) \
)

# Create the "kernel module directory" to "vendor ramdisk fragment" inverse mapping.
$(foreach vendor_ramdisk_fragment,$(BOARD_VENDOR_RAMDISK_FRAGMENTS), \
  $(foreach kmd,$(BOARD_VENDOR_RAMDISK_FRAGMENT.$(vendor_ramdisk_fragment).KERNEL_MODULE_DIRS), \
    $(eval kmd_vrf := KERNEL_MODULE_DIR_VENDOR_RAMDISK_FRAGMENT_$(kmd)) \
    $(if $($(kmd_vrf)),$(error Kernel module directory "$(kmd)" belongs to multiple vendor ramdisk fragments: "$($(kmd_vrf))" "$(vendor_ramdisk_fragment)", each kernel module directory should belong to exactly one or none vendor ramdisk fragment)) \
    $(eval $(kmd_vrf) := $(vendor_ramdisk_fragment)) \
  ) \
)
INTERNAL_VENDOR_RAMDISK_FRAGMENTS += $(BOARD_VENDOR_RAMDISK_FRAGMENTS)

# Strip the list in case of any whitespace.
INTERNAL_VENDOR_RAMDISK_FRAGMENTS := \
  $(strip $(INTERNAL_VENDOR_RAMDISK_FRAGMENTS))

# Assign --ramdisk_name for each vendor ramdisk fragment.
$(foreach vendor_ramdisk_fragment,$(INTERNAL_VENDOR_RAMDISK_FRAGMENTS), \
  $(if $(filter --ramdisk_name,$(BOARD_VENDOR_RAMDISK_FRAGMENT.$(vendor_ramdisk_fragment).MKBOOTIMG_ARGS)), \
    $(error Must not specify --ramdisk_name for vendor ramdisk fragment: $(vendor_ramdisk_fragment))) \
  $(eval BOARD_VENDOR_RAMDISK_FRAGMENT.$(vendor_ramdisk_fragment).MKBOOTIMG_ARGS += --ramdisk_name $(vendor_ramdisk_fragment)) \
  $(eval .KATI_READONLY := BOARD_VENDOR_RAMDISK_FRAGMENT.$(vendor_ramdisk_fragment).MKBOOTIMG_ARGS) \
)

# -----------------------------------------------------------------
# kernel modules

# Depmod requires a well-formed kernel version so 0.0 is used as a placeholder.
DEPMOD_STAGING_SUBDIR :=$= lib/modules/0.0

define copy-and-strip-kernel-module
$(2): $(1)
	$(LLVM_STRIP) -o $(2) --strip-debug $(1)
endef

# $(1): modules list
# $(2): output dir
# $(3): mount point
# $(4): staging dir
# $(5): module load list
# $(6): module load list filename
# $(7): module archive
# $(8): staging dir for stripped modules
# $(9): module directory name
# $(10): extra modules that might be dependency of modules in this partition, but should not be copied to output dir
# $(11): mount point for extra modules
# Returns a list of src:dest pairs to install the modules using copy-many-files.
define build-image-kernel-modules
  $(if $(9), \
    $(eval _dir := $(9)/), \
    $(eval _dir :=)) \
  $(foreach module,$(1), \
    $(eval _src := $(module)) \
    $(if $(8), \
      $(eval _src := $(8)/$(notdir $(module))) \
      $(eval $(call copy-and-strip-kernel-module,$(module),$(_src)))) \
    $(_src):$(2)/lib/modules/$(_dir)$(notdir $(module))) \
  $(eval $(call build-image-kernel-modules-depmod,$(1),$(3),$(4),$(5),$(6),$(7),$(2),$(9),$(10),$(11))) \
  $(4)/$(DEPMOD_STAGING_SUBDIR)/modules.dep:$(2)/lib/modules/$(_dir)modules.dep \
  $(4)/$(DEPMOD_STAGING_SUBDIR)/modules.alias:$(2)/lib/modules/$(_dir)modules.alias \
  $(4)/$(DEPMOD_STAGING_SUBDIR)/modules.softdep:$(2)/lib/modules/$(_dir)modules.softdep \
  $(4)/$(DEPMOD_STAGING_SUBDIR)/$(6):$(2)/lib/modules/$(_dir)$(6)
endef

# $(1): modules list
# $(2): mount point
# $(3): staging dir
# $(4): module load list
# $(5): module load list filename
# $(6): module archive
# $(7): output dir
# $(8): module directory name
# $(9): extra modules which should not be copied to output dir, but might be dependency of modules in this partition
# $(10): mount point for extra modules
# TODO(b/144844424): If a module archive is being used, this step (which
# generates obj/PACKAGING/.../modules.dep) also unzips the module archive into
# the output directory. This should be moved to a module with a
# LOCAL_POST_INSTALL_CMD so that if modules.dep is removed from the output dir,
# the archive modules are restored along with modules.dep.
define build-image-kernel-modules-depmod
$(3)/$(DEPMOD_STAGING_SUBDIR)/modules.dep: .KATI_IMPLICIT_OUTPUTS := $(3)/$(DEPMOD_STAGING_SUBDIR)/modules.alias $(3)/$(DEPMOD_STAGING_SUBDIR)/modules.softdep $(3)/$(DEPMOD_STAGING_SUBDIR)/$(5)
$(3)/$(DEPMOD_STAGING_SUBDIR)/modules.dep: $(DEPMOD)
$(3)/$(DEPMOD_STAGING_SUBDIR)/modules.dep: PRIVATE_MODULES := $(strip $(1))
$(3)/$(DEPMOD_STAGING_SUBDIR)/modules.dep: PRIVATE_EXTRA_MODULES := $(strip $(9))
$(3)/$(DEPMOD_STAGING_SUBDIR)/modules.dep: PRIVATE_MOUNT_POINT := $(2)
$(3)/$(DEPMOD_STAGING_SUBDIR)/modules.dep: PRIVATE_EXTRA_MOUNT_POINT := $(10)
$(3)/$(DEPMOD_STAGING_SUBDIR)/modules.dep: PRIVATE_MODULE_DIR := $(3)/$(DEPMOD_STAGING_SUBDIR)/$(2)/lib/modules/$(8)
$(3)/$(DEPMOD_STAGING_SUBDIR)/modules.dep: PRIVATE_EXTRA_MODULE_DIR := $(3)/$(DEPMOD_STAGING_SUBDIR)/$(10)/lib/modules/$(8)
$(3)/$(DEPMOD_STAGING_SUBDIR)/modules.dep: PRIVATE_STAGING_DIR := $(3)
$(3)/$(DEPMOD_STAGING_SUBDIR)/modules.dep: PRIVATE_LOAD_MODULES := $(strip $(4))
$(3)/$(DEPMOD_STAGING_SUBDIR)/modules.dep: PRIVATE_LOAD_FILE := $(3)/$(DEPMOD_STAGING_SUBDIR)/$(5)
$(3)/$(DEPMOD_STAGING_SUBDIR)/modules.dep: PRIVATE_MODULE_ARCHIVE := $(6)
$(3)/$(DEPMOD_STAGING_SUBDIR)/modules.dep: PRIVATE_OUTPUT_DIR := $(7)
$(3)/$(DEPMOD_STAGING_SUBDIR)/modules.dep: $(1) $(6)
	@echo depmod $$(PRIVATE_STAGING_DIR)
	rm -rf $$(PRIVATE_STAGING_DIR)
	mkdir -p $$(PRIVATE_MODULE_DIR)
	$(if $(6),\
	  unzip -qoDD -d $$(PRIVATE_MODULE_DIR) $$(PRIVATE_MODULE_ARCHIVE); \
	  mkdir -p $$(PRIVATE_OUTPUT_DIR)/lib; \
	  cp -r  $(3)/$(DEPMOD_STAGING_SUBDIR)/$(2)/lib/modules $$(PRIVATE_OUTPUT_DIR)/lib/; \
	  find $$(PRIVATE_MODULE_DIR) -type f -name *.ko | xargs basename -a > $$(PRIVATE_LOAD_FILE); \
	)
	$(if $(1),\
	  cp $$(PRIVATE_MODULES) $$(PRIVATE_MODULE_DIR)/; \
	  for MODULE in $$(PRIVATE_LOAD_MODULES); do \
	    basename $$$$MODULE >> $$(PRIVATE_LOAD_FILE); \
	  done; \
	)
	# The ln -sf + find -delete sequence is to remove any modules in
	# PRIVATE_EXTRA_MODULES which have same basename as MODULES in PRIVATE_MODULES
	# Basically, it computes a set difference. When there is a duplicate module
	# present in both directories, we want modules in PRIVATE_MODULES to take
	# precedence. Since depmod does not provide any guarantee about ordering of
	# dependency resolution, we achieve this by maually removing any duplicate
	# modules with lower priority.
	$(if $(9),\
	  mkdir -p $$(PRIVATE_EXTRA_MODULE_DIR); \
	  find $$(PRIVATE_EXTRA_MODULE_DIR) -maxdepth 1 -type f -name "*.ko" -delete; \
	  cp $$(PRIVATE_EXTRA_MODULES) $$(PRIVATE_EXTRA_MODULE_DIR); \
	  ln -sf $$(PRIVATE_MODULE_DIR)/*.ko $$(PRIVATE_EXTRA_MODULE_DIR); \
	  find $$(PRIVATE_EXTRA_MODULE_DIR) -type l -delete; \
	)
	$(DEPMOD) -b $$(PRIVATE_STAGING_DIR) 0.0
	# Turn paths in modules.dep into absolute paths
	sed -i.tmp -e 's|\([^: ]*lib/modules/[^: ]*\)|/\1|g' $$(PRIVATE_STAGING_DIR)/$$(DEPMOD_STAGING_SUBDIR)/modules.dep
	touch $$(PRIVATE_LOAD_FILE)
endef

# $(1): staging dir
# $(2): modules list
# $(3): module load list
# $(4): module load list filename
# $(5): output dir
define module-load-list-copy-paths
  $(eval $(call build-image-module-load-list,$(1),$(2),$(3),$(4))) \
  $(1)/$(DEPMOD_STAGING_SUBDIR)/$(4):$(5)/lib/modules/$(4)
endef

# $(1): staging dir
# $(2): modules list
# $(3): module load list
# $(4): module load list filename
define build-image-module-load-list
$(1)/$(DEPMOD_STAGING_SUBDIR)/$(4): PRIVATE_LOAD_MODULES := $(3)
$(1)/$(DEPMOD_STAGING_SUBDIR)/$(4): $(2)
	@echo load-list $$(@)
	@echo '$$(strip $$(notdir $$(PRIVATE_LOAD_MODULES)))' | tr ' ' '\n' > $$(@)
endef

# $(1): source options file
# $(2): destination pathname
# Returns a build rule that checks the syntax of and installs a kernel modules
# options file. Strip and squeeze any extra space and blank lines.
# For use via $(eval).
define build-image-kernel-modules-options-file
$(2): $(1)
	@echo "libmodprobe options $$(@)"
	$(hide) mkdir -p "$$(dir $$@)"
	$(hide) rm -f "$$@"
	$(hide) awk <"$$<" >"$$@" \
	  '/^#/ { print; next } \
	   NF == 0 { next } \
	   NF < 2 || $$$$1 != "options" \
	     { print "Invalid options line " FNR ": " $$$$0 >"/dev/stderr"; \
	       exit_status = 1; next } \
	   { $$$$1 = $$$$1; print } \
	   END { exit exit_status }'
endef

# $(1): source blocklist file
# $(2): destination pathname
# Returns a build rule that checks the syntax of and installs a kernel modules
# blocklist file. Strip and squeeze any extra space and blank lines.
# For use via $(eval).
define build-image-kernel-modules-blocklist-file
$(2): $(1)
	@echo "libmodprobe blocklist $$(@)"
	$(hide) mkdir -p "$$(dir $$@)"
	$(hide) rm -f "$$@"
	$(hide) awk <"$$<" >"$$@" \
	  '/^#/ { print; next } \
	   NF == 0 { next } \
	   NF != 2 || $$$$1 != "blocklist" \
	     { print "Invalid blocklist line " FNR ": " $$$$0 >"/dev/stderr"; \
	       exit_status = 1; next } \
	   { $$$$1 = $$$$1; print } \
	   END { exit exit_status }'
endef

# $(1): image name
# $(2): build output directory (TARGET_OUT_VENDOR, TARGET_RECOVERY_ROOT_OUT, etc)
# $(3): mount point
# $(4): module load filename
# $(5): stripped staging directory
# $(6): kernel module directory name (top is an out of band value for no directory)
# $(7): list of extra modules that might be dependency of modules in this partition
# $(8): mount point for extra modules. e.g. system

define build-image-kernel-modules-dir
$(if $(filter top,$(6)),\
  $(eval _kver :=)$(eval _sep :=),\
  $(eval _kver := $(6))$(eval _sep :=_))\
$(if $(5),\
  $(eval _stripped_staging_dir := $(5)$(_sep)$(_kver)),\
  $(eval _stripped_staging_dir :=))\
$(if $(strip $(BOARD_$(1)_KERNEL_MODULES$(_sep)$(_kver))$(BOARD_$(1)_KERNEL_MODULES_ARCHIVE$(_sep)$(_kver))),\
  $(if $(BOARD_$(1)_KERNEL_MODULES_LOAD$(_sep)$(_kver)),,\
    $(eval BOARD_$(1)_KERNEL_MODULES_LOAD$(_sep)$(_kver) := $(BOARD_$(1)_KERNEL_MODULES$(_sep)$(_kver)))) \
  $(if $(filter false,$(BOARD_$(1)_KERNEL_MODULES_LOAD$(_sep)$(_kver))),\
    $(eval BOARD_$(1)_KERNEL_MODULES_LOAD$(_sep)$(_kver) :=),) \
  $(eval _files := $(call build-image-kernel-modules,$(BOARD_$(1)_KERNEL_MODULES$(_sep)$(_kver)),$(2),$(3),$(call intermediates-dir-for,PACKAGING,depmod_$(1)$(_sep)$(_kver)),$(BOARD_$(1)_KERNEL_MODULES_LOAD$(_sep)$(_kver)),$(4),$(BOARD_$(1)_KERNEL_MODULES_ARCHIVE$(_sep)$(_kver)),$(_stripped_staging_dir),$(_kver),$(7),$(8))) \
  $(call copy-many-files,$(_files)) \
  $(eval _modules := $(BOARD_$(1)_KERNEL_MODULES$(_sep)$(_kver)) ANDROID-GEN ANDROID-GEN ANDROID-GEN ANDROID-GEN) \
  $(eval KERNEL_MODULE_COPY_FILES += $(join $(addsuffix :,$(_modules)),$(_files)))) \
$(if $(_kver), \
  $(eval _dir := $(_kver)/), \
  $(eval _dir :=)) \
$(if $(BOARD_$(1)_KERNEL_MODULES_OPTIONS_FILE$(_sep)$(_kver)), \
  $(eval $(call build-image-kernel-modules-options-file, \
    $(BOARD_$(1)_KERNEL_MODULES_OPTIONS_FILE$(_sep)$(_kver)), \
    $(2)/lib/modules/$(_dir)modules.options)) \
  $(2)/lib/modules/$(_dir)modules.options) \
$(if $(BOARD_$(1)_KERNEL_MODULES_BLOCKLIST_FILE$(_sep)$(_kver)), \
  $(eval $(call build-image-kernel-modules-blocklist-file, \
    $(BOARD_$(1)_KERNEL_MODULES_BLOCKLIST_FILE$(_sep)$(_kver)), \
    $(2)/lib/modules/$(_dir)modules.blocklist)) \
  $(eval ALL_KERNEL_MODULES_BLOCKLIST += $(2)/lib/modules/$(_dir)modules.blocklist) \
  $(2)/lib/modules/$(_dir)modules.blocklist)
endef

# $(1): kernel module directory name (top is an out of band value for no directory)
define build-recovery-as-boot-load
$(if $(filter top,$(1)),\
  $(eval _kver :=)$(eval _sep :=),\
  $(eval _kver := $(1))$(eval _sep :=_))\
  $(if $(BOARD_GENERIC_RAMDISK_KERNEL_MODULES_LOAD$(_sep)$(_kver)),\
    $(call copy-many-files,$(call module-load-list-copy-paths,$(call intermediates-dir-for,PACKAGING,ramdisk_module_list$(_sep)$(_kver)),$(BOARD_GENERIC_RAMDISK_KERNEL_MODULES$(_sep)$(_kver)),$(BOARD_GENERIC_RAMDISK_KERNEL_MODULES_LOAD$(_sep)$(_kver)),modules.load,$(TARGET_RECOVERY_ROOT_OUT))))
endef

# $(1): kernel module directory name (top is an out of band value for no directory)
define build-vendor-ramdisk-recovery-load
$(if $(filter top,$(1)),\
  $(eval _kver :=)$(eval _sep :=),\
  $(eval _kver := $(1))$(eval _sep :=_))\
  $(if $(BOARD_VENDOR_RAMDISK_RECOVERY_KERNEL_MODULES_LOAD$(_sep)$(_kver)),\
    $(call copy-many-files,$(call module-load-list-copy-paths,$(call intermediates-dir-for,PACKAGING,vendor_ramdisk_recovery_module_list$(_sep)$(_kver)),$(BOARD_VENDOR_RAMDISK_KERNEL_MODULES$(_sep)$(_kver)),$(BOARD_VENDOR_RAMDISK_RECOVERY_KERNEL_MODULES_LOAD$(_sep)$(_kver)),modules.load.recovery,$(TARGET_VENDOR_RAMDISK_OUT))))
endef

# $(1): kernel module directory name (top is an out of band value for no directory)
define build-vendor-kernel-ramdisk-recovery-load
$(if $(filter top,$(1)),\
  $(eval _kver :=)$(eval _sep :=),\
  $(eval _kver := $(1))$(eval _sep :=_))\
  $(if $(BOARD_VENDOR_KERNEL_RAMDISK_RECOVERY_KERNEL_MODULES_LOAD$(_sep)$(_kver)),\
    $(call copy-many-files,$(call module-load-list-copy-paths,$(call intermediates-dir-for,PACKAGING,vendor_kernel_ramdisk_recovery_module_list$(_sep)$(_kver)),$(BOARD_VENDOR_KERNEL_RAMDISK_KERNEL_MODULES$(_sep)$(_kver)),$(BOARD_VENDOR_KERNEL_RAMDISK_RECOVERY_KERNEL_MODULES_LOAD$(_sep)$(_kver)),modules.load.recovery,$(TARGET_VENDOR_KERNEL_RAMDISK_OUT))))
endef

# $(1): kernel module directory name (top is an out of band value for no directory)
define build-vendor-charger-load
$(if $(filter top,$(1)),\
  $(eval _kver :=)$(eval _sep :=),\
  $(eval _kver := $(1))$(eval _sep :=_))\
  $(if $(BOARD_VENDOR_CHARGER_KERNEL_MODULES_LOAD$(_sep)$(_kver)),\
    $(call copy-many-files,$(call module-load-list-copy-paths,$(call intermediates-dir-for,PACKAGING,vendor_charger_module_list$(_sep)$(_kver)),$(BOARD_VENDOR_CHARGER_KERNEL_MODULES$(_sep)$(_kver)),$(BOARD_VENDOR_CHARGER_KERNEL_MODULES_LOAD$(_sep)$(_kver)),modules.load.charger,$(TARGET_OUT_VENDOR))))
endef

# $(1): kernel module directory name (top is an out of band value for no directory)
define build-vendor-ramdisk-charger-load
$(if $(filter top,$(1)),\
  $(eval _kver :=)$(eval _sep :=),\
  $(eval _kver := $(1))$(eval _sep :=_))\
  $(if $(BOARD_VENDOR_RAMDISK_CHARGER_KERNEL_MODULES_LOAD$(_sep)$(_kver)),\
    $(call copy-many-files,$(call module-load-list-copy-paths,$(call intermediates-dir-for,PACKAGING,vendor_ramdisk_charger_module_list$(_sep)$(_kver)),$(BOARD_VENDOR_RAMDISK_KERNEL_MODULES$(_sep)$(_kver)),$(BOARD_VENDOR_RAMDISK_CHARGER_KERNEL_MODULES_LOAD$(_sep)$(_kver)),modules.load.charger,$(TARGET_VENDOR_RAMDISK_OUT))))
endef

# $(1): kernel module directory name (top is an out of band value for no directory)
define build-vendor-kernel-ramdisk-charger-load
$(if $(filter top,$(1)),\
  $(eval _kver :=)$(eval _sep :=),\
  $(eval _kver := $(1))$(eval _sep :=_))\
  $(if $(BOARD_VENDOR_KERNEL_RAMDISK_CHARGER_KERNEL_MODULES_LOAD$(_sep)$(_kver)),\
    $(call copy-many-files,$(call module-load-list-copy-paths,$(call intermediates-dir-for,PACKAGING,vendor_kernel_ramdisk_charger_module_list$(_sep)$(_kver)),$(BOARD_VENDOR_KERNEL_RAMDISK_KERNEL_MODULES$(_sep)$(_kver)),$(BOARD_VENDOR_KERNEL_RAMDISK_CHARGER_KERNEL_MODULES_LOAD$(_sep)$(_kver)),modules.load.charger,$(TARGET_VENDOR_KERNEL_RAMDISK_OUT))))
endef

ifneq ($(BUILDING_VENDOR_BOOT_IMAGE),true)
  # If there is no vendor boot partition, store vendor ramdisk kernel modules in the
  # boot ramdisk.
  BOARD_GENERIC_RAMDISK_KERNEL_MODULES += $(BOARD_VENDOR_RAMDISK_KERNEL_MODULES)
  BOARD_GENERIC_RAMDISK_KERNEL_MODULES_LOAD += $(BOARD_VENDOR_RAMDISK_KERNEL_MODULES_LOAD)
endif

ifeq ($(BOARD_GENERIC_RAMDISK_KERNEL_MODULES_LOAD),)
  BOARD_GENERIC_RAMDISK_KERNEL_MODULES_LOAD := $(BOARD_GENERIC_RAMDISK_KERNEL_MODULES)
endif

ifneq ($(strip $(BOARD_GENERIC_RAMDISK_KERNEL_MODULES)),)
  ifeq ($(BOARD_USES_RECOVERY_AS_BOOT), true)
    BOARD_RECOVERY_KERNEL_MODULES += $(BOARD_GENERIC_RAMDISK_KERNEL_MODULES)
  endif
endif

ifneq ($(BOARD_DO_NOT_STRIP_RECOVERY_MODULES),true)
	RECOVERY_STRIPPED_MODULE_STAGING_DIR := $(call intermediates-dir-for,PACKAGING,depmod_recovery_stripped)
else
	RECOVERY_STRIPPED_MODULE_STAGING_DIR :=
endif

ifneq ($(BOARD_DO_NOT_STRIP_VENDOR_MODULES),true)
	VENDOR_STRIPPED_MODULE_STAGING_DIR := $(call intermediates-dir-for,PACKAGING,depmod_vendor_stripped)
else
	VENDOR_STRIPPED_MODULE_STAGING_DIR :=
endif

ifneq ($(BOARD_DO_NOT_STRIP_VENDOR_RAMDISK_MODULES),true)
  VENDOR_RAMDISK_STRIPPED_MODULE_STAGING_DIR := $(call intermediates-dir-for,PACKAGING,depmod_vendor_ramdisk_stripped)
else
  VENDOR_RAMDISK_STRIPPED_MODULE_STAGING_DIR :=
endif

ifneq ($(BOARD_DO_NOT_STRIP_VENDOR_KERNEL_RAMDISK_MODULES),true)
  VENDOR_KERNEL_RAMDISK_STRIPPED_MODULE_STAGING_DIR := $(call intermediates-dir-for,PACKAGING,depmod_vendor_kernel_ramdisk_stripped)
else
  VENDOR_KERNEL_RAMDISK_STRIPPED_MODULE_STAGING_DIR :=
endif

BOARD_KERNEL_MODULE_DIRS += top

# Default to not generating modules.dep for kernel modules on system
# side. We should only load these modules if they are depended by vendor
# side modules.
ifeq ($(BOARD_SYSTEM_KERNEL_MODULES_LOAD),)
  BOARD_SYSTEM_KERNEL_MODULES_LOAD := false
endif

$(foreach kmd,$(BOARD_KERNEL_MODULE_DIRS), \
  $(eval ALL_DEFAULT_INSTALLED_MODULES += $(call build-image-kernel-modules-dir,RECOVERY,$(TARGET_RECOVERY_ROOT_OUT),,modules.load.recovery,$(RECOVERY_STRIPPED_MODULE_STAGING_DIR),$(kmd))) \
  $(eval vendor_ramdisk_fragment := $(KERNEL_MODULE_DIR_VENDOR_RAMDISK_FRAGMENT_$(kmd))) \
  $(if $(vendor_ramdisk_fragment), \
    $(eval output_dir := $(VENDOR_RAMDISK_FRAGMENT.$(vendor_ramdisk_fragment).STAGING_DIR)) \
    $(eval result_var := VENDOR_RAMDISK_FRAGMENT.$(vendor_ramdisk_fragment).FILES) \
    $(eval ### else ###), \
    $(eval output_dir := $(TARGET_VENDOR_RAMDISK_OUT)) \
    $(eval result_var := ALL_DEFAULT_INSTALLED_MODULES)) \
  $(eval $(result_var) += $(call build-image-kernel-modules-dir,VENDOR_RAMDISK,$(output_dir),,modules.load,$(VENDOR_RAMDISK_STRIPPED_MODULE_STAGING_DIR),$(kmd))) \
  $(eval ALL_DEFAULT_INSTALLED_MODULES += $(call build-image-kernel-modules-dir,VENDOR_KERNEL_RAMDISK,$(TARGET_VENDOR_KERNEL_RAMDISK_OUT),,modules.load,$(VENDOR_KERNEL_RAMDISK_STRIPPED_MODULE_STAGING_DIR),$(kmd))) \
  $(eval ALL_DEFAULT_INSTALLED_MODULES += $(call build-vendor-ramdisk-recovery-load,$(kmd))) \
  $(eval ALL_DEFAULT_INSTALLED_MODULES += $(call build-vendor-kernel-ramdisk-recovery-load,$(kmd))) \
  $(eval ALL_DEFAULT_INSTALLED_MODULES += $(call build-image-kernel-modules-dir,VENDOR,$(if $(filter true,$(BOARD_USES_VENDOR_DLKMIMAGE)),$(TARGET_OUT_VENDOR_DLKM),$(TARGET_OUT_VENDOR)),vendor,modules.load,$(VENDOR_STRIPPED_MODULE_STAGING_DIR),$(kmd),$(BOARD_SYSTEM_KERNEL_MODULES),system)) \
  $(eval ALL_DEFAULT_INSTALLED_MODULES += $(call build-vendor-charger-load,$(kmd))) \
  $(eval ALL_DEFAULT_INSTALLED_MODULES += $(call build-vendor-ramdisk-charger-load,$(kmd))) \
  $(eval ALL_DEFAULT_INSTALLED_MODULES += $(call build-vendor-kernel-ramdisk-charger-load,$(kmd))) \
  $(eval ALL_DEFAULT_INSTALLED_MODULES += $(call build-image-kernel-modules-dir,ODM,$(if $(filter true,$(BOARD_USES_ODM_DLKMIMAGE)),$(TARGET_OUT_ODM_DLKM),$(TARGET_OUT_ODM)),odm,modules.load,,$(kmd))) \
  $(eval ALL_DEFAULT_INSTALLED_MODULES += $(call build-image-kernel-modules-dir,SYSTEM,$(if $(filter true,$(BOARD_USES_SYSTEM_DLKMIMAGE)),$(TARGET_OUT_SYSTEM_DLKM),$(TARGET_OUT_SYSTEM)),system,modules.load,,$(kmd))) \
  $(if $(filter true,$(BOARD_USES_RECOVERY_AS_BOOT)),\
    $(eval ALL_DEFAULT_INSTALLED_MODULES += $(call build-recovery-as-boot-load,$(kmd))),\
    $(eval ALL_DEFAULT_INSTALLED_MODULES += $(call build-image-kernel-modules-dir,GENERIC_RAMDISK,$(TARGET_RAMDISK_OUT),,modules.load,,$(kmd)))))

ifeq ($(BOARD_SYSTEM_KERNEL_MODULES),)
ifneq ($(BOARD_SYSTEM_DLKM_SRC),)
ifneq ($(wildcard $(BOARD_SYSTEM_DLKM_SRC)/*),)
  SYSTEM_KERNEL_MODULES := $(shell find $(BOARD_SYSTEM_DLKM_SRC) -type f)
  SRC_SYSTEM_KERNEL_MODULES := $(SYSTEM_KERNEL_MODULES)
  DST_SYSTEM_KERNEL_MODULES := $(patsubst $(BOARD_SYSTEM_DLKM_SRC)/%,:$(TARGET_OUT_SYSTEM_DLKM)/%,$(SRC_SYSTEM_KERNEL_MODULES))
  SYSTEM_KERNEL_MODULE_COPY_PAIRS := $(join $(SRC_SYSTEM_KERNEL_MODULES),$(DST_SYSTEM_KERNEL_MODULES))
  ALL_DEFAULT_INSTALLED_MODULES += $(call copy-many-files,$(SYSTEM_KERNEL_MODULE_COPY_PAIRS))
endif
endif
endif


# -----------------------------------------------------------------
# Cert-to-package mapping.  Used by the post-build signing tools.
# Use a macro to add newline to each echo command
# $1 stem name of the package
# $2 certificate
# $3 private key
# $4 compressed
# $5 partition tag
# $6 output file
define _apkcerts_write_line
$(hide) echo -n 'name="$(1).apk" certificate="$2" private_key="$3"' >> $6
$(if $(4), $(hide) echo -n ' compressed="$4"' >> $6)
$(if $(5), $(hide) echo -n ' partition="$5"' >> $6)
$(hide) echo '' >> $6

endef

# -----------------------------------------------------------------
# Merge an individual apkcerts output into the final apkcerts.txt output.
# Use a macro to make it compatible with _apkcerts_write_line
# $1 apkcerts file to be merged
# $2 output file
define _apkcerts_merge
$(hide) cat $1 >> $2

endef

name := $(TARGET_PRODUCT)
ifeq ($(TARGET_BUILD_TYPE),debug)
  name := $(name)_debug
endif
name := $(name)-apkcerts
intermediates := \
	$(call intermediates-dir-for,PACKAGING,apkcerts)
APKCERTS_FILE := $(intermediates)/$(name).txt
all_apkcerts_files := $(sort $(foreach p,$(PACKAGES),$(PACKAGES.$(p).APKCERTS_FILE)))
$(APKCERTS_FILE): $(all_apkcerts_files)
# We don't need to really build all the modules.
# TODO: rebuild APKCERTS_FILE if any app change its cert.
$(APKCERTS_FILE):
	@echo APK certs list: $@
	@mkdir -p $(dir $@)
	@rm -f $@
	$(foreach p,$(sort $(PACKAGES)),\
	  $(if $(PACKAGES.$(p).APKCERTS_FILE),\
	    $(call _apkcerts_merge,$(PACKAGES.$(p).APKCERTS_FILE), $@),\
	    $(if $(PACKAGES.$(p).EXTERNAL_KEY),\
	      $(call _apkcerts_write_line,$(PACKAGES.$(p).STEM),EXTERNAL,,$(PACKAGES.$(p).COMPRESSED),$(PACKAGES.$(p).PARTITION),$@),\
	      $(call _apkcerts_write_line,$(PACKAGES.$(p).STEM),$(PACKAGES.$(p).CERTIFICATE),$(PACKAGES.$(p).PRIVATE_KEY),$(PACKAGES.$(p).COMPRESSED),$(PACKAGES.$(p).PARTITION),$@))))
	$(if $(filter true,$(PRODUCT_FSVERITY_GENERATE_METADATA)),\
	  $(call _apkcerts_write_line,BuildManifest,$(FSVERITY_APK_KEY_PATH).x509.pem,$(FSVERITY_APK_KEY_PATH).pk8,,system,$@) \
	  $(if $(filter true,$(BUILDING_SYSTEM_EXT_IMAGE)),\
            $(call _apkcerts_write_line,BuildManifestSystemExt,$(FSVERITY_APK_KEY_PATH).x509.pem,$(FSVERITY_APK_KEY_PATH).pk8,,system_ext,$@)))
	# In case value of PACKAGES is empty.
	$(hide) touch $@

$(call declare-0p-target,$(APKCERTS_FILE))

.PHONY: apkcerts-list
apkcerts-list: $(APKCERTS_FILE)

ifneq (,$(TARGET_BUILD_APPS))
  $(call dist-for-goals, apps_only, $(APKCERTS_FILE):apkcerts.txt)
  $(call dist-for-goals, apps_only, $(SOONG_APEX_KEYS_FILE):apexkeys.txt)
endif


# -----------------------------------------------------------------
# build system stats
BUILD_SYSTEM_STATS := $(PRODUCT_OUT)/build_system_stats.txt
$(BUILD_SYSTEM_STATS):
	@rm -f $@
	@$(foreach s,$(STATS.MODULE_TYPE),echo "modules_type_make,$(s),$(words $(STATS.MODULE_TYPE.$(s)))" >>$@;)
	@$(foreach s,$(STATS.SOONG_MODULE_TYPE),echo "modules_type_soong,$(s),$(STATS.SOONG_MODULE_TYPE.$(s))" >>$@;)
$(call declare-1p-target,$(BUILD_SYSTEM_STATS),build)
$(call dist-for-goals,droidcore-unbundled,$(BUILD_SYSTEM_STATS))

# -----------------------------------------------------------------
# build /product/etc/security/avb/system_other.avbpubkey if needed
ifdef BUILDING_SYSTEM_OTHER_IMAGE
ifeq ($(BOARD_AVB_ENABLE),true)
INSTALLED_PRODUCT_SYSTEM_OTHER_AVBKEY_TARGET := $(TARGET_OUT_PRODUCT_ETC)/security/avb/system_other.avbpubkey
ALL_DEFAULT_INSTALLED_MODULES += $(INSTALLED_PRODUCT_SYSTEM_OTHER_AVBKEY_TARGET)
endif # BOARD_AVB_ENABLE
endif # BUILDING_SYSTEM_OTHER_IMAGE

# -----------------------------------------------------------------
# Modules ready to be converted to Soong, ordered by how many
# modules depend on them.
SOONG_CONV := $(sort $(SOONG_CONV))
SOONG_CONV_DATA := $(call intermediates-dir-for,PACKAGING,soong_conversion)/soong_conv_data
$(SOONG_CONV_DATA):
	@rm -f $@
	@$(foreach s,$(SOONG_CONV),echo "$(s),$(SOONG_CONV.$(s).TYPE),$(sort $(SOONG_CONV.$(s).PROBLEMS)),$(sort $(filter-out $(SOONG_ALREADY_CONV),$(SOONG_CONV.$(s).DEPS))),$(sort $(SOONG_CONV.$(s).MAKEFILES)),$(sort $(SOONG_CONV.$(s).INSTALLED))" >>$@;)

$(call declare-1p-target,$(SOONG_CONV_DATA),build)

SOONG_TO_CONVERT_SCRIPT := build/make/tools/soong_to_convert.py
SOONG_TO_CONVERT := $(PRODUCT_OUT)/soong_to_convert.txt
$(SOONG_TO_CONVERT): $(SOONG_CONV_DATA) $(SOONG_TO_CONVERT_SCRIPT)
	@rm -f $@
	$(hide) $(SOONG_TO_CONVERT_SCRIPT) $< >$@
$(call declare-1p-target,$(SOONG_TO_CONVERT),build)
$(call dist-for-goals,droidcore-unbundled,$(SOONG_TO_CONVERT))

$(PRODUCT_OUT)/product_packages.txt:
	@rm -f $@
	echo "" > $@
	$(foreach x,$(PRODUCT_PACKAGES),echo $(x) >> $@$(newline))

MK2BP_CATALOG_SCRIPT := build/make/tools/mk2bp_catalog.py
PRODUCT_PACKAGES_TXT := $(PRODUCT_OUT)/product_packages.txt
MK2BP_REMAINING_HTML := $(PRODUCT_OUT)/mk2bp_remaining.html
$(MK2BP_REMAINING_HTML): PRIVATE_CODE_SEARCH_BASE_URL := "https://cs.android.com/android/platform/superproject/+/master:"
$(MK2BP_REMAINING_HTML): $(SOONG_CONV_DATA) $(MK2BP_CATALOG_SCRIPT) $(PRODUCT_PACKAGES_TXT)
	@rm -f $@
	$(hide) $(MK2BP_CATALOG_SCRIPT) \
		--device=$(TARGET_DEVICE) \
		--product-packages=$(PRODUCT_PACKAGES_TXT) \
		--title="Remaining Android.mk files for $(TARGET_DEVICE)-$(TARGET_BUILD_VARIANT)" \
		--codesearch=$(PRIVATE_CODE_SEARCH_BASE_URL) \
		--out-dir="$(OUT_DIR)" \
		--mode=html \
		> $@
$(call declare-1p-target,$(MK2BP_REMAINING_HTML),build)
$(call dist-for-goals,droidcore-unbundled,$(MK2BP_REMAINING_HTML))

MK2BP_REMAINING_CSV := $(PRODUCT_OUT)/mk2bp_remaining.csv
$(MK2BP_REMAINING_CSV): $(SOONG_CONV_DATA) $(MK2BP_CATALOG_SCRIPT) $(PRODUCT_PACKAGES_TXT)
	@rm -f $@
	$(hide) $(MK2BP_CATALOG_SCRIPT) \
		--device=$(TARGET_DEVICE) \
		--product-packages=$(PRODUCT_PACKAGES_TXT) \
		--out-dir="$(OUT_DIR)" \
		--mode=csv \
		> $@
$(call declare-1p-target,$(MK2BP_REMAINING_CSV))
$(call dist-for-goals,droidcore-unbundled,$(MK2BP_REMAINING_CSV))

# -----------------------------------------------------------------
# Modules use -Wno-error, or added default -Wall -Werror
WALL_WERROR := $(PRODUCT_OUT)/wall_werror.txt
$(WALL_WERROR):
	@rm -f $@
	echo "# Modules using -Wno-error" >> $@
	for m in $(sort $(SOONG_MODULES_USING_WNO_ERROR) $(MODULES_USING_WNO_ERROR)); do echo $$m >> $@; done
	echo "# Modules that allow warnings" >> $@
	for m in $(sort $(SOONG_MODULES_WARNINGS_ALLOWED) $(MODULES_WARNINGS_ALLOWED)); do echo $$m >> $@; done

$(call declare-0p-target,$(WALL_WERROR))

$(call dist-for-goals,droidcore-unbundled,$(WALL_WERROR))

# -----------------------------------------------------------------
# Modules missing profile files
PGO_PROFILE_MISSING := $(PRODUCT_OUT)/pgo_profile_file_missing.txt
$(PGO_PROFILE_MISSING):
	@rm -f $@
	echo "# Modules missing PGO profile files" >> $@
	for m in $(SOONG_MODULES_MISSING_PGO_PROFILE_FILE); do echo $$m >> $@; done

$(call declare-0p-target,$(PGO_PROFILE_MISSING))

$(call dist-for-goals,droidcore,$(PGO_PROFILE_MISSING))

CERTIFICATE_VIOLATION_MODULES_FILENAME := $(PRODUCT_OUT)/certificate_violation_modules.txt
$(CERTIFICATE_VIOLATION_MODULES_FILENAME):
	rm -f $@
	$(foreach m,$(sort $(CERTIFICATE_VIOLATION_MODULES)), echo $(m) >> $@;)
$(call declare-0p-target,$(CERTIFICATE_VIOLATION_MODULES_FILENAME))
$(call dist-for-goals,droidcore,$(CERTIFICATE_VIOLATION_MODULES_FILENAME))

# -----------------------------------------------------------------
# The dev key is used to sign this package, and as the key required
# for future OTA packages installed by this system.  Actual product
# deliverables will be re-signed by hand.  We expect this file to
# exist with the suffixes ".x509.pem" and ".pk8".
DEFAULT_KEY_CERT_PAIR := $(strip $(DEFAULT_SYSTEM_DEV_CERTIFICATE))


# Rules that need to be present for the all targets, even
# if they don't do anything.
.PHONY: systemimage
systemimage:

# -----------------------------------------------------------------

.PHONY: event-log-tags

# Produce an event logs tag file for everything we know about, in order
# to properly allocate numbers.  Then produce a file that's filtered
# for what's going to be installed.

all_event_log_tags_file := $(TARGET_OUT_COMMON_INTERMEDIATES)/all-event-log-tags.txt

event_log_tags_file := $(TARGET_OUT)/etc/event-log-tags

# Include tags from all packages that we know about
all_event_log_tags_src := \
    $(sort $(foreach m, $(ALL_MODULES), $(ALL_MODULES.$(m).EVENT_LOG_TAGS)))

$(all_event_log_tags_file): PRIVATE_SRC_FILES := $(all_event_log_tags_src)
$(all_event_log_tags_file): $(all_event_log_tags_src) $(MERGETAGS) build/make/tools/event_log_tags.py
	$(hide) mkdir -p $(dir $@)
	$(hide) $(MERGETAGS) -o $@ $(PRIVATE_SRC_FILES)

$(call declare-0p-target,$(all_event_log_tags_file))

# Include tags from all packages included in this product, plus all
# tags that are part of the system (ie, not in a vendor/ or device/
# directory).
event_log_tags_src := \
    $(sort $(foreach m,\
      $(call resolve-bitness-for-modules,TARGET,$(PRODUCT_PACKAGES)) \
      $(call module-names-for-tag-list,user), \
      $(ALL_MODULES.$(m).EVENT_LOG_TAGS)) \
      $(filter-out vendor/% device/% out/%,$(all_event_log_tags_src)))

$(event_log_tags_file): PRIVATE_SRC_FILES := $(event_log_tags_src)
$(event_log_tags_file): PRIVATE_MERGED_FILE := $(all_event_log_tags_file)
$(event_log_tags_file): $(event_log_tags_src) $(all_event_log_tags_file) $(MERGETAGS) build/make/tools/event_log_tags.py
	$(hide) mkdir -p $(dir $@)
	$(hide) $(MERGETAGS) -o $@ -m $(PRIVATE_MERGED_FILE) $(PRIVATE_SRC_FILES)

$(eval $(call declare-0p-target,$(event_log_tags_file)))

event-log-tags: $(event_log_tags_file)

ALL_DEFAULT_INSTALLED_MODULES += $(event_log_tags_file)

# Initialize INSTALLED_FILES_OUTSIDE_IMAGES with the list of all device files,
# files installed in images will be filtered out later.
INSTALLED_FILES_OUTSIDE_IMAGES := $(filter-out \
  $(PRODUCT_OUT)/apex/% \
  $(PRODUCT_OUT)/fake_packages/% \
  $(PRODUCT_OUT)/testcases/%, \
  $(filter $(PRODUCT_OUT)/%,$(ALL_DEFAULT_INSTALLED_MODULES)))

# #################################################################
# Targets for boot/OS images
# #################################################################
ifneq ($(strip $(TARGET_NO_BOOTLOADER)),true)
  INSTALLED_BOOTLOADER_MODULE := $(PRODUCT_OUT)/bootloader
  ifdef BOARD_PREBUILT_BOOTLOADER
    $(eval $(call copy-one-file,$(BOARD_PREBUILT_BOOTLOADER),$(INSTALLED_BOOTLOADER_MODULE)))
    $(call dist-for-goals,dist_files,$(INSTALLED_BOOTLOADER_MODULE))
  endif # BOARD_PREBUILT_BOOTLOADER
  ifeq ($(strip $(TARGET_BOOTLOADER_IS_2ND)),true)
    INSTALLED_2NDBOOTLOADER_TARGET := $(PRODUCT_OUT)/2ndbootloader
  else
    INSTALLED_2NDBOOTLOADER_TARGET :=
  endif
else
  INSTALLED_BOOTLOADER_MODULE :=
  INSTALLED_2NDBOOTLOADER_TARGET :=
endif # TARGET_NO_BOOTLOADER
ifneq ($(strip $(TARGET_NO_KERNEL)),true)
  ifneq ($(strip $(BOARD_KERNEL_BINARIES)),)
    INSTALLED_KERNEL_TARGET := $(foreach k,$(BOARD_KERNEL_BINARIES), \
      $(PRODUCT_OUT)/$(k))
  else
    INSTALLED_KERNEL_TARGET := $(PRODUCT_OUT)/kernel
  endif
else
  INSTALLED_KERNEL_TARGET :=
endif

# -----------------------------------------------------------------
# the root dir
INSTALLED_FILES_OUTSIDE_IMAGES := $(filter-out $(TARGET_ROOT_OUT)/%, $(INSTALLED_FILES_OUTSIDE_IMAGES))
INTERNAL_ROOT_FILES := $(filter $(TARGET_ROOT_OUT)/%, \
	$(ALL_DEFAULT_INSTALLED_MODULES))


INSTALLED_FILES_FILE_ROOT := $(PRODUCT_OUT)/installed-files-root.txt
INSTALLED_FILES_JSON_ROOT := $(INSTALLED_FILES_FILE_ROOT:.txt=.json)
$(INSTALLED_FILES_FILE_ROOT): .KATI_IMPLICIT_OUTPUTS := $(INSTALLED_FILES_JSON_ROOT)
$(INSTALLED_FILES_FILE_ROOT) : $(INTERNAL_ROOT_FILES) $(FILESLIST) $(FILESLIST_UTIL)
	@echo Installed file list: $@
	mkdir -p $(TARGET_ROOT_OUT)
	mkdir -p $(dir $@)
	rm -f $@
	$(FILESLIST) $(TARGET_ROOT_OUT) > $(@:.txt=.json)
	$(FILESLIST_UTIL) -c $(@:.txt=.json) > $@

$(call declare-0p-target,$(INSTALLED_FILES_FILE_ROOT))
$(call declare-0p-target,$(INSTALLED_FILES_JSON_ROOT))

#------------------------------------------------------------------
# dtb
ifdef BOARD_INCLUDE_DTB_IN_BOOTIMG
INSTALLED_DTBIMAGE_TARGET := $(PRODUCT_OUT)/dtb.img
ifdef BOARD_PREBUILT_DTBIMAGE_DIR
$(INSTALLED_DTBIMAGE_TARGET) : $(sort $(wildcard $(BOARD_PREBUILT_DTBIMAGE_DIR)/*.dtb))
	cat $^ > $@
endif
endif

# -----------------------------------------------------------------
# the ramdisk
INSTALLED_FILES_OUTSIDE_IMAGES := $(filter-out $(TARGET_RAMDISK_OUT)/%, $(INSTALLED_FILES_OUTSIDE_IMAGES))
ifdef BUILDING_RAMDISK_IMAGE
INTERNAL_RAMDISK_FILES := $(filter $(TARGET_RAMDISK_OUT)/%, \
	$(ALL_DEFAULT_INSTALLED_MODULES))

INSTALLED_FILES_FILE_RAMDISK := $(PRODUCT_OUT)/installed-files-ramdisk.txt
INSTALLED_FILES_JSON_RAMDISK := $(INSTALLED_FILES_FILE_RAMDISK:.txt=.json)
$(INSTALLED_FILES_FILE_RAMDISK): .KATI_IMPLICIT_OUTPUTS := $(INSTALLED_FILES_JSON_RAMDISK)
$(INSTALLED_FILES_FILE_RAMDISK) : $(INTERNAL_RAMDISK_FILES) $(FILESLIST) $(FILESLIST_UTIL)
	@echo Installed file list: $@
	mkdir -p $(TARGET_RAMDISK_OUT)
	mkdir -p $(dir $@)
	rm -f $@
	$(FILESLIST) $(TARGET_RAMDISK_OUT) > $(@:.txt=.json)
	$(FILESLIST_UTIL) -c $(@:.txt=.json) > $@

$(eval $(call declare-0p-target,$(INSTALLED_FILES_FILE_RAMDISK)))
$(eval $(call declare-0p-target,$(INSTALLED_FILES_JSON_RAMDISK)))

BUILT_RAMDISK_TARGET := $(PRODUCT_OUT)/ramdisk.img


ifneq ($(BOARD_KERNEL_MODULES_16K),)

TARGET_OUT_RAMDISK_16K := $(PRODUCT_OUT)/ramdisk_16k
BUILT_RAMDISK_16K_TARGET := $(PRODUCT_OUT)/ramdisk_16k.img
RAMDISK_16K_STAGING_DIR := $(call intermediates-dir-for,PACKAGING,depmod_ramdisk_16k)

$(BUILT_RAMDISK_16K_TARGET): $(DEPMOD) $(MKBOOTFS)
$(BUILT_RAMDISK_16K_TARGET): $(call copy-many-files,$(foreach file,$(BOARD_KERNEL_MODULES_16K),$(file):$(RAMDISK_16K_STAGING_DIR)/lib/modules/0.0/$(notdir $(file))))
	$(DEPMOD) -b $(RAMDISK_16K_STAGING_DIR) 0.0
	for MODULE in $(BOARD_KERNEL_MODULES_16K); do \
		basename $$MODULE >> $(RAMDISK_16K_STAGING_DIR)/lib/modules/0.0/modules.load ; \
	done;
	mkdir -p $(TARGET_OUT_RAMDISK_16K)/lib
	rm -rf $(TARGET_OUT_RAMDISK_16K)/lib/modules
	cp -r $(RAMDISK_16K_STAGING_DIR)/lib/modules/0.0 $(TARGET_OUT_RAMDISK_16K)/lib/modules
	$(MKBOOTFS) $(TARGET_OUT_RAMDISK_16K) > $@

# Builds a ramdisk using modules defined in BOARD_KERNEL_MODULES_16K
ramdisk_16k: $(BUILT_RAMDISK_16K_TARGET)
.PHONY: ramdisk_16k

endif

ifneq ($(BOARD_KERNEL_PATH_16K),)
BUILT_KERNEL_16K_TARGET := $(PRODUCT_OUT)/kernel_16k

$(eval $(call copy-one-file,$(BOARD_KERNEL_PATH_16K),$(BUILT_KERNEL_16K_TARGET)))

# Copies BOARD_KERNEL_PATH_16K to output directory as is
kernel_16k: $(BUILT_KERNEL_16K_TARGET)
.PHONY: kernel_16k

endif


ifeq ($(BOARD_RAMDISK_USE_LZ4),true)
# -l enables the legacy format used by the Linux kernel
COMPRESSION_COMMAND_DEPS := $(LZ4)
COMPRESSION_COMMAND := $(LZ4) -l -12 --favor-decSpeed
RAMDISK_EXT := .lz4
else
COMPRESSION_COMMAND_DEPS := $(MINIGZIP)
COMPRESSION_COMMAND := $(MINIGZIP)
RAMDISK_EXT := .gz
endif

# This file contains /dev nodes description added to the generic ramdisk
RAMDISK_NODE_LIST := $(PRODUCT_OUT)/ramdisk_node_list

# We just build this directly to the install location.
INSTALLED_RAMDISK_TARGET := $(BUILT_RAMDISK_TARGET)
$(INSTALLED_RAMDISK_TARGET): PRIVATE_DIRS := debug_ramdisk dev metadata mnt proc second_stage_resources sys
$(INSTALLED_RAMDISK_TARGET): $(MKBOOTFS) $(RAMDISK_NODE_LIST) $(INTERNAL_RAMDISK_FILES) $(INSTALLED_FILES_FILE_RAMDISK) | $(COMPRESSION_COMMAND_DEPS)
	$(call pretty,"Target ramdisk: $@")
	$(hide) mkdir -p $(addprefix $(TARGET_RAMDISK_OUT)/,$(PRIVATE_DIRS))
ifeq (true,$(BOARD_USES_GENERIC_KERNEL_IMAGE))
	$(hide) mkdir -p $(addprefix $(TARGET_RAMDISK_OUT)/first_stage_ramdisk/,$(PRIVATE_DIRS))
endif
	$(hide) $(MKBOOTFS) -n $(RAMDISK_NODE_LIST) -d $(TARGET_OUT) $(TARGET_RAMDISK_OUT) | $(COMPRESSION_COMMAND) > $@

$(call declare-1p-container,$(INSTALLED_RAMDISK_TARGET),)
$(call declare-container-license-deps,$(INSTALLED_RAMDISK_TARGET),$(INTERNAL_RAMDISK_FILE),$(PRODUCT_OUT)/:/)

UNMOUNTED_NOTICE_VENDOR_DEPS += $(INSTALLED_RAMDISK_TARGET)

.PHONY: ramdisk-nodeps
ramdisk-nodeps: $(MKBOOTFS) | $(COMPRESSION_COMMAND_DEPS)
	@echo "make $@: ignoring dependencies"
	$(hide) $(MKBOOTFS) -d $(TARGET_OUT) $(TARGET_RAMDISK_OUT) | $(COMPRESSION_COMMAND) > $(INSTALLED_RAMDISK_TARGET)

endif # BUILDING_RAMDISK_IMAGE

# -----------------------------------------------------------------
# the boot image, which is a collection of other images.

# This is defined here since we may be building recovery as boot
# below and only want to define this once
ifneq ($(strip $(BOARD_KERNEL_BINARIES)),)
  BUILT_BOOTIMAGE_TARGET := $(foreach k,$(subst kernel,boot,$(BOARD_KERNEL_BINARIES)), $(PRODUCT_OUT)/$(k).img)
else
  BUILT_BOOTIMAGE_TARGET := $(PRODUCT_OUT)/boot.img
endif

INTERNAL_PREBUILT_BOOTIMAGE :=

my_installed_prebuilt_gki_apex := $(strip $(foreach package,$(PRODUCT_PACKAGES),$(if $(ALL_MODULES.$(package).EXTRACTED_BOOT_IMAGE),$(package))))
ifdef my_installed_prebuilt_gki_apex
  ifneq (1,$(words $(my_installed_prebuilt_gki_apex))) # len(my_installed_prebuilt_gki_apex) > 1
    $(error More than one prebuilt GKI APEXes are installed: $(my_installed_prebuilt_gki_apex))
  endif # len(my_installed_prebuilt_gki_apex) > 1

  ifdef BOARD_PREBUILT_BOOTIMAGE
    $(error Must not define BOARD_PREBUILT_BOOTIMAGE because a prebuilt GKI APEX is installed: $(my_installed_prebuilt_gki_apex))
  endif # BOARD_PREBUILT_BOOTIMAGE defined

  my_apex_extracted_boot_image := $(ALL_MODULES.$(my_installed_prebuilt_gki_apex).EXTRACTED_BOOT_IMAGE)
  INSTALLED_BOOTIMAGE_TARGET := $(PRODUCT_OUT)/boot.img
  $(eval $(call copy-one-file,$(my_apex_extracted_boot_image),$(INSTALLED_BOOTIMAGE_TARGET)))
  $(call declare-container-license-metadata,$(INSTALLED_BOOTIMAGE_TARGET),SPDX-license-identifier-GPL-2.0-only SPDX-license-identifier-Apache-2.0,restricted notice,$(BUILD_SYSTEM)/LINUX_KERNEL_COPYING build/soong/licenses/LICENSE,"Boot Image",boot)

  INTERNAL_PREBUILT_BOOTIMAGE := $(my_apex_extracted_boot_image)

else # my_installed_prebuilt_gki_apex not defined

# $1: boot image target
# returns the kernel used to make the bootimage
define bootimage-to-kernel
  $(if $(BOARD_KERNEL_BINARIES),\
    $(PRODUCT_OUT)/$(subst .img,,$(subst boot,kernel,$(notdir $(1)))),\
    $(INSTALLED_KERNEL_TARGET))
endef

ifdef BOARD_BOOTIMAGE_PARTITION_SIZE
  BOARD_KERNEL_BOOTIMAGE_PARTITION_SIZE := $(BOARD_BOOTIMAGE_PARTITION_SIZE)
endif

# $1: boot image file name
# $2: boot image variant (boot, boot-debug, boot-test-harness)
define get-bootimage-partition-size
$(BOARD_$(call to-upper,$(subst .img,,$(subst $(2),kernel,$(notdir $(1)))))_BOOTIMAGE_PARTITION_SIZE)
endef

# $1: partition size
define get-partition-size-argument
  $(if $(1),--partition_size $(1),--dynamic_partition_size)
endef

ifndef BOARD_PREBUILT_BOOTIMAGE

ifneq ($(strip $(TARGET_NO_KERNEL)),true)
INTERNAL_BOOTIMAGE_ARGS := \
	$(addprefix --second ,$(INSTALLED_2NDBOOTLOADER_TARGET))

# TODO(b/229701033): clean up BOARD_BUILD_GKI_BOOT_IMAGE_WITHOUT_RAMDISK.
ifneq ($(BOARD_BUILD_GKI_BOOT_IMAGE_WITHOUT_RAMDISK),true)
  ifneq ($(BUILDING_INIT_BOOT_IMAGE),true)
    INTERNAL_BOOTIMAGE_ARGS += --ramdisk $(INSTALLED_RAMDISK_TARGET)
  endif
endif

ifndef BUILDING_VENDOR_BOOT_IMAGE
ifdef BOARD_INCLUDE_DTB_IN_BOOTIMG
  INTERNAL_BOOTIMAGE_ARGS += --dtb $(INSTALLED_DTBIMAGE_TARGET)
endif
endif

INTERNAL_BOOTIMAGE_FILES := $(filter-out --%,$(INTERNAL_BOOTIMAGE_ARGS))

# kernel cmdline/base/pagesize in boot.
# - If using GKI, use GENERIC_KERNEL_CMDLINE. Remove kernel base and pagesize because they are
#   device-specific.
# - If not using GKI:
#   - If building vendor_boot, INTERNAL_KERNEL_CMDLINE, base and pagesize goes in vendor_boot.
#   - Otherwise, put them in boot.
ifeq (true,$(BOARD_USES_GENERIC_KERNEL_IMAGE))
  ifdef GENERIC_KERNEL_CMDLINE
    INTERNAL_BOOTIMAGE_ARGS += --cmdline "$(GENERIC_KERNEL_CMDLINE)"
  endif
else ifndef BUILDING_VENDOR_BOOT_IMAGE # && BOARD_USES_GENERIC_KERNEL_IMAGE != true
  ifdef INTERNAL_KERNEL_CMDLINE
    INTERNAL_BOOTIMAGE_ARGS += --cmdline "$(INTERNAL_KERNEL_CMDLINE)"
  endif
  ifdef BOARD_KERNEL_BASE
    INTERNAL_BOOTIMAGE_ARGS += --base $(BOARD_KERNEL_BASE)
  endif
  ifdef BOARD_KERNEL_PAGESIZE
    INTERNAL_BOOTIMAGE_ARGS += --pagesize $(BOARD_KERNEL_PAGESIZE)
  endif
endif # BUILDING_VENDOR_BOOT_IMAGE == "" && BOARD_USES_GENERIC_KERNEL_IMAGE != true

ifdef BOARD_GKI_SIGNING_KEY_PATH
  # GKI boot images will not set system version & SPL value in the header.
  # They can be set by the device manufacturer in the AVB properties instead.
  INTERNAL_MKBOOTIMG_VERSION_ARGS :=
else
  INTERNAL_MKBOOTIMG_VERSION_ARGS := \
    --os_version $(PLATFORM_VERSION_LAST_STABLE) \
    --os_patch_level $(PLATFORM_SECURITY_PATCH)
endif # BOARD_GKI_SIGNING_KEY_PATH

# $(1): image target to certify
# $(2): out certificate target
# $(3): image name
# $(4): additional AVB arguments
define generate_generic_boot_image_certificate
  rm -rf "$(2)"
  mkdir -p "$(dir $(2))"
  $(GENERATE_GKI_CERTIFICATE) $(INTERNAL_GKI_CERTIFICATE_ARGS) \
    --additional_avb_args "$(4)" \
    --name "$(3)" --output "$(2)" "$(1)"
endef

INTERNAL_GKI_CERTIFICATE_ARGS :=
INTERNAL_GKI_CERTIFICATE_DEPS :=
ifdef BOARD_GKI_SIGNING_KEY_PATH
  ifndef BOARD_GKI_SIGNING_ALGORITHM
    $(error BOARD_GKI_SIGNING_ALGORITHM should be defined with BOARD_GKI_SIGNING_KEY_PATH)
  endif

  INTERNAL_GKI_CERTIFICATE_ARGS := \
    --key "$(BOARD_GKI_SIGNING_KEY_PATH)" \
    --algorithm "$(BOARD_GKI_SIGNING_ALGORITHM)" \
    --avbtool "$(AVBTOOL)"

  # Quote and pass BOARD_GKI_SIGNING_SIGNATURE_ARGS as a single string argument.
  ifdef BOARD_GKI_SIGNING_SIGNATURE_ARGS
    INTERNAL_GKI_CERTIFICATE_ARGS += --additional_avb_args "$(BOARD_GKI_SIGNING_SIGNATURE_ARGS)"
  endif

  INTERNAL_GKI_CERTIFICATE_DEPS := \
    $(GENERATE_GKI_CERTIFICATE) \
    $(BOARD_GKI_SIGNING_KEY_PATH) \
    $(AVBTOOL)

endif

# Define these only if we are building boot
ifdef BUILDING_BOOT_IMAGE
INSTALLED_BOOTIMAGE_TARGET := $(BUILT_BOOTIMAGE_TARGET)

ifeq ($(TARGET_BOOTIMAGE_USE_EXT2),true)
$(error TARGET_BOOTIMAGE_USE_EXT2 is not supported anymore)
endif # TARGET_BOOTIMAGE_USE_EXT2

$(foreach b,$(INSTALLED_BOOTIMAGE_TARGET), $(eval $(call add-dependency,$(b),$(call bootimage-to-kernel,$(b)))))

ifeq (true,$(BOARD_AVB_ENABLE))

# $1: boot image target
define build_boot_board_avb_enabled
  $(eval kernel := $(call bootimage-to-kernel,$(1)))
  $(MKBOOTIMG) --kernel $(kernel) $(INTERNAL_BOOTIMAGE_ARGS) $(INTERNAL_MKBOOTIMG_VERSION_ARGS) $(BOARD_MKBOOTIMG_ARGS) --output $(1)
  $(if $(BOARD_GKI_SIGNING_KEY_PATH), \
    $(eval boot_signature := $(call intermediates-dir-for,PACKAGING,generic_boot)/$(notdir $(1)).boot_signature) \
    $(eval kernel_signature := $(call intermediates-dir-for,PACKAGING,generic_kernel)/$(notdir $(kernel)).boot_signature) \
    $(call generate_generic_boot_image_certificate,$(1),$(boot_signature),boot,$(BOARD_AVB_BOOT_ADD_HASH_FOOTER_ARGS)) $(newline) \
    $(call generate_generic_boot_image_certificate,$(kernel),$(kernel_signature),generic_kernel,$(BOARD_AVB_BOOT_ADD_HASH_FOOTER_ARGS)) $(newline) \
    cat $(kernel_signature) >> $(boot_signature) $(newline) \
    $(call assert-max-image-size,$(boot_signature),16 << 10) $(newline) \
    truncate -s $$(( 16 << 10 )) $(boot_signature) $(newline) \
    cat "$(boot_signature)" >> $(1))
  $(call assert-max-image-size,$(1),$(call get-hash-image-max-size,$(call get-bootimage-partition-size,$(1),boot)))
  $(AVBTOOL) add_hash_footer \
          --image $(1) \
          $(call get-partition-size-argument,$(call get-bootimage-partition-size,$(1),boot)) \
          --partition_name boot $(INTERNAL_AVB_BOOT_SIGNING_ARGS) \
          $(BOARD_AVB_BOOT_ADD_HASH_FOOTER_ARGS)
endef

$(INSTALLED_BOOTIMAGE_TARGET): $(MKBOOTIMG) $(AVBTOOL) $(INTERNAL_BOOTIMAGE_FILES) $(BOARD_AVB_BOOT_KEY_PATH) $(INTERNAL_GKI_CERTIFICATE_DEPS)
	$(call pretty,"Target boot image: $@")
	$(call build_boot_board_avb_enabled,$@)

$(call declare-container-license-metadata,$(INSTALLED_BOOTIMAGE_TARGET),SPDX-license-identifier-GPL-2.0-only SPDX-license-identifier-Apache-2.0,restricted notice,$(BUILD_SYSTEM)/LINUX_KERNEL_COPYING build/soong/licenses/LICENSE,"Boot Image",boot)
$(call declare-container-license-deps,$(INSTALLED_BOOTIMAGE_TARGET),$(INTERNAL_BOOTIMAGE_FILES) $(INTERNAL_GKI_CERTIFICATE_DEPS),$(PRODUCT_OUT)/:/)

UNMOUNTED_NOTICE_VENDOR_DEPS += $(INSTALLED_BOOTIMAGE_TARGET)

.PHONY: bootimage-nodeps
bootimage-nodeps: $(MKBOOTIMG) $(AVBTOOL) $(BOARD_AVB_BOOT_KEY_PATH) $(INTERNAL_GKI_CERTIFICATE_DEPS)
	@echo "make $@: ignoring dependencies"
	$(foreach b,$(INSTALLED_BOOTIMAGE_TARGET),$(call build_boot_board_avb_enabled,$(b)))

else ifeq (true,$(PRODUCT_SUPPORTS_VBOOT)) # BOARD_AVB_ENABLE != true

# $1: boot image target
define build_boot_supports_vboot
  $(MKBOOTIMG) --kernel $(call bootimage-to-kernel,$(1)) $(INTERNAL_BOOTIMAGE_ARGS) $(INTERNAL_MKBOOTIMG_VERSION_ARGS) $(BOARD_MKBOOTIMG_ARGS) --output $(1).unsigned
  $(VBOOT_SIGNER) $(FUTILITY) $(1).unsigned $(PRODUCT_VBOOT_SIGNING_KEY).vbpubk $(PRODUCT_VBOOT_SIGNING_KEY).vbprivk $(PRODUCT_VBOOT_SIGNING_SUBKEY).vbprivk $(1).keyblock $(1)
  $(call assert-max-image-size,$(1),$(call get-bootimage-partition-size,$(1),boot))
endef

$(INSTALLED_BOOTIMAGE_TARGET): $(MKBOOTIMG) $(INTERNAL_BOOTIMAGE_FILES) $(VBOOT_SIGNER) $(FUTILITY)
	$(call pretty,"Target boot image: $@")
	$(call build_boot_supports_vboot,$@)

$(call declare-container-license-metadata,$(INSTALLED_BOOTIMAGE_TARGET),SPDX-license-identifier-GPL-2.0-only SPDX-license-identifier-Apache-2.0,restricted notice,$(BUILD_SYSTEM)/LINUX_KERNEL_COPYING build/soong/licenses/LICENSE,"Boot Image",boot)
$(call declare-container-license-deps,$(INSTALLED_BOOTIMAGE_TARGET),$(INTERNAL_BOOTIMAGE_FILES),$(PRODUCT_OUT)/:/)

UNMOUNTED_NOTICE_VENDOR_DEPS += $(INSTALLED_BOOTIMAGE_TARGET)

.PHONY: bootimage-nodeps
bootimage-nodeps: $(MKBOOTIMG) $(VBOOT_SIGNER) $(FUTILITY)
	@echo "make $@: ignoring dependencies"
	$(foreach b,$(INSTALLED_BOOTIMAGE_TARGET),$(call build_boot_supports_vboot,$(b)))

else # PRODUCT_SUPPORTS_VBOOT != true

# $1: boot image target
define build_boot_novboot
  $(MKBOOTIMG) --kernel $(call bootimage-to-kernel,$(1)) $(INTERNAL_BOOTIMAGE_ARGS) $(INTERNAL_MKBOOTIMG_VERSION_ARGS) $(BOARD_MKBOOTIMG_ARGS) --output $(1)
  $(call assert-max-image-size,$1,$(call get-bootimage-partition-size,$(1),boot))
endef

$(INSTALLED_BOOTIMAGE_TARGET): $(MKBOOTIMG) $(INTERNAL_BOOTIMAGE_FILES)
	$(call pretty,"Target boot image: $@")
	$(call build_boot_novboot,$@)

$(call declare-container-license-metadata,$(INSTALLED_BOOTIMAGE_TARGET),SPDX-license-identifier-GPL-2.0-only SPDX-license-identifier-Apache-2.0,restricted notice,$(BUILD_SYSTEM)/LINUX_KERNEL_COPYING build/soong/licenses/LICENSE,"Boot Image",boot)
$(call declare-container-license-deps,$(INSTALLED_BOOTIMAGE_TARGET),$(INTERNAL_BOOTIMAGE_FILES),$(PRODUCT_OUT)/:/)

UNMOUNTED_NOTICE_VENDOR_DEPS += $(INSTALLED_BOOTIMAGE_TARGET)

.PHONY: bootimage-nodeps
bootimage-nodeps: $(MKBOOTIMG)
	@echo "make $@: ignoring dependencies"
	$(foreach b,$(INSTALLED_BOOTIMAGE_TARGET),$(call build_boot_novboot,$(b)))

endif # BOARD_AVB_ENABLE
endif # BUILDING_BOOT_IMAGE

else # TARGET_NO_KERNEL == "true"
INSTALLED_BOOTIMAGE_TARGET :=
endif # TARGET_NO_KERNEL

else # BOARD_PREBUILT_BOOTIMAGE defined
INTERNAL_PREBUILT_BOOTIMAGE := $(BOARD_PREBUILT_BOOTIMAGE)
INSTALLED_BOOTIMAGE_TARGET := $(PRODUCT_OUT)/boot.img

ifeq ($(BOARD_AVB_ENABLE),true)
$(INSTALLED_BOOTIMAGE_TARGET): $(INTERNAL_PREBUILT_BOOTIMAGE) $(AVBTOOL) $(BOARD_AVB_BOOT_KEY_PATH)
	cp $(INTERNAL_PREBUILT_BOOTIMAGE) $@
	chmod +w $@
	$(AVBTOOL) add_hash_footer \
	    --image $@ \
	    $(call get-partition-size-argument,$(BOARD_BOOTIMAGE_PARTITION_SIZE)) \
	    --partition_name boot $(INTERNAL_AVB_BOOT_SIGNING_ARGS) \
	    $(BOARD_AVB_BOOT_ADD_HASH_FOOTER_ARGS)

$(call declare-container-license-metadata,$(INSTALLED_BOOTIMAGE_TARGET),SPDX-license-identifier-GPL-2.0-only SPDX-license-identifier-Apache-2.0,restricted notice,$(BUILD_SYSTEM)/LINUX_KERNEL_COPYING build/soong/licenses/LICENSE,"Boot Image",bool)
$(call declare-container-license-deps,$(INSTALLED_BOOTIMAGE_TARGET),$(INTERNAL_PREBUILT_BOOTIMAGE),$(PRODUCT_OUT)/:/)

UNMOUNTED_NOTICE_VENDOR_DEPS += $(INSTALLED_BOOTIMAGE_TARGET)
else
$(INSTALLED_BOOTIMAGE_TARGET): $(INTERNAL_PREBUILT_BOOTIMAGE)
	cp $(INTERNAL_PREBUILT_BOOTIMAGE) $@
endif # BOARD_AVB_ENABLE

endif # BOARD_PREBUILT_BOOTIMAGE

endif # my_installed_prebuilt_gki_apex not defined

my_apex_extracted_boot_image :=
my_installed_prebuilt_gki_apex :=

# -----------------------------------------------------------------
#  init boot image
ifeq ($(BUILDING_INIT_BOOT_IMAGE),true)

INSTALLED_INIT_BOOT_IMAGE_TARGET := $(PRODUCT_OUT)/init_boot.img
$(INSTALLED_INIT_BOOT_IMAGE_TARGET): $(MKBOOTIMG) $(INSTALLED_RAMDISK_TARGET)

INTERNAL_INIT_BOOT_IMAGE_ARGS := --ramdisk $(INSTALLED_RAMDISK_TARGET)

ifdef BOARD_KERNEL_PAGESIZE
  INTERNAL_INIT_BOOT_IMAGE_ARGS += --pagesize $(BOARD_KERNEL_PAGESIZE)
endif

ifeq ($(BOARD_AVB_ENABLE),true)
$(INSTALLED_INIT_BOOT_IMAGE_TARGET): $(AVBTOOL) $(BOARD_AVB_INIT_BOOT_KEY_PATH)
	$(call pretty,"Target init_boot image: $@")
	$(MKBOOTIMG) $(INTERNAL_INIT_BOOT_IMAGE_ARGS) $(INTERNAL_MKBOOTIMG_VERSION_ARGS) $(BOARD_MKBOOTIMG_INIT_ARGS) --output "$@"
	$(call assert-max-image-size,$@,$(BOARD_INIT_BOOT_IMAGE_PARTITION_SIZE))
	$(AVBTOOL) add_hash_footer \
           --image $@ \
	   $(call get-partition-size-argument,$(BOARD_INIT_BOOT_IMAGE_PARTITION_SIZE)) \
	   --partition_name init_boot $(INTERNAL_AVB_INIT_BOOT_SIGNING_ARGS) \
	   $(BOARD_AVB_INIT_BOOT_ADD_HASH_FOOTER_ARGS)

$(call declare-1p-container,$(INSTALLED_INIT_BOOT_IMAGE_TARGET),)
$(call declare-container-license-deps,$(INSTALLED_INIT_BOOT_IMAGE_TARGET),$(INTERNAL_GENERIC_RAMDISK_BOOT_SIGNATURE),$(PRODUCT_OUT)/:/)
else
$(INSTALLED_INIT_BOOT_IMAGE_TARGET):
	$(call pretty,"Target init_boot image: $@")
	$(MKBOOTIMG) $(INTERNAL_INIT_BOOT_IMAGE_ARGS) $(INTERNAL_MKBOOTIMG_VERSION_ARGS) $(BOARD_MKBOOTIMG_INIT_ARGS) --output $@
	$(call assert-max-image-size,$@,$(BOARD_INIT_BOOT_IMAGE_PARTITION_SIZE))

$(call declare-1p-target,$(INSTALLED_INIT_BOOT_IMAGE_TARGET),)
endif

UNMOUNTED_NOTICE_VENDOR_DEPS+= $(INSTALLED_INIT_BOOT_IMAGE_TARGET)

else # BUILDING_INIT_BOOT_IMAGE is not true

ifdef BOARD_PREBUILT_INIT_BOOT_IMAGE
INTERNAL_PREBUILT_INIT_BOOT_IMAGE := $(BOARD_PREBUILT_INIT_BOOT_IMAGE)
INSTALLED_INIT_BOOT_IMAGE_TARGET := $(PRODUCT_OUT)/init_boot.img

ifeq ($(BOARD_AVB_ENABLE),true)
$(INSTALLED_INIT_BOOT_IMAGE_TARGET): $(INTERNAL_PREBUILT_INIT_BOOT_IMAGE) $(AVBTOOL) $(BOARD_AVB_INIT_BOOT_KEY_PATH)
	cp $(INTERNAL_PREBUILT_INIT_BOOT_IMAGE) $@
	chmod +w $@
	$(AVBTOOL) add_hash_footer \
	    --image $@ \
	    $(call get-partition-size-argument,$(BOARD_INIT_BOOT_IMAGE_PARTITION_SIZE)) \
	    --partition_name init_boot $(INTERNAL_AVB_INIT_BOOT_SIGNING_ARGS) \
	    $(BOARD_AVB_INIT_BOOT_ADD_HASH_FOOTER_ARGS)

$(call declare-1p-container,$(INSTALLED_INIT_BOOT_IMAGE_TARGET),)
$(call declare-container-license-deps,$(INSTALLED_INIT_BOOT_IMAGE_TARGET),$(INTERNAL_PREBUILT_INIT_BOOT_IMAGE),$(PRODUCT_OUT)/:/)
else
$(INSTALLED_INIT_BOOT_IMAGE_TARGET): $(INTERNAL_PREBUILT_INIT_BOOT_IMAGE)
	cp $(INTERNAL_PREBUILT_INIT_BOOT_IMAGE) $@

$(call declare-1p-target,$(INSTALLED_INIT_BOOT_IMAGE_TARGET),)
endif # BOARD_AVB_ENABLE

UNMOUNTED_NOTICE_VENDOR_DEPS+= $(INSTALLED_INIT_BOOT_IMAGE_TARGET)

else # BOARD_PREBUILT_INIT_BOOT_IMAGE not defined
INSTALLED_INIT_BOOT_IMAGE_TARGET :=
endif # BOARD_PREBUILT_INIT_BOOT_IMAGE

endif # BUILDING_INIT_BOOT_IMAGE is not true

# -----------------------------------------------------------------
# vendor boot image
INSTALLED_FILES_OUTSIDE_IMAGES := $(filter-out $(TARGET_VENDOR_RAMDISK_OUT)/%, $(INSTALLED_FILES_OUTSIDE_IMAGES))
ifeq ($(BUILDING_VENDOR_BOOT_IMAGE),true)

INTERNAL_VENDOR_RAMDISK_FILES := $(filter $(TARGET_VENDOR_RAMDISK_OUT)/%, \
    $(ALL_DEFAULT_INSTALLED_MODULES))

INTERNAL_VENDOR_RAMDISK_TARGET := $(call intermediates-dir-for,PACKAGING,vendor_boot)/vendor_ramdisk.cpio$(RAMDISK_EXT)

# Exclude recovery files in the default vendor ramdisk if including a standalone
# recovery ramdisk in vendor_boot.
ifeq (true,$(BOARD_MOVE_RECOVERY_RESOURCES_TO_VENDOR_BOOT))
ifneq (true,$(BOARD_INCLUDE_RECOVERY_RAMDISK_IN_VENDOR_BOOT))
$(INTERNAL_VENDOR_RAMDISK_TARGET): $(INTERNAL_RECOVERY_RAMDISK_FILES_TIMESTAMP)
$(INTERNAL_VENDOR_RAMDISK_TARGET): PRIVATE_ADDITIONAL_DIR := $(TARGET_RECOVERY_ROOT_OUT)
endif
endif

$(INTERNAL_VENDOR_RAMDISK_TARGET): $(MKBOOTFS) $(INTERNAL_VENDOR_RAMDISK_FILES) | $(COMPRESSION_COMMAND_DEPS)
	$(MKBOOTFS) -d $(TARGET_OUT) $(TARGET_VENDOR_RAMDISK_OUT) $(PRIVATE_ADDITIONAL_DIR) | $(COMPRESSION_COMMAND) > $@

INSTALLED_VENDOR_RAMDISK_TARGET := $(PRODUCT_OUT)/vendor_ramdisk.img
$(INSTALLED_VENDOR_RAMDISK_TARGET): $(INTERNAL_VENDOR_RAMDISK_TARGET)
	@echo "Target vendor ramdisk: $@"
	$(copy-file-to-target)

$(call declare-1p-container,$(INSTALLED_VENDOR_RAMDISK_TARGET),)
$(call declare-container-license-deps,$(INSTALLED_VENDOR_RAMDISK_TARGET),$(INTERNAL_VENDOR_RAMDISK_TARGET),$(PRODUCT_OUT)/:/)

VENDOR_NOTICE_DEPS += $(INSTALLED_VENDOR_RAMDISK_TARGET)

INSTALLED_FILES_FILE_VENDOR_RAMDISK := $(PRODUCT_OUT)/installed-files-vendor-ramdisk.txt
INSTALLED_FILES_JSON_VENDOR_RAMDISK := $(INSTALLED_FILES_FILE_VENDOR_RAMDISK:.txt=.json)
$(INSTALLED_FILES_FILE_VENDOR_RAMDISK): .KATI_IMPLICIT_OUTPUTS := $(INSTALLED_FILES_JSON_VENDOR_RAMDISK)
$(INSTALLED_FILES_FILE_VENDOR_RAMDISK): $(INTERNAL_VENDOR_RAMDISK_TARGET)
$(INSTALLED_FILES_FILE_VENDOR_RAMDISK): $(INTERNAL_VENDOR_RAMDISK_FILES) $(FILESLIST) $(FILESLIST_UTIL)
	@echo Installed file list: $@
	mkdir -p $(dir $@)
	rm -f $@
	$(FILESLIST) $(TARGET_VENDOR_RAMDISK_OUT) > $(@:.txt=.json)
	$(FILESLIST_UTIL) -c $(@:.txt=.json) > $@

$(eval $(call declare-0p-target,$(INSTALLED_FILES_FILE_VENDOR_RAMDISK)))
$(eval $(call declare-0p-target,$(INSTALLED_FILES_JSON_VENDOR_RAMDISK)))

ifdef BOARD_INCLUDE_DTB_IN_BOOTIMG
  ifneq ($(BUILDING_VENDOR_KERNEL_BOOT_IMAGE),true)
    # If we have vendor_kernel_boot partition, we migrate dtb image to that image
    # and allow dtb in vendor_boot to be empty.
    INTERNAL_VENDOR_BOOTIMAGE_ARGS += --dtb $(INSTALLED_DTBIMAGE_TARGET)
  endif
endif
ifdef BOARD_KERNEL_BASE
  INTERNAL_VENDOR_BOOTIMAGE_ARGS += --base $(BOARD_KERNEL_BASE)
endif
ifdef BOARD_KERNEL_PAGESIZE
  INTERNAL_VENDOR_BOOTIMAGE_ARGS += --pagesize $(BOARD_KERNEL_PAGESIZE)
endif
ifdef INTERNAL_KERNEL_CMDLINE
  INTERNAL_VENDOR_BOOTIMAGE_ARGS += --vendor_cmdline "$(INTERNAL_KERNEL_CMDLINE)"
endif

ifdef INTERNAL_BOOTCONFIG
  INTERNAL_VENDOR_BOOTCONFIG_TARGET := $(PRODUCT_OUT)/vendor-bootconfig.img
  $(INTERNAL_VENDOR_BOOTCONFIG_TARGET):
	rm -f $@
	$(foreach param,$(INTERNAL_BOOTCONFIG), \
	 printf "%s\n" $(param) >> $@;)
  INTERNAL_VENDOR_BOOTIMAGE_ARGS += --vendor_bootconfig $(INTERNAL_VENDOR_BOOTCONFIG_TARGET)
endif

# $(1): Build target name
# $(2): Staging dir to be compressed
# $(3): Build dependencies
define build-vendor-ramdisk-fragment-target
$(1): $(3) $(MKBOOTFS) | $(COMPRESSION_COMMAND_DEPS)
	$(MKBOOTFS) -d $(TARGET_OUT) $(2) | $(COMPRESSION_COMMAND) > $$@
endef

# $(1): Ramdisk name
define build-vendor-ramdisk-fragment
$(strip \
  $(eval build_target := $(call intermediates-dir-for,PACKAGING,vendor_ramdisk_fragments)/$(1).cpio$(RAMDISK_EXT)) \
  $(eval $(call build-vendor-ramdisk-fragment-target,$(build_target),$(VENDOR_RAMDISK_FRAGMENT.$(1).STAGING_DIR),$(VENDOR_RAMDISK_FRAGMENT.$(1).FILES))) \
  $(build_target) \
)
endef

# $(1): Ramdisk name
# $(2): Prebuilt file path
define build-prebuilt-vendor-ramdisk-fragment
$(strip \
  $(eval build_target := $(call intermediates-dir-for,PACKAGING,prebuilt_vendor_ramdisk_fragments)/$(1)) \
  $(eval $(call copy-one-file,$(2),$(build_target))) \
  $(build_target) \
)
endef

INTERNAL_VENDOR_RAMDISK_FRAGMENT_TARGETS :=
INTERNAL_VENDOR_RAMDISK_FRAGMENT_ARGS :=

$(foreach vendor_ramdisk_fragment,$(INTERNAL_VENDOR_RAMDISK_FRAGMENTS), \
  $(eval prebuilt_vendor_ramdisk_fragment_file := $(BOARD_VENDOR_RAMDISK_FRAGMENT.$(vendor_ramdisk_fragment).PREBUILT)) \
  $(if $(prebuilt_vendor_ramdisk_fragment_file), \
    $(eval vendor_ramdisk_fragment_target := $(call build-prebuilt-vendor-ramdisk-fragment,$(vendor_ramdisk_fragment),$(prebuilt_vendor_ramdisk_fragment_file))) \
    $(eval ### else ###), \
    $(eval vendor_ramdisk_fragment_target := $(call build-vendor-ramdisk-fragment,$(vendor_ramdisk_fragment)))) \
  $(eval INTERNAL_VENDOR_RAMDISK_FRAGMENT_TARGETS += $(vendor_ramdisk_fragment_target)) \
  $(eval INTERNAL_VENDOR_RAMDISK_FRAGMENT_ARGS += $(BOARD_VENDOR_RAMDISK_FRAGMENT.$(vendor_ramdisk_fragment).MKBOOTIMG_ARGS) --vendor_ramdisk_fragment $(vendor_ramdisk_fragment_target)) \
)

INSTALLED_VENDOR_BOOTIMAGE_TARGET := $(PRODUCT_OUT)/vendor_boot.img
$(INSTALLED_VENDOR_BOOTIMAGE_TARGET): $(MKBOOTIMG) $(INTERNAL_VENDOR_RAMDISK_TARGET) $(INSTALLED_DTBIMAGE_TARGET)
$(INSTALLED_VENDOR_BOOTIMAGE_TARGET): $(INTERNAL_VENDOR_RAMDISK_FRAGMENT_TARGETS) $(INTERNAL_VENDOR_BOOTCONFIG_TARGET)
ifeq ($(BOARD_AVB_ENABLE),true)
$(INSTALLED_VENDOR_BOOTIMAGE_TARGET): $(AVBTOOL) $(BOARD_AVB_VENDOR_BOOTIMAGE_KEY_PATH)
	$(call pretty,"Target vendor_boot image: $@")
	$(MKBOOTIMG) $(INTERNAL_VENDOR_BOOTIMAGE_ARGS) $(BOARD_MKBOOTIMG_ARGS) --vendor_ramdisk $(INTERNAL_VENDOR_RAMDISK_TARGET) $(INTERNAL_VENDOR_RAMDISK_FRAGMENT_ARGS) --vendor_boot $@
	$(call assert-max-image-size,$@,$(BOARD_VENDOR_BOOTIMAGE_PARTITION_SIZE))
	$(AVBTOOL) add_hash_footer \
           --image $@ \
	   $(call get-partition-size-argument,$(BOARD_VENDOR_BOOTIMAGE_PARTITION_SIZE)) \
	   --partition_name vendor_boot $(INTERNAL_AVB_VENDOR_BOOT_SIGNING_ARGS) \
	   $(BOARD_AVB_VENDOR_BOOT_ADD_HASH_FOOTER_ARGS)
else
$(INSTALLED_VENDOR_BOOTIMAGE_TARGET):
	$(call pretty,"Target vendor_boot image: $@")
	$(MKBOOTIMG) $(INTERNAL_VENDOR_BOOTIMAGE_ARGS) $(BOARD_MKBOOTIMG_ARGS) --vendor_ramdisk $(INTERNAL_VENDOR_RAMDISK_TARGET) $(INTERNAL_VENDOR_RAMDISK_FRAGMENT_ARGS) --vendor_boot $@
	$(call assert-max-image-size,$@,$(BOARD_VENDOR_BOOTIMAGE_PARTITION_SIZE))
endif

$(call declare-1p-container,$(INSTALLED_VENDOR_BOOTIMAGE_TARGET),)
$(call declare-container-license-deps,$(INSTALLED_VENDOR_BOOTIMAGE_TARGET),$(INTERNAL_VENDOR_RAMDISK_TARGET) $(INSTALLED_DTB_IMAGE_TARGET) $(INTERNAL_VENDOR_RAMDISK_FRAGMENT_TARGETS) $(INTERNAL_VENDOR_BOOTCONDIG_TARGET),$(PRODUCT_OUT)/:/)
VENDOR_NOTICE_DEPS += $(INSTALLED_VENDOR_BOOTIMAGE_TARGET)
endif # BUILDING_VENDOR_BOOT_IMAGE

# -----------------------------------------------------------------
# vendor kernel boot image
ifeq ($(BUILDING_VENDOR_KERNEL_BOOT_IMAGE),true)

INTERNAL_VENDOR_KERNEL_RAMDISK_FILES := $(filter $(TARGET_VENDOR_KERNEL_RAMDISK_OUT)/%, \
    $(ALL_DEFAULT_INSTALLED_MODULES))

INTERNAL_VENDOR_KERNEL_RAMDISK_TARGET := $(call intermediates-dir-for,PACKAGING,vendor_kernel_boot)/vendor_kernel_ramdisk.cpio$(RAMDISK_EXT)

$(INTERNAL_VENDOR_KERNEL_RAMDISK_TARGET): $(MKBOOTFS) $(INTERNAL_VENDOR_KERNEL_RAMDISK_FILES) | $(COMPRESSION_COMMAND_DEPS)
	$(MKBOOTFS) -d $(TARGET_OUT) $(TARGET_VENDOR_KERNEL_RAMDISK_OUT) | $(COMPRESSION_COMMAND) > $@

INSTALLED_VENDOR_KERNEL_RAMDISK_TARGET := $(PRODUCT_OUT)/vendor_kernel_ramdisk.img
$(INSTALLED_VENDOR_KERNEL_RAMDISK_TARGET): $(INTERNAL_VENDOR_KERNEL_RAMDISK_TARGET)
	@echo "Target vendor kernel ramdisk: $@"
	$(copy-file-to-target)

INSTALLED_FILES_FILE_VENDOR_KERNEL_RAMDISK := $(PRODUCT_OUT)/installed-files-vendor-kernel-ramdisk.txt
INSTALLED_FILES_JSON_VENDOR_KERNEL_RAMDISK := $(INSTALLED_FILES_FILE_VENDOR_KERNEL_RAMDISK:.txt=.json)
$(INSTALLED_FILES_FILE_VENDOR_KERNEL_RAMDISK): .KATI_IMPLICIT_OUTPUTS := $(INSTALLED_FILES_JSON_VENDOR_KERNEL_RAMDISK)
$(INSTALLED_FILES_FILE_VENDOR_KERNEL_RAMDISK): $(INTERNAL_VENDOR_KERNEL_RAMDISK_TARGET)
$(INSTALLED_FILES_FILE_VENDOR_KERNEL_RAMDISK): $(INTERNAL_VENDOR_KERNEL_RAMDISK_FILES) $(FILESLIST) $(FILESLIST_UTIL)
	@echo Installed file list: $@
	mkdir -p $(dir $@)
	rm -f $@
	$(FILESLIST) $(TARGET_VENDOR_KERNEL_RAMDISK_OUT) > $(@:.txt=.json)
	$(FILESLIST_UTIL) -c $(@:.txt=.json) > $@

$(call declare-0p-target,$(INSTALLED_FILES_FILE_VENDOR_KERNEL_RAMDISK))
$(call declare-0p-target,$(INSTALLED_FILES_JSON_VENDOR_KERNEL_RAMDISK))

INTERNAL_VENDOR_KERNEL_BOOTIMAGE_ARGS := --vendor_ramdisk $(INTERNAL_VENDOR_KERNEL_RAMDISK_TARGET)
INSTALLED_VENDOR_KERNEL_BOOTIMAGE_TARGET := $(PRODUCT_OUT)/vendor_kernel_boot.img
$(INSTALLED_VENDOR_KERNEL_BOOTIMAGE_TARGET): $(MKBOOTIMG) $(INTERNAL_VENDOR_KERNEL_RAMDISK_TARGET)

ifdef BOARD_INCLUDE_DTB_IN_BOOTIMG
  INTERNAL_VENDOR_KERNEL_BOOTIMAGE_ARGS += --dtb $(INSTALLED_DTBIMAGE_TARGET)
  $(INSTALLED_VENDOR_KERNEL_BOOTIMAGE_TARGET): $(INSTALLED_DTBIMAGE_TARGET)
endif
ifdef BOARD_KERNEL_PAGESIZE
  INTERNAL_VENDOR_KERNEL_BOOTIMAGE_ARGS += --pagesize $(BOARD_KERNEL_PAGESIZE)
endif


ifeq ($(BOARD_AVB_ENABLE),true)
$(INSTALLED_VENDOR_KERNEL_BOOTIMAGE_TARGET): $(AVBTOOL) $(BOARD_AVB_VENDOR_KERNEL_BOOTIMAGE_KEY_PATH)
	$(call pretty,"Target vendor_kernel_boot image: $@")
	$(MKBOOTIMG) $(INTERNAL_VENDOR_KERNEL_BOOTIMAGE_ARGS) $(BOARD_MKBOOTIMG_ARGS) --vendor_boot $@
	$(call assert-max-image-size,$@,$(BOARD_VENDOR_KERNEL_BOOTIMAGE_PARTITION_SIZE))
	$(AVBTOOL) add_hash_footer \
	    --image $@ \
	   $(call get-partition-size-argument,$(BOARD_VENDOR_KERNEL_BOOTIMAGE_PARTITION_SIZE)) \
	   --partition_name vendor_kernel_boot $(INTERNAL_AVB_VENDOR_KERNEL_BOOT_SIGNING_ARGS) \
	   $(BOARD_AVB_VENDOR_KERNEL_BOOT_ADD_HASH_FOOTER_ARGS)
else
$(INSTALLED_VENDOR_KERNEL_BOOTIMAGE_TARGET):
	$(call pretty,"Target vendor_kernel_boot image: $@")
	$(MKBOOTIMG) $(INTERNAL_VENDOR_KERNEL_BOOTIMAGE_ARGS) $(BOARD_MKBOOTIMG_ARGS) --vendor_boot $@
	$(call assert-max-image-size,$@,$(BOARD_VENDOR_KERNEL_BOOTIMAGE_PARTITION_SIZE))
endif
$(call declare-1p-container,$(INSTALLED_VENDOR_KERNEL_BOOTIMAGE_TARGET),)
ifdef BOARD_INCLUDE_DTB_IN_BOOTIMG
$(call declare-container-license-deps,$(INSTALLED_VENDOR_KERNEL_BOOTIMAGE_TARGET),\
    $(INTERNAL_VENDOR_KERNEL_RAMDISK_TARGET) $(INSTALLED_DTBIMAGE_TARGET),\
    $(INSTALLED_VENDOR_KERNEL_BOOTIMAGE_TARGET):)
else
$(call declare-container-license-deps,$(INSTALLED_VENDOR_KERNEL_BOOTIMAGE_TARGET),$(INTERNAL_VENDOR_KERNEL_RAMDISK_TARGET),$(INSTALLED_VENDOR_KERNEL_BOOTIMAGE_TARGET):)
endif
endif # BUILDING_VENDOR_KERNEL_BOOT_IMAGE

# -----------------------------------------------------------------
# NOTICE files
#
# We are required to publish the licenses for all code under BSD, GPL and
# Apache licenses (and possibly other more exotic ones as well). We err on the
# side of caution, so the licenses for other third-party code are included here
# too.
#
# This needs to be before the systemimage rules, because it adds to
# ALL_DEFAULT_INSTALLED_MODULES, which those use to pick which files
# go into the systemimage.

.PHONY: notice_files

# Convert license metadata into xml notice file.
# $(1) - Output target notice filename
# $(2) - Product name
# $(3) - File title
# $(4) - License metadata file roots
# $(5) - Prefixes to strip
#
define xml-notice-rule
$(1): PRIVATE_PRODUCT := $(2)
$(1): PRIVATE_MESSAGE := $(3)
$(1): PRIVATE_DEPS := $(call corresponding-license-metadata,$(4))
$(1): $(call corresponding-license-metadata,$(4)) $(XMLNOTICE) $(BUILD_SYSTEM)/Makefile
	OUT_DIR=$(OUT_DIR) $(XMLNOTICE) -o $$@ -product=$$(PRIVATE_PRODUCT) -title=$$(PRIVATE_MESSAGE) $(foreach prefix, $(5), -strip_prefix=$(prefix)) $$(PRIVATE_DEPS)

notice_files: $(1)
endef

# Convert license metadata into text notice file.
# $(1) - Output target notice filename
# $(2) - Product name
# $(3) - File title
# $(4) - License metadata file roots
# $(5) - Prefixes to strip
#
define text-notice-rule
$(1): PRIVATE_PRODUCT := $(2)
$(1): PRIVATE_MESSAGE := $(3)
$(1): $(call corresponding-license-metadata,$(4)) $(TEXTNOTICE) $(BUILD_SYSTEM)/Makefile
	OUT_DIR=$(OUT_DIR) $(TEXTNOTICE) -o $$@ -product=$$(PRIVATE_PRODUCT) -title=$$(PRIVATE_MESSAGE) $(foreach prefix, $(5), -strip_prefix=$(prefix)) $(call corresponding-license-metadata,$(4))

notice_files: $(1)
endef

# Conversion license metadata into html notice file.
# $(1) - Output target notice filename
# $(2) - Product name
# $(3) - File title
# $(4) - License metadata file roots
# $(5) - Prefixes to strip
#
define html-notice-rule
$(1): PRIVATE_PRODUCT := $(2)
$(1): PRIVATE_MESSAGE := $(3)
$(1): $(call corresponding-license-metadata,$(4)) $(HTMLNOTICE) $(BUILD_SYSTEM)/Makefile
	OUT_DIR=$(OUT_DIR) $(HTMLNOTICE) -o $$@ -product=$$(PRIVATE_PRODUCT) -title=$$(PRIVATE_MESSAGE) $(foreach prefix, $(5), -strip_prefix=$(prefix)) $(call corresponding-license-metadata,$(4))

notice_files: $(1)
endef

$(KATI_obsolete_var combine-notice-files, To create notice files use xml-notice-rule, html-notice-rule, or text-notice-rule.)

# Notice file logic isn't relevant for TARGET_BUILD_APPS
ifndef TARGET_BUILD_APPS

# TODO These intermediate NOTICE.txt/NOTICE.html files should go into
# TARGET_OUT_NOTICE_FILES now that the notice files are gathered from
# the src subdirectory.
kernel_notice_file := $(TARGET_OUT_NOTICE_FILES)/src/kernel.txt

# Some targets get included under $(PRODUCT_OUT) for debug symbols or other
# reasons--not to be flashed onto any device. Targets under these directories
# need no associated notice file on the device UI.
exclude_target_dirs := apex

# TODO(b/69865032): Make PRODUCT_NOTICE_SPLIT the default behavior.
ifneq ($(PRODUCT_NOTICE_SPLIT),true)
#target_notice_file_html := $(TARGET_OUT_INTERMEDIATES)/NOTICE.html
target_notice_file_html_gz := $(TARGET_OUT_INTERMEDIATES)/NOTICE.html.gz
installed_notice_html_or_xml_gz := $(TARGET_OUT)/etc/NOTICE.html.gz

$(call declare-0p-target,$(target_notice_file_html_gz))
$(call declare-0p-target,$(installed_notice_html_or_xml_gz))
else
# target_notice_file_xml := $(TARGET_OUT_INTERMEDIATES)/NOTICE.xml
target_notice_file_xml_gz := $(TARGET_OUT_INTERMEDIATES)/NOTICE.xml.gz
installed_notice_html_or_xml_gz := $(TARGET_OUT)/etc/NOTICE.xml.gz

target_vendor_notice_file_txt := $(TARGET_OUT_INTERMEDIATES)/NOTICE_VENDOR.txt
target_vendor_notice_file_xml_gz := $(TARGET_OUT_INTERMEDIATES)/NOTICE_VENDOR.xml.gz
installed_vendor_notice_xml_gz := $(TARGET_OUT_VENDOR)/etc/NOTICE.xml.gz

target_product_notice_file_txt := $(TARGET_OUT_INTERMEDIATES)/NOTICE_PRODUCT.txt
target_product_notice_file_xml_gz := $(TARGET_OUT_INTERMEDIATES)/NOTICE_PRODUCT.xml.gz
installed_product_notice_xml_gz := $(TARGET_OUT_PRODUCT)/etc/NOTICE.xml.gz

target_system_ext_notice_file_txt := $(TARGET_OUT_INTERMEDIATES)/NOTICE_SYSTEM_EXT.txt
target_system_ext_notice_file_xml_gz := $(TARGET_OUT_INTERMEDIATES)/NOTICE_SYSTEM_EXT.xml.gz
installed_system_ext_notice_xml_gz := $(TARGET_OUT_SYSTEM_EXT)/etc/NOTICE.xml.gz

target_odm_notice_file_txt := $(TARGET_OUT_INTERMEDIATES)/NOTICE_ODM.txt
target_odm_notice_file_xml_gz := $(TARGET_OUT_INTERMEDIATES)/NOTICE_ODM.xml.gz
installed_odm_notice_xml_gz := $(TARGET_OUT_ODM)/etc/NOTICE.xml.gz

target_vendor_dlkm_notice_file_txt := $(TARGET_OUT_INTERMEDIATES)/NOTICE_VENDOR_DLKM.txt
target_vendor_dlkm_notice_file_xml_gz := $(TARGET_OUT_INTERMEDIATES)/NOTICE_VENDOR_DLKM.xml.gz
installed_vendor_dlkm_notice_xml_gz := $(TARGET_OUT_VENDOR_DLKM)/etc/NOTICE.xml.gz

target_odm_dlkm_notice_file_txt := $(TARGET_OUT_INTERMEDIATES)/NOTICE_ODM_DLKM.txt
target_odm_dlkm_notice_file_xml_gz := $(TARGET_OUT_INTERMEDIATES)/NOTICE_ODM_DLKM.xml.gz
installed_odm_dlkm_notice_xml_gz := $(TARGET_OUT_ODM_DLKM)/etc/NOTICE.xml.gz

target_system_dlkm_notice_file_txt := $(TARGET_OUT_INTERMEDIATES)/NOTICE_SYSTEM_DLKM.txt
target_system_dlkm_notice_file_xml_gz := $(TARGET_OUT_INTERMEDIATES)/NOTICE_SYSTEM_DLKM.xml.gz
installed_system_dlkm_notice_xml_gz := $(TARGET_OUT_SYSTEM_DLKM)/etc/NOTICE.xml.gz

ALL_INSTALLED_NOTICE_FILES := \
  $(installed_notice_html_or_xml_gz) \
  $(installed_vendor_notice_xml_gz) \
  $(installed_product_notice_xml_gz) \
  $(installed_system_ext_notice_xml_gz) \
  $(installed_odm_notice_xml_gz) \
  $(installed_vendor_dlkm_notice_xml_gz) \
  $(installed_odm_dlkm_notice_xml_gz) \
  $(installed_system_dlkm_notice_xml_gz) \

# $1 installed file path, e.g. out/target/product/vsoc_x86_64/system_ext/etc/NOTICE.xml.gz
define is-notice-file
$(if $(findstring $1,$(ALL_INSTALLED_NOTICE_FILES)),Y)
endef

# Notice files are copied to TARGET_OUT_NOTICE_FILES as a side-effect of their module
# being built. A notice xml file must depend on all modules that could potentially
# install a license file relevant to it.
license_modules := $(ALL_DEFAULT_INSTALLED_MODULES) $(kernel_notice_file)
# Only files copied to a system image need system image notices.
license_modules := $(filter $(PRODUCT_OUT)/%,$(license_modules))
# Phonys/fakes don't have notice files (though their deps might)
license_modules := $(filter-out $(TARGET_OUT_FAKE)/%,$(license_modules))
# testcases are not relevant to the system image.
license_modules := $(filter-out $(TARGET_OUT_TESTCASES)/%,$(license_modules))
# filesystem images: system, vendor, product, system_ext, odm, vendor_dlkm, and odm_dlkm
license_modules_system := $(filter $(TARGET_OUT)/%,$(license_modules))
# system_other is relevant to system partition.
license_modules_system += $(filter $(TARGET_OUT_SYSTEM_OTHER)/%,$(license_modules))
license_modules_vendor := $(filter $(TARGET_OUT_VENDOR)/%,$(license_modules))
license_modules_product := $(filter $(TARGET_OUT_PRODUCT)/%,$(license_modules))
license_modules_system_ext := $(filter $(TARGET_OUT_SYSTEM_EXT)/%,$(license_modules))
license_modules_odm := $(filter $(TARGET_OUT_ODM)/%,$(license_modules))
license_modules_vendor_dlkm := $(filter $(TARGET_OUT_VENDOR_DLKM)/%,$(license_modules))
license_modules_odm_dlkm := $(filter $(TARGET_OUT_ODM_DLKM)/%,$(license_modules))
license_modules_odm_dlkm := $(filter $(TARGET_OUT_SYSTEM_DLKM)/%,$(license_modules))
license_modules_agg := $(license_modules_system) \
                       $(license_modules_vendor) \
                       $(license_modules_product) \
                       $(license_modules_system_ext) \
                       $(license_modules_odm) \
                       $(license_modules_vendor_dlkm) \
                       $(license_modules_odm_dlkm) \
                       $(license_modules_system_dlkm)
# targets used for debug symbols only and do not get copied to the device
license_modules_symbols_only := $(filter $(PRODUCT_OUT)/apex/%,$(license_modules))

license_modules_rest := $(filter-out $(license_modules_agg),$(license_modules))
license_modules_rest := $(filter-out $(license_modules_symbols_only),$(license_modules_rest))

# Identify the other targets we expect to have notices for:
# targets copied to the device but are not readable by the UI (e.g. must boot
# into a different partition to read or don't have an associated /etc
# directory) must have their notices built somewhere readable.
license_modules_rehomed := $(filter-out $(PRODUCT_OUT)/%/%,$(license_modules_rest))  # files in root have no /etc
license_modules_rehomed += $(filter $(PRODUCT_OUT)/recovery/%,$(license_modules_rest))
license_modules_rehomed += $(filter $(PRODUCT_OUT)/root/%,$(license_modules_rest))
license_modules_rehomed += $(filter $(PRODUCT_OUT)/data/%,$(license_modules_rest))
license_modules_rehomed += $(filter $(PRODUCT_OUT)/ramdisk/%,$(license_modules_rest))
license_modules_rehomed += $(filter $(PRODUCT_OUT)/debug_ramdisk/%,$(license_modules_rest))
license_modules_rehomed += $(filter $(PRODUCT_OUT)/vendor_ramdisk/%,$(license_modules_rest))
license_modules_rehomed += $(filter $(PRODUCT_OUT)/persist/%,$(license_modules_rest))
license_modules_rehomed += $(filter $(PRODUCT_OUT)/persist.img,$(license_modules_rest))
license_modules_rehomed += $(filter $(PRODUCT_OUT)/system_other/%,$(license_modules_rest))
license_modules_rehomed += $(filter $(PRODUCT_OUT)/kernel%,$(license_modules_rest))
license_modules_rehomed += $(filter $(PRODUCT_OUT)/%.img,$(license_modules_rest))
license_modules_rehomed += $(filter $(PRODUCT_OUT)/%.bin,$(license_modules_rest))

# after removing targets in system images, targets reported in system images, and
# targets used for debug symbols that do not need notices, nothing must remain.
license_modules_rest := $(filter-out $(license_modules_rehomed),$(license_modules_rest))
$(call maybe-print-list-and-error, $(license_modules_rest), \
        "Targets added under $(PRODUCT_OUT)/ unaccounted for notice handling.")

# If we are building in a configuration that includes a prebuilt vendor.img, we can't
# update its notice file, so include those notices in the system partition instead
ifdef BOARD_PREBUILT_VENDORIMAGE
license_modules_system += $(license_modules_rehomed)
system_xml_directories := xml_excluded_vendor_product_odm_vendor_dlkm_odm_dlkm
system_notice_file_message := "Notices for files contained in all filesystem images except vendor/system_ext/product/odm/vendor_dlkm/odm_dlkm in this directory:"
else
license_modules_vendor += $(license_modules_rehomed)
system_xml_directories := xml_system
system_notice_file_message := "Notices for files contained in the system filesystem image in this directory:"
endif

endif # PRODUCT_NOTICE_SPLIT

ALL_DEFAULT_INSTALLED_MODULES += $(installed_notice_html_or_xml_gz)

need_vendor_notice:=false
ifeq ($(BUILDING_VENDOR_BOOT_IMAGE),true)
   need_vendor_notice:=true
endif

ifdef BUILDING_DEBUG_VENDOR_BOOT_IMAGE
   need_vendor_notice:=true
endif

ifdef BUILDING_VENDOR_IMAGE
   need_vendor_notice:=true
endif

ifeq (true,$(need_vendor_notice))
ifneq (,$(installed_vendor_notice_xml_gz))
ALL_DEFAULT_INSTALLED_MODULES += $(installed_vendor_notice_xml_gz)
endif
endif

need_vendor_notice:=

ifdef BUILDING_ODM_IMAGE
ifneq (,$(installed_odm_notice_xml_gz))
ALL_DEFAULT_INSTALLED_MODULES += $(installed_odm_notice_xml_gz)
endif
endif

ifdef BUILDING_PRODUCT_IMAGE
ifneq (,$(installed_product_notice_xml_gz))
ALL_DEFAULT_INSTALLED_MODULES += $(installed_product_notice_xml_gz)
endif
endif

ifdef BUILDING_SYSTEM_EXT_IMAGE
ifneq (,$(installed_system_ext_notice_xml_gz))
ALL_DEFAULT_INSTALLED_MODULES += $(installed_system_ext_notice_xml_gz)
endif
endif

ifdef BUILDING_VENDOR_DLKM_IMAGE
ifneq (,$(installed_vendor_dlkm_notice_xml_gz)
ALL_DEFAULT_INSTALLED_MODULES += $(installed_vendor_dlkm_notice_xml_gz)
endif
endif

ifdef BUILDING_ODM_DLKM_IMAGE
ifneq (,$(installed_odm_dlkm_notice_xml_gz))
ALL_DEFAULT_INSTALLED_MODULES += $(installed_odm_dlkm_notice_xml_gz)
endif
endif

ifdef BUILDING_SYSTEM_DLKM_IMAGE
ifneq (,$(installed_system_dlkm_notice_xml_gz))
ALL_DEFAULT_INSTALLED_MODULES += $(installed_system_dlkm_notice_xml_gz)
endif
endif

endif  # TARGET_BUILD_APPS

# Presently none of the prebuilts etc. comply with policy to have a license text. Fake one here.
$(eval $(call copy-one-file,$(BUILD_SYSTEM)/LINUX_KERNEL_COPYING,$(kernel_notice_file)))

ifneq (,$(strip $(INSTALLED_KERNEL_TARGET)))
$(call declare-license-metadata,$(INSTALLED_KERNEL_TARGET),SPDX-license-identifier-GPL-2.0-only,restricted,$(BUILD_SYSTEM)/LINUX_KERNEL_COPYING,"Kernel",kernel)
endif

# No matter where it gets copied from, a copied linux kernel is licensed under "GPL 2.0 only"
$(eval $(call declare-copy-files-license-metadata,,:kernel,SPDX-license-identifier-GPL-2.0-only,restricted,$(BUILD_SYSTEM)/LINUX_KERNEL_COPYING,kernel))


# #################################################################
# Targets for user images
# #################################################################

# These options tell the recovery updater/installer how to mount the partitions writebale.
# <fstype>=<fstype_opts>[|<fstype_opts>]...
# fstype_opts := <opt>[,<opt>]...
#         opt := <name>[=<value>]
# The following worked on Nexus devices with Kernel 3.1, 3.4, 3.10
DEFAULT_TARGET_RECOVERY_FSTYPE_MOUNT_OPTIONS := ext4=max_batch_time=0,commit=1,data=ordered,barrier=1,errors=panic,nodelalloc

INTERNAL_USERIMAGES_DEPS := \
    $(BUILD_IMAGE) \
    $(MKE2FS_CONF) \
    $(MKEXTUSERIMG)

$(call declare-1p-target,$(MKE2FS_CONF),system/extras)

ifeq ($(TARGET_USERIMAGES_USE_F2FS),true)
INTERNAL_USERIMAGES_DEPS += $(MKF2FSUSERIMG)
endif

ifneq ($(filter \
    $(BOARD_PRODUCTIMAGE_FILE_SYSTEM_TYPE) \
    $(BOARD_SYSTEM_EXTIMAGE_FILE_SYSTEM_TYPE) \
    $(BOARD_ODMIMAGE_FILE_SYSTEM_TYPE) \
    $(BOARD_VENDORIMAGE_FILE_SYSTEM_TYPE) \
    $(BOARD_SYSTEMIMAGE_FILE_SYSTEM_TYPE) \
    $(BOARD_VENDOR_DLKMIMAGE_FILE_SYSTEM_TYPE) \
    $(BOARD_ODM_DLKMIMAGE_FILE_SYSTEM_TYPE) \
    $(BOARD_SYSTEM_DLKMIMAGE_FILE_SYSTEM_TYPE) \
  ,erofs),)
INTERNAL_USERIMAGES_DEPS += $(MKEROFS)
ifeq ($(BOARD_EROFS_USE_LEGACY_COMPRESSION),true)
BOARD_EROFS_COMPRESSOR ?= "lz4"
else
BOARD_EROFS_COMPRESSOR ?= "lz4hc,9"
endif
endif

ifneq ($(filter \
    $(BOARD_PRODUCTIMAGE_FILE_SYSTEM_TYPE) \
    $(BOARD_SYSTEM_EXTIMAGE_FILE_SYSTEM_TYPE) \
    $(BOARD_ODMIMAGE_FILE_SYSTEM_TYPE) \
    $(BOARD_VENDORIMAGE_FILE_SYSTEM_TYPE) \
    $(BOARD_SYSTEMIMAGE_FILE_SYSTEM_TYPE) \
    $(BOARD_VENDOR_DLKMIMAGE_FILE_SYSTEM_TYPE) \
    $(BOARD_ODM_DLKMIMAGE_FILE_SYSTEM_TYPE) \
    $(BOARD_SYSTEM_DLKMIMAGE_FILE_SYSTEM_TYPE) \
  ,squashfs),)
INTERNAL_USERIMAGES_DEPS += $(MKSQUASHFSUSERIMG)
endif

ifeq ($(BOARD_AVB_ENABLE),true)
INTERNAL_USERIMAGES_DEPS += $(AVBTOOL)
endif

# Get a colon-separated list of search paths.
INTERNAL_USERIMAGES_BINARY_PATHS := $(subst $(space),:,$(sort $(dir $(INTERNAL_USERIMAGES_DEPS))))

# Collects file_contexts files from modules to be installed
$(call merge-fc-files, \
  $(sort $(foreach m,$(product_MODULES),$(ALL_MODULES.$(m).FILE_CONTEXTS))),\
  $(call intermediates-dir-for,ETC,file_contexts.bin)/file_contexts.modules.tmp)

SELINUX_FC := $(call intermediates-dir-for,ETC,file_contexts.bin)/file_contexts.bin

INTERNAL_USERIMAGES_DEPS += $(SELINUX_FC)

# $(1) the partition name (eg system)
# $(2) the image prop file
define add-common-flags-to-image-props
$(eval _var := $(call to-upper,$(1)))
$(hide) echo "$(1)_selinux_fc=$(SELINUX_FC)" >> $(2)
$(hide) echo "building_$(1)_image=$(BUILDING_$(_var)_IMAGE)" >> $(2)
endef

# $(1) the partition name (eg system)
# $(2) the image prop file
define add-common-ro-flags-to-image-props
$(eval _var := $(call to-upper,$(1)))
$(if $(BOARD_$(_var)IMAGE_EROFS_COMPRESSOR),$(hide) echo "$(1)_erofs_compressor=$(BOARD_$(_var)IMAGE_EROFS_COMPRESSOR)" >> $(2))
$(if $(BOARD_$(_var)IMAGE_EROFS_COMPRESS_HINTS),$(hide) echo "$(1)_erofs_compress_hints=$(BOARD_$(_var)IMAGE_EROFS_COMPRESS_HINTS)" >> $(2))
$(if $(BOARD_$(_var)IMAGE_EROFS_PCLUSTER_SIZE),$(hide) echo "$(1)_erofs_pcluster_size=$(BOARD_$(_var)IMAGE_EROFS_PCLUSTER_SIZE)" >> $(2))
$(if $(BOARD_$(_var)IMAGE_EXTFS_INODE_COUNT),$(hide) echo "$(1)_extfs_inode_count=$(BOARD_$(_var)IMAGE_EXTFS_INODE_COUNT)" >> $(2))
$(if $(BOARD_$(_var)IMAGE_EXTFS_RSV_PCT),$(hide) echo "$(1)_extfs_rsv_pct=$(BOARD_$(_var)IMAGE_EXTFS_RSV_PCT)" >> $(2))
$(if $(BOARD_$(_var)IMAGE_F2FS_SLOAD_COMPRESS_FLAGS),$(hide) echo "$(1)_f2fs_sldc_flags=$(BOARD_$(_var)IMAGE_F2FS_SLOAD_COMPRESS_FLAGS)" >> $(2))
$(if $(BOARD_$(_var)IMAGE_FILE_SYSTEM_COMPRESS),$(hide) echo "$(1)_f2fs_compress=$(BOARD_$(_var)IMAGE_FILE_SYSTEM_COMPRESS)" >> $(2))
$(if $(BOARD_$(_var)IMAGE_FILE_SYSTEM_TYPE),$(hide) echo "$(1)_fs_type=$(BOARD_$(_var)IMAGE_FILE_SYSTEM_TYPE)" >> $(2))
$(if $(BOARD_$(_var)IMAGE_JOURNAL_SIZE),$(hide) echo "$(1)_journal_size=$(BOARD_$(_var)IMAGE_JOURNAL_SIZE)" >> $(2))
$(if $(BOARD_$(_var)IMAGE_PARTITION_RESERVED_SIZE),$(hide) echo "$(1)_reserved_size=$(BOARD_$(_var)IMAGE_PARTITION_RESERVED_SIZE)" >> $(2))
$(if $(BOARD_$(_var)IMAGE_PARTITION_SIZE),$(hide) echo "$(1)_size=$(BOARD_$(_var)IMAGE_PARTITION_SIZE)" >> $(2))
$(if $(BOARD_$(_var)IMAGE_SQUASHFS_BLOCK_SIZE),$(hide) echo "$(1)_squashfs_block_size=$(BOARD_$(_var)IMAGE_SQUASHFS_BLOCK_SIZE)" >> $(2))
$(if $(BOARD_$(_var)IMAGE_SQUASHFS_COMPRESSOR),$(hide) echo "$(1)_squashfs_compressor=$(BOARD_$(_var)IMAGE_SQUASHFS_COMPRESSOR)" >> $(2))
$(if $(BOARD_$(_var)IMAGE_SQUASHFS_COMPRESSOR_OPT),$(hide) echo "$(1)_squashfs_compressor_opt=$(BOARD_$(_var)IMAGE_SQUASHFS_COMPRESSOR_OPT)" >> $(2))
$(if $(BOARD_$(_var)IMAGE_SQUASHFS_DISABLE_4K_ALIGN),$(hide) echo "$(1)_squashfs_disable_4k_align=$(BOARD_$(_var)IMAGE_SQUASHFS_DISABLE_4K_ALIGN)" >> $(2))
$(if $(PRODUCT_$(_var)_BASE_FS_PATH),$(hide) echo "$(1)_base_fs_file=$(PRODUCT_$(_var)_BASE_FS_PATH)" >> $(2))
$(eval _size := $(BOARD_$(_var)IMAGE_PARTITION_SIZE))
$(eval _reserved := $(BOARD_$(_var)IMAGE_PARTITION_RESERVED_SIZE))
$(eval _headroom := $(PRODUCT_$(_var)_HEADROOM))
$(if $(or $(_size), $(_reserved), $(_headroom)),,
    $(hide) echo "$(1)_disable_sparse=true" >> $(2))
$(call add-common-flags-to-image-props,$(1),$(2))
endef

# $(1): the path of the output dictionary file
# $(2): a subset of "system vendor cache userdata product system_ext oem odm vendor_dlkm odm_dlkm system_dlkm"
# $(3): additional "key=value" pairs to append to the dictionary file.
define generate-image-prop-dictionary
$(if $(filter $(2),system),\
    $(if $(INTERNAL_SYSTEM_OTHER_PARTITION_SIZE),$(hide) echo "system_other_size=$(INTERNAL_SYSTEM_OTHER_PARTITION_SIZE)" >> $(1))
    $(if $(PRODUCT_SYSTEM_HEADROOM),$(hide) echo "system_headroom=$(PRODUCT_SYSTEM_HEADROOM)" >> $(1))
    $(call add-common-ro-flags-to-image-props,system,$(1))
)
$(if $(filter $(2),system_other),\
    $(hide) echo "building_system_other_image=$(BUILDING_SYSTEM_OTHER_IMAGE)" >> $(1)
    $(if $(INTERNAL_SYSTEM_OTHER_PARTITION_SIZE),,
        $(hide) echo "system_other_disable_sparse=true" >> $(1))
)
$(if $(filter $(2),userdata),\
    $(if $(BOARD_USERDATAIMAGE_FILE_SYSTEM_TYPE),$(hide) echo "userdata_fs_type=$(BOARD_USERDATAIMAGE_FILE_SYSTEM_TYPE)" >> $(1))
    $(if $(BOARD_USERDATAIMAGE_PARTITION_SIZE),$(hide) echo "userdata_size=$(BOARD_USERDATAIMAGE_PARTITION_SIZE)" >> $(1))
    $(if $(PRODUCT_FS_CASEFOLD),$(hide) echo "needs_casefold=$(PRODUCT_FS_CASEFOLD)" >> $(1))
    $(if $(PRODUCT_QUOTA_PROJID),$(hide) echo "needs_projid=$(PRODUCT_QUOTA_PROJID)" >> $(1))
    $(if $(PRODUCT_FS_COMPRESSION),$(hide) echo "needs_compress=$(PRODUCT_FS_COMPRESSION)" >> $(1))
    $(call add-common-flags-to-image-props,userdata,$(1))
)
$(if $(filter $(2),cache),\
    $(if $(BOARD_CACHEIMAGE_FILE_SYSTEM_TYPE),$(hide) echo "cache_fs_type=$(BOARD_CACHEIMAGE_FILE_SYSTEM_TYPE)" >> $(1))
    $(if $(BOARD_CACHEIMAGE_PARTITION_SIZE),$(hide) echo "cache_size=$(BOARD_CACHEIMAGE_PARTITION_SIZE)" >> $(1))
    $(call add-common-flags-to-image-props,cache,$(1))
)
$(if $(filter $(2),vendor),\
    $(call add-common-ro-flags-to-image-props,vendor,$(1))
)
$(if $(filter $(2),product),\
    $(call add-common-ro-flags-to-image-props,product,$(1))
)
$(if $(filter $(2),system_ext),\
    $(call add-common-ro-flags-to-image-props,system_ext,$(1))
)
$(if $(filter $(2),odm),\
    $(call add-common-ro-flags-to-image-props,odm,$(1))
)
$(if $(filter $(2),vendor_dlkm),\
    $(call add-common-ro-flags-to-image-props,vendor_dlkm,$(1))
)
$(if $(filter $(2),odm_dlkm),\
    $(call add-common-ro-flags-to-image-props,odm_dlkm,$(1))
)
$(if $(filter $(2),system_dlkm),\
    $(call add-common-ro-flags-to-image-props,system_dlkm,$(1))
)
$(if $(filter $(2),oem),\
    $(if $(BOARD_OEMIMAGE_PARTITION_SIZE),$(hide) echo "oem_size=$(BOARD_OEMIMAGE_PARTITION_SIZE)" >> $(1))
    $(if $(BOARD_OEMIMAGE_JOURNAL_SIZE),$(hide) echo "oem_journal_size=$(BOARD_OEMIMAGE_JOURNAL_SIZE)" >> $(1))
    $(if $(BOARD_OEMIMAGE_EXTFS_INODE_COUNT),$(hide) echo "oem_extfs_inode_count=$(BOARD_OEMIMAGE_EXTFS_INODE_COUNT)" >> $(1))
    $(if $(BOARD_OEMIMAGE_EXTFS_RSV_PCT),$(hide) echo "oem_extfs_rsv_pct=$(BOARD_OEMIMAGE_EXTFS_RSV_PCT)" >> $(1))
    $(call add-common-flags-to-image-props,oem,$(1))
)
$(hide) echo "ext_mkuserimg=$(notdir $(MKEXTUSERIMG))" >> $(1)

$(if $(filter true,$(TARGET_USERIMAGES_USE_EXT2)),$(hide) echo "fs_type=ext2" >> $(1),
  $(if $(filter true,$(TARGET_USERIMAGES_USE_EXT3)),$(hide) echo "fs_type=ext3" >> $(1),
    $(if $(filter true,$(TARGET_USERIMAGES_USE_EXT4)),$(hide) echo "fs_type=ext4" >> $(1))))

$(if $(filter true,$(TARGET_USERIMAGES_SPARSE_EXT_DISABLED)),,$(hide) echo "extfs_sparse_flag=-s" >> $(1))
$(if $(filter true,$(TARGET_USERIMAGES_SPARSE_EROFS_DISABLED)),,$(hide) echo "erofs_sparse_flag=-s" >> $(1))
$(if $(filter true,$(TARGET_USERIMAGES_SPARSE_SQUASHFS_DISABLED)),,$(hide) echo "squashfs_sparse_flag=-s" >> $(1))
$(if $(filter true,$(TARGET_USERIMAGES_SPARSE_F2FS_DISABLED)),,$(hide) echo "f2fs_sparse_flag=-S" >> $(1))
$(if $(BOARD_EROFS_COMPRESSOR),$(hide) echo "erofs_default_compressor=$(BOARD_EROFS_COMPRESSOR)" >> $(1))
$(if $(BOARD_EROFS_COMPRESS_HINTS),$(hide) echo "erofs_default_compress_hints=$(BOARD_EROFS_COMPRESS_HINTS)" >> $(1))
$(if $(BOARD_EROFS_PCLUSTER_SIZE),$(hide) echo "erofs_pcluster_size=$(BOARD_EROFS_PCLUSTER_SIZE)" >> $(1))
$(if $(BOARD_EROFS_SHARE_DUP_BLOCKS),$(hide) echo "erofs_share_dup_blocks=$(BOARD_EROFS_SHARE_DUP_BLOCKS)" >> $(1))
$(if $(BOARD_EROFS_USE_LEGACY_COMPRESSION),$(hide) echo "erofs_use_legacy_compression=$(BOARD_EROFS_USE_LEGACY_COMPRESSION)" >> $(1))
$(if $(BOARD_EXT4_SHARE_DUP_BLOCKS),$(hide) echo "ext4_share_dup_blocks=$(BOARD_EXT4_SHARE_DUP_BLOCKS)" >> $(1))
$(if $(BOARD_FLASH_LOGICAL_BLOCK_SIZE), $(hide) echo "flash_logical_block_size=$(BOARD_FLASH_LOGICAL_BLOCK_SIZE)" >> $(1))
$(if $(BOARD_FLASH_ERASE_BLOCK_SIZE), $(hide) echo "flash_erase_block_size=$(BOARD_FLASH_ERASE_BLOCK_SIZE)" >> $(1))
$(if $(filter eng, $(TARGET_BUILD_VARIANT)),$(hide) echo "verity_disable=true" >> $(1))
$(if $(PRODUCT_SYSTEM_VERITY_PARTITION),$(hide) echo "system_verity_block_device=$(PRODUCT_SYSTEM_VERITY_PARTITION)" >> $(1))
$(if $(PRODUCT_VENDOR_VERITY_PARTITION),$(hide) echo "vendor_verity_block_device=$(PRODUCT_VENDOR_VERITY_PARTITION)" >> $(1))
$(if $(PRODUCT_PRODUCT_VERITY_PARTITION),$(hide) echo "product_verity_block_device=$(PRODUCT_PRODUCT_VERITY_PARTITION)" >> $(1))
$(if $(PRODUCT_SYSTEM_EXT_VERITY_PARTITION),$(hide) echo "system_ext_verity_block_device=$(PRODUCT_SYSTEM_EXT_VERITY_PARTITION)" >> $(1))
$(if $(PRODUCT_VENDOR_DLKM_VERITY_PARTITION),$(hide) echo "vendor_dlkm_verity_block_device=$(PRODUCT_VENDOR_DLKM_VERITY_PARTITION)" >> $(1))
$(if $(PRODUCT_ODM_DLKM_VERITY_PARTITION),$(hide) echo "odm_dlkm_verity_block_device=$(PRODUCT_ODM_DLKM_VERITY_PARTITION)" >> $(1))
$(if $(PRODUCT_SYSTEM_DLKM_VERITY_PARTITION),$(hide) echo "system_dlkm_verity_block_device=$(PRODUCT_SYSTEM_DLKM_VERITY_PARTITION)" >> $(1))
$(if $(PRODUCT_SUPPORTS_VBOOT),$(hide) echo "vboot=$(PRODUCT_SUPPORTS_VBOOT)" >> $(1))
$(if $(PRODUCT_SUPPORTS_VBOOT),$(hide) echo "vboot_key=$(PRODUCT_VBOOT_SIGNING_KEY)" >> $(1))
$(if $(PRODUCT_SUPPORTS_VBOOT),$(hide) echo "vboot_subkey=$(PRODUCT_VBOOT_SIGNING_SUBKEY)" >> $(1))
$(if $(PRODUCT_SUPPORTS_VBOOT),$(hide) echo "futility=$(notdir $(FUTILITY))" >> $(1))
$(if $(PRODUCT_SUPPORTS_VBOOT),$(hide) echo "vboot_signer_cmd=$(VBOOT_SIGNER)" >> $(1))
$(if $(BOARD_AVB_ENABLE),$(hide) echo "avb_avbtool=$(notdir $(AVBTOOL))" >> $(1))
$(if $(BOARD_AVB_ENABLE),$(hide) echo "avb_system_hashtree_enable=$(BOARD_AVB_ENABLE)" >> $(1))
$(if $(BOARD_AVB_ENABLE),$(hide) echo "avb_system_add_hashtree_footer_args=$(BOARD_AVB_SYSTEM_ADD_HASHTREE_FOOTER_ARGS)" >> $(1))
$(if $(BOARD_AVB_ENABLE),\
    $(if $(BOARD_AVB_SYSTEM_KEY_PATH),\
        $(hide) echo "avb_system_key_path=$(BOARD_AVB_SYSTEM_KEY_PATH)" >> $(1)
        $(hide) echo "avb_system_algorithm=$(BOARD_AVB_SYSTEM_ALGORITHM)" >> $(1)
        $(hide) echo "avb_system_rollback_index_location=$(BOARD_AVB_SYSTEM_ROLLBACK_INDEX_LOCATION)" >> $(1)))
$(if $(BOARD_AVB_ENABLE),$(hide) echo "avb_system_other_hashtree_enable=$(BOARD_AVB_ENABLE)" >> $(1))
$(if $(BOARD_AVB_ENABLE),$(hide) echo "avb_system_other_add_hashtree_footer_args=$(BOARD_AVB_SYSTEM_OTHER_ADD_HASHTREE_FOOTER_ARGS)" >> $(1))
$(if $(BOARD_AVB_ENABLE),\
    $(if $(BOARD_AVB_SYSTEM_OTHER_KEY_PATH),\
        $(hide) echo "avb_system_other_key_path=$(BOARD_AVB_SYSTEM_OTHER_KEY_PATH)" >> $(1)
        $(hide) echo "avb_system_other_algorithm=$(BOARD_AVB_SYSTEM_OTHER_ALGORITHM)" >> $(1)))
$(if $(BOARD_AVB_ENABLE),$(hide) echo "avb_vendor_hashtree_enable=$(BOARD_AVB_ENABLE)" >> $(1))
$(if $(BOARD_AVB_ENABLE),$(hide) echo "avb_vendor_add_hashtree_footer_args=$(BOARD_AVB_VENDOR_ADD_HASHTREE_FOOTER_ARGS)" >> $(1))
$(if $(BOARD_AVB_ENABLE),\
    $(if $(BOARD_AVB_VENDOR_KEY_PATH),\
        $(hide) echo "avb_vendor_key_path=$(BOARD_AVB_VENDOR_KEY_PATH)" >> $(1)
        $(hide) echo "avb_vendor_algorithm=$(BOARD_AVB_VENDOR_ALGORITHM)" >> $(1)
        $(hide) echo "avb_vendor_rollback_index_location=$(BOARD_AVB_VENDOR_ROLLBACK_INDEX_LOCATION)" >> $(1)))
$(if $(BOARD_AVB_ENABLE),$(hide) echo "avb_product_hashtree_enable=$(BOARD_AVB_ENABLE)" >> $(1))
$(if $(BOARD_AVB_ENABLE),$(hide) echo "avb_product_add_hashtree_footer_args=$(BOARD_AVB_PRODUCT_ADD_HASHTREE_FOOTER_ARGS)" >> $(1))
$(if $(BOARD_AVB_ENABLE),\
    $(if $(BOARD_AVB_PRODUCT_KEY_PATH),\
        $(hide) echo "avb_product_key_path=$(BOARD_AVB_PRODUCT_KEY_PATH)" >> $(1)
        $(hide) echo "avb_product_algorithm=$(BOARD_AVB_PRODUCT_ALGORITHM)" >> $(1)
        $(hide) echo "avb_product_rollback_index_location=$(BOARD_AVB_PRODUCT_ROLLBACK_INDEX_LOCATION)" >> $(1)))
$(if $(BOARD_AVB_ENABLE),$(hide) echo "avb_system_ext_hashtree_enable=$(BOARD_AVB_ENABLE)" >> $(1))
$(if $(BOARD_AVB_ENABLE),\
    $(hide) echo "avb_system_ext_add_hashtree_footer_args=$(BOARD_AVB_SYSTEM_EXT_ADD_HASHTREE_FOOTER_ARGS)" >> $(1))
$(if $(BOARD_AVB_ENABLE),\
    $(if $(BOARD_AVB_SYSTEM_EXT_KEY_PATH),\
        $(hide) echo "avb_system_ext_key_path=$(BOARD_AVB_SYSTEM_EXT_KEY_PATH)" >> $(1)
        $(hide) echo "avb_system_ext_algorithm=$(BOARD_AVB_SYSTEM_EXT_ALGORITHM)" >> $(1)
        $(hide) echo "avb_system_ext_rollback_index_location=$(BOARD_AVB_SYSTEM_EXT_ROLLBACK_INDEX_LOCATION)" >> $(1)))
$(if $(BOARD_AVB_ENABLE),$(hide) echo "avb_odm_hashtree_enable=$(BOARD_AVB_ENABLE)" >> $(1))
$(if $(BOARD_AVB_ENABLE),$(hide) echo "avb_odm_add_hashtree_footer_args=$(BOARD_AVB_ODM_ADD_HASHTREE_FOOTER_ARGS)" >> $(1))
$(if $(BOARD_AVB_ENABLE),\
    $(if $(BOARD_AVB_ODM_KEY_PATH),\
        $(hide) echo "avb_odm_key_path=$(BOARD_AVB_ODM_KEY_PATH)" >> $(1)
        $(hide) echo "avb_odm_algorithm=$(BOARD_AVB_ODM_ALGORITHM)" >> $(1)
        $(hide) echo "avb_odm_rollback_index_location=$(BOARD_AVB_ODM_ROLLBACK_INDEX_LOCATION)" >> $(1)))
$(if $(BOARD_AVB_ENABLE),$(hide) echo "avb_vendor_dlkm_hashtree_enable=$(BOARD_AVB_ENABLE)" >> $(1))
$(if $(BOARD_AVB_ENABLE),\
    $(hide) echo "avb_vendor_dlkm_add_hashtree_footer_args=$(BOARD_AVB_VENDOR_DLKM_ADD_HASHTREE_FOOTER_ARGS)" >> $(1))
$(if $(BOARD_AVB_ENABLE),\
    $(if $(BOARD_AVB_VENDOR_DLKM_KEY_PATH),\
        $(hide) echo "avb_vendor_dlkm_key_path=$(BOARD_AVB_VENDOR_DLKM_KEY_PATH)" >> $(1)
        $(hide) echo "avb_vendor_dlkm_algorithm=$(BOARD_AVB_VENDOR_DLKM_ALGORITHM)" >> $(1)
        $(hide) echo "avb_vendor_dlkm_rollback_index_location=$(BOARD_AVB_VENDOR_DLKM_ROLLBACK_INDEX_LOCATION)" >> $(1)))
$(if $(BOARD_AVB_ENABLE),$(hide) echo "avb_odm_dlkm_hashtree_enable=$(BOARD_AVB_ENABLE)" >> $(1))
$(if $(BOARD_AVB_ENABLE),\
    $(hide) echo "avb_odm_dlkm_add_hashtree_footer_args=$(BOARD_AVB_ODM_DLKM_ADD_HASHTREE_FOOTER_ARGS)" >> $(1))
$(if $(BOARD_AVB_ENABLE),\
    $(if $(BOARD_AVB_ODM_DLKM_KEY_PATH),\
        $(hide) echo "avb_odm_dlkm_key_path=$(BOARD_AVB_ODM_DLKM_KEY_PATH)" >> $(1)
        $(hide) echo "avb_odm_dlkm_algorithm=$(BOARD_AVB_ODM_DLKM_ALGORITHM)" >> $(1)
        $(hide) echo "avb_odm_dlkm_rollback_index_location=$(BOARD_AVB_ODM_DLKM_ROLLBACK_INDEX_LOCATION)" >> $(1)))
$(if $(BOARD_AVB_ENABLE),$(hide) echo "avb_system_dlkm_hashtree_enable=$(BOARD_AVB_ENABLE)" >> $(1))
$(if $(BOARD_AVB_ENABLE),\
    $(hide) echo "avb_system_dlkm_add_hashtree_footer_args=$(BOARD_AVB_SYSTEM_DLKM_ADD_HASHTREE_FOOTER_ARGS)" >> $(1))
$(if $(BOARD_AVB_ENABLE),\
    $(if $(BOARD_AVB_SYSTEM_DLKM_KEY_PATH),\
        $(hide) echo "avb_system_dlkm_key_path=$(BOARD_AVB_SYSTEM_DLKM_KEY_PATH)" >> $(1)
        $(hide) echo "avb_system_dlkm_algorithm=$(BOARD_AVB_SYSTEM_DLKM_ALGORITHM)" >> $(1)
        $(hide) echo "avb_system_dlkm_rollback_index_location=$(BOARD_SYSTEM_SYSTEM_DLKM_ROLLBACK_INDEX_LOCATION)" >> $(1)))
$(if $(filter true,$(BOARD_USES_RECOVERY_AS_BOOT)),\
    $(hide) echo "recovery_as_boot=true" >> $(1))
$(if $(filter true,$(BOARD_BUILD_GKI_BOOT_IMAGE_WITHOUT_RAMDISK)),\
    $(hide) echo "gki_boot_image_without_ramdisk=true" >> $(1))
$(hide) echo "root_dir=$(TARGET_ROOT_OUT)" >> $(1)
$(if $(filter true,$(PRODUCT_USE_DYNAMIC_PARTITION_SIZE)),\
    $(hide) echo "use_dynamic_partition_size=true" >> $(1))
$(if $(3),$(hide) $(foreach kv,$(3),echo "$(kv)" >> $(1);))
endef

# $(1): the path of the output dictionary file
# $(2): additional "key=value" pairs to append to the dictionary file.
PROP_DICTIONARY_IMAGES := oem
ifdef BUILDING_CACHE_IMAGE
  PROP_DICTIONARY_IMAGES += cache
endif
ifdef BUILDING_SYSTEM_IMAGE
  PROP_DICTIONARY_IMAGES += system
endif
ifdef BUILDING_SYSTEM_OTHER_IMAGE
  PROP_DICTIONARY_IMAGES += system_other
endif
ifdef BUILDING_USERDATA_IMAGE
  PROP_DICTIONARY_IMAGES += userdata
endif
ifdef BUILDING_VENDOR_IMAGE
  PROP_DICTIONARY_IMAGES += vendor
endif
ifdef BUILDING_PRODUCT_IMAGE
  PROP_DICTIONARY_IMAGES += product
endif
ifdef BUILDING_SYSTEM_EXT_IMAGE
  PROP_DICTIONARY_IMAGES += system_ext
endif
ifdef BUILDING_ODM_IMAGE
  PROP_DICTIONARY_IMAGES += odm
endif
ifdef BUILDING_VENDOR_DLKM_IMAGE
  PROP_DICTIONARY_IMAGES += vendor_dlkm
endif
ifdef BUILDING_ODM_DLKM_IMAGE
  PROP_DICTIONARY_IMAGES += odm_dlkm
endif
ifdef BUILDING_SYSTEM_DLKM_IMAGE
  PROP_DICTIONARY_IMAGES += system_dlkm
endif
define generate-userimage-prop-dictionary
  $(call generate-image-prop-dictionary,$(1),$(PROP_DICTIONARY_IMAGES),$(2))
endef

# $(1): the path of the input dictionary file, where each line has the format key=value
# $(2): the key to look up
define read-image-prop-dictionary
$$(grep '$(2)=' $(1) | cut -f2- -d'=')
endef

# -----------------------------------------------------------------
# Recovery image

# Recovery image exists if we are building recovery, or building recovery as boot.
INSTALLED_FILES_OUTSIDE_IMAGES := $(filter-out $(TARGET_RECOVERY_OUT)/%, $(INSTALLED_FILES_OUTSIDE_IMAGES))
ifdef BUILDING_RECOVERY_IMAGE

INTERNAL_RECOVERYIMAGE_FILES := $(filter $(TARGET_RECOVERY_OUT)/%, \
    $(ALL_DEFAULT_INSTALLED_MODULES))

INSTALLED_FILES_FILE_RECOVERY := $(PRODUCT_OUT)/installed-files-recovery.txt
INSTALLED_FILES_JSON_RECOVERY := $(INSTALLED_FILES_FILE_RECOVERY:.txt=.json)

ifeq ($(BOARD_USES_RECOVERY_AS_BOOT),true)
INSTALLED_BOOTIMAGE_TARGET := $(BUILT_BOOTIMAGE_TARGET)
endif

# TODO(b/30414428): Can't depend on INTERNAL_RECOVERYIMAGE_FILES alone like other
# INSTALLED_FILES_FILE_* rules. Because currently there're cp/rsync/rm commands in
# build-recoveryimage-target, which would touch the files under TARGET_RECOVERY_OUT and race with
# the call to FILELIST.
$(INSTALLED_FILES_FILE_RECOVERY): $(INTERNAL_RECOVERY_RAMDISK_FILES_TIMESTAMP)

$(INSTALLED_FILES_FILE_RECOVERY): .KATI_IMPLICIT_OUTPUTS := $(INSTALLED_FILES_JSON_RECOVERY)
$(INSTALLED_FILES_FILE_RECOVERY): $(INTERNAL_RECOVERYIMAGE_FILES) $(FILESLIST) $(FILESLIST_UTIL)
	@echo Installed file list: $@
	mkdir -p $(dir $@)
	rm -f $@
	$(FILESLIST) $(TARGET_RECOVERY_ROOT_OUT) > $(@:.txt=.json)
	$(FILESLIST_UTIL) -c $(@:.txt=.json) > $@

$(eval $(call declare-0p-target,$(INSTALLED_FILES_FILE_RECOVERY)))
$(eval $(call declare-0p-target,$(INSTALLED_FILES_JSON_RECOVERY)))

recovery_sepolicy := \
    $(TARGET_RECOVERY_ROOT_OUT)/sepolicy \
    $(TARGET_RECOVERY_ROOT_OUT)/plat_file_contexts \
    $(TARGET_RECOVERY_ROOT_OUT)/plat_service_contexts \
    $(TARGET_RECOVERY_ROOT_OUT)/plat_property_contexts \
    $(TARGET_RECOVERY_ROOT_OUT)/system_ext_file_contexts \
    $(TARGET_RECOVERY_ROOT_OUT)/system_ext_service_contexts \
    $(TARGET_RECOVERY_ROOT_OUT)/system_ext_property_contexts \
    $(TARGET_RECOVERY_ROOT_OUT)/vendor_file_contexts \
    $(TARGET_RECOVERY_ROOT_OUT)/vendor_service_contexts \
    $(TARGET_RECOVERY_ROOT_OUT)/vendor_property_contexts \
    $(TARGET_RECOVERY_ROOT_OUT)/odm_file_contexts \
    $(TARGET_RECOVERY_ROOT_OUT)/odm_property_contexts \
    $(TARGET_RECOVERY_ROOT_OUT)/product_file_contexts \
    $(TARGET_RECOVERY_ROOT_OUT)/product_service_contexts \
    $(TARGET_RECOVERY_ROOT_OUT)/product_property_contexts

# Passed into rsync from non-recovery root to recovery root, to avoid overwriting recovery-specific
# SELinux files
IGNORE_RECOVERY_SEPOLICY := $(patsubst $(TARGET_RECOVERY_OUT)/%,--exclude=/%,$(recovery_sepolicy))

# if building multiple boot images from multiple kernels, use the first kernel listed
# for the recovery image
recovery_kernel := $(firstword $(INSTALLED_KERNEL_TARGET))
recovery_ramdisk := $(PRODUCT_OUT)/ramdisk-recovery.img
recovery_resources_common := bootable/recovery/res

# Set recovery_density to a density bucket based on TARGET_SCREEN_DENSITY, PRODUCT_AAPT_PREF_CONFIG,
# or mdpi, in order of preference. We support both specific buckets (e.g. xdpi) and numbers,
# which get remapped to a bucket.
recovery_density := $(or $(TARGET_SCREEN_DENSITY),$(PRODUCT_AAPT_PREF_CONFIG),mdpi)
ifeq (,$(filter xxxhdpi xxhdpi xhdpi hdpi mdpi,$(recovery_density)))
recovery_density_value := $(patsubst %dpi,%,$(recovery_density))
# We roughly use the medium point between the primary densities to split buckets.
# ------160------240------320----------480------------640------
#       mdpi     hdpi    xhdpi        xxhdpi        xxxhdpi
recovery_density := $(strip \
  $(or $(if $(filter $(shell echo $$(($(recovery_density_value) >= 560))),1),xxxhdpi),\
       $(if $(filter $(shell echo $$(($(recovery_density_value) >= 400))),1),xxhdpi),\
       $(if $(filter $(shell echo $$(($(recovery_density_value) >= 280))),1),xhdpi),\
       $(if $(filter $(shell echo $$(($(recovery_density_value) >= 200))),1),hdpi,mdpi)))
endif

ifneq (,$(wildcard $(recovery_resources_common)-$(recovery_density)))
recovery_resources_common := $(recovery_resources_common)-$(recovery_density)
else
recovery_resources_common := $(recovery_resources_common)-xhdpi
endif

# Select the 18x32 font on high-density devices (xhdpi and up); and the 12x22 font on other devices.
# Note that the font selected here can be overridden for a particular device by putting a font.png
# in its private recovery resources.
ifneq (,$(filter xxxhdpi xxhdpi xhdpi,$(recovery_density)))
recovery_font := bootable/recovery/fonts/18x32.png
else
recovery_font := bootable/recovery/fonts/12x22.png
endif


# We will only generate the recovery background text images if the variable
# TARGET_RECOVERY_UI_SCREEN_WIDTH is defined. For devices with xxxhdpi and xxhdpi, we set the
# variable to the commonly used values here, if it hasn't been intialized elsewhere. While for
# devices with lower density, they must have TARGET_RECOVERY_UI_SCREEN_WIDTH defined in their
# BoardConfig in order to use this feature.
ifeq ($(recovery_density),xxxhdpi)
TARGET_RECOVERY_UI_SCREEN_WIDTH ?= 1440
else ifeq ($(recovery_density),xxhdpi)
TARGET_RECOVERY_UI_SCREEN_WIDTH ?= 1080
endif

ifneq ($(TARGET_RECOVERY_UI_SCREEN_WIDTH),)
# Subtracts the margin width and menu indent from the screen width; it's safe to be conservative.
ifeq ($(TARGET_RECOVERY_UI_MARGIN_WIDTH),)
  recovery_image_width := $$(($(TARGET_RECOVERY_UI_SCREEN_WIDTH) - 10))
else
  recovery_image_width := $$(($(TARGET_RECOVERY_UI_SCREEN_WIDTH) - $(TARGET_RECOVERY_UI_MARGIN_WIDTH) - 10))
endif


RECOVERY_INSTALLING_TEXT_FILE := $(call intermediates-dir-for,ETC,recovery_text_res)/installing_text.png
RECOVERY_INSTALLING_SECURITY_TEXT_FILE := $(dir $(RECOVERY_INSTALLING_TEXT_FILE))/installing_security_text.png
RECOVERY_ERASING_TEXT_FILE := $(dir $(RECOVERY_INSTALLING_TEXT_FILE))/erasing_text.png
RECOVERY_ERROR_TEXT_FILE := $(dir $(RECOVERY_INSTALLING_TEXT_FILE))/error_text.png
RECOVERY_NO_COMMAND_TEXT_FILE := $(dir $(RECOVERY_INSTALLING_TEXT_FILE))/no_command_text.png

RECOVERY_CANCEL_WIPE_DATA_TEXT_FILE := $(dir $(RECOVERY_INSTALLING_TEXT_FILE))/cancel_wipe_data_text.png
RECOVERY_FACTORY_DATA_RESET_TEXT_FILE := $(dir $(RECOVERY_INSTALLING_TEXT_FILE))/factory_data_reset_text.png
RECOVERY_TRY_AGAIN_TEXT_FILE := $(dir $(RECOVERY_INSTALLING_TEXT_FILE))/try_again_text.png
RECOVERY_WIPE_DATA_CONFIRMATION_TEXT_FILE := $(dir $(RECOVERY_INSTALLING_TEXT_FILE))/wipe_data_confirmation_text.png
RECOVERY_WIPE_DATA_MENU_HEADER_TEXT_FILE := $(dir $(RECOVERY_INSTALLING_TEXT_FILE))/wipe_data_menu_header_text.png

generated_recovery_text_files := \
  $(RECOVERY_INSTALLING_TEXT_FILE) \
  $(RECOVERY_INSTALLING_SECURITY_TEXT_FILE) \
  $(RECOVERY_ERASING_TEXT_FILE) \
  $(RECOVERY_ERROR_TEXT_FILE) \
  $(RECOVERY_NO_COMMAND_TEXT_FILE) \
  $(RECOVERY_CANCEL_WIPE_DATA_TEXT_FILE) \
  $(RECOVERY_FACTORY_DATA_RESET_TEXT_FILE) \
  $(RECOVERY_TRY_AGAIN_TEXT_FILE) \
  $(RECOVERY_WIPE_DATA_CONFIRMATION_TEXT_FILE) \
  $(RECOVERY_WIPE_DATA_MENU_HEADER_TEXT_FILE)

resource_dir := bootable/recovery/tools/recovery_l10n/res/
resource_dir_deps := $(sort $(shell find $(resource_dir) -name *.xml -not -name .*))
image_generator_jar := $(HOST_OUT_JAVA_LIBRARIES)/RecoveryImageGenerator.jar
zopflipng := $(HOST_OUT_EXECUTABLES)/zopflipng
$(RECOVERY_INSTALLING_TEXT_FILE): PRIVATE_SOURCE_FONTS := $(recovery_noto-fonts_dep) $(recovery_roboto-fonts_dep)
$(RECOVERY_INSTALLING_TEXT_FILE): PRIVATE_RECOVERY_FONT_FILES_DIR := $(call intermediates-dir-for,ETC,recovery_font_files)
$(RECOVERY_INSTALLING_TEXT_FILE): PRIVATE_RESOURCE_DIR := $(resource_dir)
$(RECOVERY_INSTALLING_TEXT_FILE): PRIVATE_IMAGE_GENERATOR_JAR := $(image_generator_jar)
$(RECOVERY_INSTALLING_TEXT_FILE): PRIVATE_ZOPFLIPNG := $(zopflipng)
$(RECOVERY_INSTALLING_TEXT_FILE): PRIVATE_RECOVERY_IMAGE_WIDTH := $(recovery_image_width)
$(RECOVERY_INSTALLING_TEXT_FILE): PRIVATE_RECOVERY_BACKGROUND_TEXT_LIST := \
  recovery_installing \
  recovery_installing_security \
  recovery_erasing \
  recovery_error \
  recovery_no_command
$(RECOVERY_INSTALLING_TEXT_FILE): PRIVATE_RECOVERY_WIPE_DATA_TEXT_LIST := \
  recovery_cancel_wipe_data \
  recovery_factory_data_reset \
  recovery_try_again \
  recovery_wipe_data_menu_header \
  recovery_wipe_data_confirmation
$(RECOVERY_INSTALLING_TEXT_FILE): .KATI_IMPLICIT_OUTPUTS := $(filter-out $(RECOVERY_INSTALLING_TEXT_FILE),$(generated_recovery_text_files))
$(RECOVERY_INSTALLING_TEXT_FILE): $(image_generator_jar) $(resource_dir_deps) $(recovery_noto-fonts_dep) $(recovery_roboto-fonts_dep) $(zopflipng)
	# Prepares the font directory.
	@rm -rf $(PRIVATE_RECOVERY_FONT_FILES_DIR)
	@mkdir -p $(PRIVATE_RECOVERY_FONT_FILES_DIR)
	$(foreach filename,$(PRIVATE_SOURCE_FONTS), cp $(filename) $(PRIVATE_RECOVERY_FONT_FILES_DIR) &&) true
	@rm -rf $(dir $@)
	@mkdir -p $(dir $@)
	$(foreach text_name,$(PRIVATE_RECOVERY_BACKGROUND_TEXT_LIST) $(PRIVATE_RECOVERY_WIPE_DATA_TEXT_LIST), \
	  $(eval output_file := $(dir $@)/$(patsubst recovery_%,%_text.png,$(text_name))) \
	  $(eval center_alignment := $(if $(filter $(text_name),$(PRIVATE_RECOVERY_BACKGROUND_TEXT_LIST)), --center_alignment)) \
	  java -jar $(PRIVATE_IMAGE_GENERATOR_JAR) \
	    --image_width $(PRIVATE_RECOVERY_IMAGE_WIDTH) \
	    --text_name $(text_name) \
	    --font_dir $(PRIVATE_RECOVERY_FONT_FILES_DIR) \
	    --resource_dir $(PRIVATE_RESOURCE_DIR) \
	    --output_file $(output_file) $(center_alignment) && \
	  $(PRIVATE_ZOPFLIPNG) -y --iterations=1 --filters=0 $(output_file) $(output_file) > /dev/null &&) true
else
RECOVERY_INSTALLING_TEXT_FILE :=
RECOVERY_INSTALLING_SECURITY_TEXT_FILE :=
RECOVERY_ERASING_TEXT_FILE :=
RECOVERY_ERROR_TEXT_FILE :=
RECOVERY_NO_COMMAND_TEXT_FILE :=
RECOVERY_CANCEL_WIPE_DATA_TEXT_FILE :=
RECOVERY_FACTORY_DATA_RESET_TEXT_FILE :=
RECOVERY_TRY_AGAIN_TEXT_FILE :=
RECOVERY_WIPE_DATA_CONFIRMATION_TEXT_FILE :=
RECOVERY_WIPE_DATA_MENU_HEADER_TEXT_FILE :=
endif # TARGET_RECOVERY_UI_SCREEN_WIDTH

ifndef TARGET_PRIVATE_RES_DIRS
TARGET_PRIVATE_RES_DIRS := $(wildcard $(TARGET_DEVICE_DIR)/recovery/res)
endif
recovery_resource_deps := $(shell find $(recovery_resources_common) \
  $(TARGET_PRIVATE_RES_DIRS) -type f)
recovery_resource_deps += $(generated_recovery_text_files)


ifdef TARGET_RECOVERY_FSTAB
recovery_fstab := $(TARGET_RECOVERY_FSTAB)
else ifdef TARGET_RECOVERY_FSTAB_GENRULE
# Specifies a soong genrule module that generates an fstab.
recovery_fstab := $(call intermediates-dir-for,ETC,$(TARGET_RECOVERY_FSTAB_GENRULE))/$(TARGET_RECOVERY_FSTAB_GENRULE)
else
recovery_fstab := $(strip $(wildcard $(TARGET_DEVICE_DIR)/recovery.fstab))
endif
ifdef TARGET_RECOVERY_WIPE
recovery_wipe := $(TARGET_RECOVERY_WIPE)
else
recovery_wipe :=
endif

# Traditionally with non-A/B OTA we have:
#   boot.img + recovery-from-boot.p + recovery-resource.dat = recovery.img.
# recovery-resource.dat is needed only if we carry an imgdiff patch of the boot and recovery images
# and invoke install-recovery.sh on the first boot post an OTA update.
#
# We no longer need that if one of the following conditions holds:
#   a) We carry a full copy of the recovery image - no patching needed
#      (BOARD_USES_FULL_RECOVERY_IMAGE = true);
#   b) We build a single image that contains boot and recovery both - no recovery image to install
#      (BOARD_USES_RECOVERY_AS_BOOT = true);
#   c) We include the recovery DTBO image within recovery - not needing the resource file as we
#      do bsdiff because boot and recovery will contain different number of entries
#      (BOARD_INCLUDE_RECOVERY_DTBO = true).
#   d) We include the recovery ACPIO image within recovery - not needing the resource file as we
#      do bsdiff because boot and recovery will contain different number of entries
#      (BOARD_INCLUDE_RECOVERY_ACPIO = true).
#   e) We build a single image that contains vendor_boot and recovery both - no recovery image to
#      install
#      (BOARD_MOVE_RECOVERY_RESOURCES_TO_VENDOR_BOOT = true).

ifeq (,$(filter true, $(BOARD_USES_FULL_RECOVERY_IMAGE) $(BOARD_USES_RECOVERY_AS_BOOT) \
  $(BOARD_INCLUDE_RECOVERY_DTBO) $(BOARD_INCLUDE_RECOVERY_ACPIO) \
  $(BOARD_MOVE_RECOVERY_RESOURCES_TO_VENDOR_BOOT)))
# Named '.dat' so we don't attempt to use imgdiff for patching it.
RECOVERY_RESOURCE_ZIP := $(TARGET_OUT_VENDOR)/etc/recovery-resource.dat
ALL_DEFAULT_INSTALLED_MODULES += $(RECOVERY_RESOURCE_ZIP)
else
RECOVERY_RESOURCE_ZIP :=
endif

INSTALLED_RECOVERY_BUILD_PROP_TARGET := $(TARGET_RECOVERY_ROOT_OUT)/prop.default

$(INSTALLED_RECOVERY_BUILD_PROP_TARGET): PRIVATE_RECOVERY_UI_PROPERTIES := \
    TARGET_RECOVERY_UI_ANIMATION_FPS:animation_fps \
    TARGET_RECOVERY_UI_MARGIN_HEIGHT:margin_height \
    TARGET_RECOVERY_UI_MARGIN_WIDTH:margin_width \
    TARGET_RECOVERY_UI_MENU_UNUSABLE_ROWS:menu_unusable_rows \
    TARGET_RECOVERY_UI_PROGRESS_BAR_BASELINE:progress_bar_baseline \
    TARGET_RECOVERY_UI_TOUCH_LOW_THRESHOLD:touch_low_threshold \
    TARGET_RECOVERY_UI_TOUCH_HIGH_THRESHOLD:touch_high_threshold \
    TARGET_RECOVERY_UI_VR_STEREO_OFFSET:vr_stereo_offset

# Parses the given list of build variables and writes their values as build properties if defined.
# For example, if a target defines `TARGET_RECOVERY_UI_MARGIN_HEIGHT := 100`,
# `ro.recovery.ui.margin_height=100` will be appended to the given output file.
# $(1): Map from the build variable names to property names
# $(2): Output file
define append-recovery-ui-properties
echo "#" >> $(2)
echo "# RECOVERY UI BUILD PROPERTIES" >> $(2)
echo "#" >> $(2)
$(foreach prop,$(1), \
    $(eval _varname := $(call word-colon,1,$(prop))) \
    $(eval _propname := $(call word-colon,2,$(prop))) \
    $(eval _value := $($(_varname))) \
    $(if $(_value), \
        echo ro.recovery.ui.$(_propname)=$(_value) >> $(2) &&)) true
endef

$(INSTALLED_RECOVERY_BUILD_PROP_TARGET): \
	    $(INSTALLED_BUILD_PROP_TARGET) \
	    $(INSTALLED_VENDOR_BUILD_PROP_TARGET) \
	    $(INSTALLED_ODM_BUILD_PROP_TARGET) \
	    $(INSTALLED_PRODUCT_BUILD_PROP_TARGET) \
	    $(INSTALLED_SYSTEM_EXT_BUILD_PROP_TARGET)
	@echo "Target recovery buildinfo: $@"
	$(hide) mkdir -p $(dir $@)
	$(hide) rm -f $@
	$(hide) cat $(INSTALLED_BUILD_PROP_TARGET) >> $@
	$(hide) cat $(INSTALLED_VENDOR_BUILD_PROP_TARGET) >> $@
	$(hide) cat $(INSTALLED_ODM_BUILD_PROP_TARGET) >> $@
	$(hide) cat $(INSTALLED_PRODUCT_BUILD_PROP_TARGET) >> $@
	$(hide) cat $(INSTALLED_SYSTEM_EXT_BUILD_PROP_TARGET) >> $@
	$(call append-recovery-ui-properties,$(PRIVATE_RECOVERY_UI_PROPERTIES),$@)

$(call declare-1p-target,$(INSTALLED_RECOVERY_BUILD_PROP_TARGET),build)
$(call declare-license-deps,$(INSTALLED_RECOVERY_BUILD_PROP_TARGET),\
    $(INSTALLED_BUILD_PROP_TARGET) $(INSTALLED_VENDOR_BUILD_PROP_TARGET) $(INSTALLED_ODM_BUILD_PROP_TARGET) \
    $(INSTALLED_PRODUCT_BUILD_PROP_TARGET) $(INSTALLED_SYSTEM_EXT_BUILD_PROP_TARGET))

# Only install boot/etc/build.prop to recovery image on recovery_as_boot.
# On device with dedicated recovery partition, the file should come from the boot
# ramdisk.
ifeq (true,$(BOARD_USES_RECOVERY_AS_BOOT))
INSTALLED_RECOVERY_RAMDISK_BUILD_PROP_TARGET := $(TARGET_RECOVERY_ROOT_OUT)/$(RAMDISK_BUILD_PROP_REL_PATH)
$(INSTALLED_RECOVERY_RAMDISK_BUILD_PROP_TARGET): $(INSTALLED_RAMDISK_BUILD_PROP_TARGET)
	$(copy-file-to-target)

$(call declare-1p-target,$(INSTALLED_RECOVERY_RAMDISK_BUILD_PROP_TARGET),build)
$(call declare-license-deps,$(INSTALLED_RECOVERY_RAMDISK_BUILD_PROP_TARGET),$(INSTALLED_RAMDISK_BUILD_PROP_TARGET))
endif

INTERNAL_RECOVERYIMAGE_ARGS := --ramdisk $(recovery_ramdisk)

ifneq (truetrue,$(strip $(BUILDING_VENDOR_BOOT_IMAGE))$(strip $(BOARD_USES_RECOVERY_AS_BOOT)))
INTERNAL_RECOVERYIMAGE_ARGS += $(addprefix --second ,$(INSTALLED_2NDBOOTLOADER_TARGET))
# Assumes this has already been stripped
ifneq (true,$(BOARD_EXCLUDE_KERNEL_FROM_RECOVERY_IMAGE))
ifdef INTERNAL_KERNEL_CMDLINE
  INTERNAL_RECOVERYIMAGE_ARGS += --cmdline "$(INTERNAL_KERNEL_CMDLINE)"
endif # INTERNAL_KERNEL_CMDLINE != ""
endif # BOARD_EXCLUDE_KERNEL_FROM_RECOVERY_IMAGE != true
ifdef BOARD_KERNEL_BASE
  INTERNAL_RECOVERYIMAGE_ARGS += --base $(BOARD_KERNEL_BASE)
endif
ifdef BOARD_KERNEL_PAGESIZE
  INTERNAL_RECOVERYIMAGE_ARGS += --pagesize $(BOARD_KERNEL_PAGESIZE)
endif
ifdef BOARD_INCLUDE_RECOVERY_DTBO
ifdef BOARD_PREBUILT_RECOVERY_DTBOIMAGE
  INTERNAL_RECOVERYIMAGE_ARGS += --recovery_dtbo $(BOARD_PREBUILT_RECOVERY_DTBOIMAGE)
else
  INTERNAL_RECOVERYIMAGE_ARGS += --recovery_dtbo $(BOARD_PREBUILT_DTBOIMAGE)
endif
endif # BOARD_INCLUDE_RECOVERY_DTBO
ifdef BOARD_INCLUDE_RECOVERY_ACPIO
  INTERNAL_RECOVERYIMAGE_ARGS += --recovery_acpio $(BOARD_RECOVERY_ACPIO)
endif
ifdef BOARD_INCLUDE_DTB_IN_BOOTIMG
  INTERNAL_RECOVERYIMAGE_ARGS += --dtb $(INSTALLED_DTBIMAGE_TARGET)
endif
endif # (BUILDING_VENDOR_BOOT_IMAGE and BOARD_USES_RECOVERY_AS_BOOT)
ifndef BOARD_RECOVERY_MKBOOTIMG_ARGS
  BOARD_RECOVERY_MKBOOTIMG_ARGS := $(BOARD_MKBOOTIMG_ARGS)
endif

$(INTERNAL_RECOVERY_RAMDISK_FILES_TIMESTAMP): $(MKBOOTFS) $(COMPRESSION_COMMAND_DEPS) \
	    $(INTERNAL_ROOT_FILES) \
	    $(INSTALLED_RAMDISK_TARGET) \
	    $(INTERNAL_RECOVERYIMAGE_FILES) \
	    $(recovery_sepolicy) \
	    $(INSTALLED_2NDBOOTLOADER_TARGET) \
	    $(INSTALLED_RECOVERY_BUILD_PROP_TARGET) \
	    $(INSTALLED_RECOVERY_RAMDISK_BUILD_PROP_TARGET) \
	    $(recovery_resource_deps) \
	    $(recovery_fstab)
	# Making recovery image
	mkdir -p $(TARGET_RECOVERY_OUT)
	mkdir -p $(TARGET_RECOVERY_ROOT_OUT)/sdcard $(TARGET_RECOVERY_ROOT_OUT)/tmp
	# Copying baseline ramdisk...
	# Use rsync because "cp -Rf" fails to overwrite broken symlinks on Mac.
	rsync -a --exclude=sdcard $(IGNORE_RECOVERY_SEPOLICY) $(IGNORE_CACHE_LINK) $(TARGET_ROOT_OUT) $(TARGET_RECOVERY_OUT)
	# Modifying ramdisk contents...
	ln -sf /system/bin/init $(TARGET_RECOVERY_ROOT_OUT)/init
	# Removes $(TARGET_RECOVERY_ROOT_OUT)/init*.rc EXCEPT init.recovery*.rc.
	find $(TARGET_RECOVERY_ROOT_OUT) -maxdepth 1 -name 'init*.rc' -type f -not -name "init.recovery.*.rc" | xargs rm -f
	cp $(TARGET_ROOT_OUT)/init.recovery.*.rc $(TARGET_RECOVERY_ROOT_OUT)/ 2> /dev/null || true # Ignore error when the src file doesn't exist.
	mkdir -p $(TARGET_RECOVERY_ROOT_OUT)/res
	rm -rf $(TARGET_RECOVERY_ROOT_OUT)/res/*
	cp -rf $(recovery_resources_common)/* $(TARGET_RECOVERY_ROOT_OUT)/res
	$(foreach recovery_text_file,$(generated_recovery_text_files), \
	  cp -rf $(recovery_text_file) $(TARGET_RECOVERY_ROOT_OUT)/res/images/ &&) true
	cp -f $(recovery_font) $(TARGET_RECOVERY_ROOT_OUT)/res/images/font.png
	$(foreach item,$(TARGET_PRIVATE_RES_DIRS), \
	  cp -rf $(item) $(TARGET_RECOVERY_ROOT_OUT)/$(newline))
	$(foreach item,$(recovery_fstab), \
	  cp -f $(item) $(TARGET_RECOVERY_ROOT_OUT)/system/etc/recovery.fstab)
	$(if $(strip $(recovery_wipe)), \
	  cp -f $(recovery_wipe) $(TARGET_RECOVERY_ROOT_OUT)/system/etc/recovery.wipe)
	ln -sf prop.default $(TARGET_RECOVERY_ROOT_OUT)/default.prop
	$(BOARD_RECOVERY_IMAGE_PREPARE)
	$(hide) touch $@

$(recovery_ramdisk): $(INTERNAL_RECOVERY_RAMDISK_FILES_TIMESTAMP)
	$(MKBOOTFS) -d $(TARGET_OUT) $(TARGET_RECOVERY_ROOT_OUT) | $(COMPRESSION_COMMAND) > $(recovery_ramdisk)

# $(1): output file
# $(2): optional kernel file
define build-recoveryimage-target
  $(if $(filter true,$(PRODUCT_SUPPORTS_VBOOT)), \
    $(MKBOOTIMG) $(if $(strip $(2)),--kernel $(strip $(2))) $(INTERNAL_RECOVERYIMAGE_ARGS) \
                 $(INTERNAL_MKBOOTIMG_VERSION_ARGS) $(BOARD_RECOVERY_MKBOOTIMG_ARGS) \
                 --output $(1).unsigned, \
    $(MKBOOTIMG) $(if $(strip $(2)),--kernel $(strip $(2))) $(INTERNAL_RECOVERYIMAGE_ARGS) \
                 $(INTERNAL_MKBOOTIMG_VERSION_ARGS) \
                 $(BOARD_RECOVERY_MKBOOTIMG_ARGS) --output $(1))
  $(if $(filter true,$(PRODUCT_SUPPORTS_VBOOT)), \
    $(VBOOT_SIGNER) $(FUTILITY) $(1).unsigned $(PRODUCT_VBOOT_SIGNING_KEY).vbpubk $(PRODUCT_VBOOT_SIGNING_KEY).vbprivk $(PRODUCT_VBOOT_SIGNING_SUBKEY).vbprivk $(1).keyblock $(1))
  $(if $(filter true,$(BOARD_USES_RECOVERY_AS_BOOT)), \
    $(call assert-max-image-size,$(1),$(call get-hash-image-max-size,$(call get-bootimage-partition-size,$(1),boot))), \
    $(call assert-max-image-size,$(1),$(call get-hash-image-max-size,$(BOARD_RECOVERYIMAGE_PARTITION_SIZE))))
  $(if $(filter true,$(BOARD_AVB_ENABLE)), \
    $(if $(filter true,$(BOARD_USES_RECOVERY_AS_BOOT)), \
      $(AVBTOOL) add_hash_footer --image $(1) $(call get-partition-size-argument,$(call get-bootimage-partition-size,$(1),boot)) --partition_name boot $(INTERNAL_AVB_BOOT_SIGNING_ARGS) $(BOARD_AVB_BOOT_ADD_HASH_FOOTER_ARGS),\
      $(AVBTOOL) add_hash_footer --image $(1) $(call get-partition-size-argument,$(BOARD_RECOVERYIMAGE_PARTITION_SIZE)) --partition_name recovery $(INTERNAL_AVB_RECOVERY_SIGNING_ARGS) $(BOARD_AVB_RECOVERY_ADD_HASH_FOOTER_ARGS)))
endef

recoveryimage-deps := $(MKBOOTIMG) $(recovery_ramdisk) $(recovery_kernel)
ifeq (true,$(PRODUCT_SUPPORTS_VBOOT))
  recoveryimage-deps += $(VBOOT_SIGNER)
endif
ifeq (true,$(BOARD_AVB_ENABLE))
  recoveryimage-deps += $(AVBTOOL) $(BOARD_AVB_BOOT_KEY_PATH)
endif
ifdef BOARD_INCLUDE_RECOVERY_DTBO
  ifdef BOARD_PREBUILT_RECOVERY_DTBOIMAGE
    recoveryimage-deps += $(BOARD_PREBUILT_RECOVERY_DTBOIMAGE)
  else
    recoveryimage-deps += $(BOARD_PREBUILT_DTBOIMAGE)
  endif
endif
ifdef BOARD_INCLUDE_RECOVERY_ACPIO
  recoveryimage-deps += $(BOARD_RECOVERY_ACPIO)
endif
ifdef BOARD_INCLUDE_DTB_IN_BOOTIMG
  recoveryimage-deps += $(INSTALLED_DTBIMAGE_TARGET)
endif

ifeq ($(BOARD_USES_RECOVERY_AS_BOOT),true)
$(foreach b,$(INSTALLED_BOOTIMAGE_TARGET), $(eval $(call add-dependency,$(b),$(call bootimage-to-kernel,$(b)))))
$(INSTALLED_BOOTIMAGE_TARGET): $(recoveryimage-deps)
	$(call pretty,"Target boot image from recovery: $@")
	$(call build-recoveryimage-target, $@, $(PRODUCT_OUT)/$(subst .img,,$(subst boot,kernel,$(notdir $@))))

$(call declare-container-license-metadata,$(INSTALLED_BOOTIMAGE_TARGET),SPDX-license-identifier-GPL-2.0-only SPDX-license-identifier-Apache-2.0,restricted notice,$(BUILD_SYSTEM)/LINUX_KERNEL_COPYING build/soong/licenses/LICENSE,"Boot Image",bool)
$(call declare-container-license-deps,$(INSTALLED_BOOTIMAGE_TARGET),$(recoveryimage-deps),$(PRODUCT_OUT)/:/)

UNMOUNTED_NOTICE_VENDOR_DEPS+= $(INSTALLED_BOOTIMAGE_TARGET)
endif # BOARD_USES_RECOVERY_AS_BOOT

$(INSTALLED_RECOVERYIMAGE_TARGET): $(recoveryimage-deps)
	$(call build-recoveryimage-target, $@, \
	  $(if $(filter true, $(BOARD_EXCLUDE_KERNEL_FROM_RECOVERY_IMAGE)),, $(recovery_kernel)))

ifdef RECOVERY_RESOURCE_ZIP
$(RECOVERY_RESOURCE_ZIP): $(INSTALLED_RECOVERYIMAGE_TARGET) | $(ZIPTIME)
	$(hide) mkdir -p $(dir $@)
	$(hide) find $(TARGET_RECOVERY_ROOT_OUT)/res -type f | sort | zip -0qrjX $@ -@
	$(remove-timestamps-from-package)
endif


$(call declare-1p-container,$(INSTALLED_RECOVERYIMAGE_TARGET),)
$(call declare-container-license-deps,$(INSTALLED_RECOVERYIMAGE_TARGET),$(recoveryimage-deps),$(PRODUCT_OUT)/:/)

UNMOUNTED_NOTICE_VENDOR_DEPS+= $(INSTALLED_RECOVERYIMAGE_TARGET)

.PHONY: recoveryimage-nodeps
recoveryimage-nodeps:
	@echo "make $@: ignoring dependencies"
	$(call build-recoveryimage-target, $(INSTALLED_RECOVERYIMAGE_TARGET), \
	  $(if $(filter true, $(BOARD_EXCLUDE_KERNEL_FROM_RECOVERY_IMAGE)),, $(recovery_kernel)))

else # BUILDING_RECOVERY_IMAGE
RECOVERY_RESOURCE_ZIP :=
endif # BUILDING_RECOVERY_IMAGE

.PHONY: recoveryimage
recoveryimage: $(INSTALLED_RECOVERYIMAGE_TARGET) $(RECOVERY_RESOURCE_ZIP)

ifneq ($(BOARD_NAND_PAGE_SIZE),)
$(error MTD device is no longer supported and thus BOARD_NAND_PAGE_SIZE is deprecated.)
endif

ifneq ($(BOARD_NAND_SPARE_SIZE),)
$(error MTD device is no longer supported and thus BOARD_NAND_SPARE_SIZE is deprecated.)
endif


# -----------------------------------------------------------------
# Build debug ramdisk and debug boot image.
INSTALLED_FILES_OUTSIDE_IMAGES := $(filter-out $(TARGET_DEBUG_RAMDISK_OUT)/%, $(INSTALLED_FILES_OUTSIDE_IMAGES))
ifneq ($(BUILDING_DEBUG_BOOT_IMAGE)$(BUILDING_DEBUG_VENDOR_BOOT_IMAGE),)

INTERNAL_DEBUG_RAMDISK_FILES := $(filter $(TARGET_DEBUG_RAMDISK_OUT)/%, \
    $(ALL_DEFAULT_INSTALLED_MODULES))

# Directories to be picked into the debug ramdisk.
# As these directories are all merged into one single cpio archive, the order
# matters. If there are multiple files with the same pathname, then the last one
# wins.
#
# ramdisk-debug.img will merge the content from either ramdisk.img or
# ramdisk-recovery.img, depending on whether BOARD_USES_RECOVERY_AS_BOOT
# is set or not.
ifeq ($(BOARD_USES_RECOVERY_AS_BOOT),true)
  INTERNAL_DEBUG_RAMDISK_SRC_DIRS := $(TARGET_RECOVERY_ROOT_OUT)
  INTERNAL_DEBUG_RAMDISK_SRC_RAMDISK_TARGET := $(recovery_ramdisk)
else  # BOARD_USES_RECOVERY_AS_BOOT == true
  INTERNAL_DEBUG_RAMDISK_SRC_DIRS := $(TARGET_RAMDISK_OUT)
  INTERNAL_DEBUG_RAMDISK_SRC_RAMDISK_TARGET := $(INSTALLED_RAMDISK_TARGET)
endif # BOARD_USES_RECOVERY_AS_BOOT != true

INTERNAL_DEBUG_RAMDISK_SRC_DIRS += $(TARGET_DEBUG_RAMDISK_OUT)
INTERNAL_DEBUG_RAMDISK_SRC_DEPS := $(INTERNAL_DEBUG_RAMDISK_SRC_RAMDISK_TARGET) $(INTERNAL_DEBUG_RAMDISK_FILES)

# INSTALLED_FILES_FILE_DEBUG_RAMDISK would ensure TARGET_DEBUG_RAMDISK_OUT is created.
INSTALLED_FILES_FILE_DEBUG_RAMDISK := $(PRODUCT_OUT)/installed-files-ramdisk-debug.txt
INSTALLED_FILES_JSON_DEBUG_RAMDISK := $(INSTALLED_FILES_FILE_DEBUG_RAMDISK:.txt=.json)
$(INSTALLED_FILES_FILE_DEBUG_RAMDISK): .KATI_IMPLICIT_OUTPUTS := $(INSTALLED_FILES_JSON_DEBUG_RAMDISK)
$(INSTALLED_FILES_FILE_DEBUG_RAMDISK): $(INTERNAL_DEBUG_RAMDISK_SRC_DEPS)
$(INSTALLED_FILES_FILE_DEBUG_RAMDISK): $(FILESLIST) $(FILESLIST_UTIL)
	@echo "Installed file list: $@"
	$(hide) rm -f $@
	$(hide) mkdir -p $(dir $@) $(TARGET_DEBUG_RAMDISK_OUT)
	touch $(TARGET_DEBUG_RAMDISK_OUT)/force_debuggable
	$(FILESLIST) $(INTERNAL_DEBUG_RAMDISK_SRC_DIRS) > $(@:.txt=.json)
	$(FILESLIST_UTIL) -c $(@:.txt=.json) > $@

$(eval $(call declare-0p-target,$(INSTALLED_FILES_FILE_DEBUG_RAMDISK)))
$(eval $(call declare-0p-target,$(INSTALLED_FILES_JSON_DEBUG_RAMDISK)))

ifdef BUILDING_DEBUG_BOOT_IMAGE

# -----------------------------------------------------------------
# the debug ramdisk, which is the original ramdisk plus additional
# files: force_debuggable, adb_debug.prop and userdebug sepolicy.
# When /force_debuggable is present, /init will load userdebug sepolicy
# and property files to allow adb root, if the device is unlocked.
INSTALLED_DEBUG_RAMDISK_TARGET := $(PRODUCT_OUT)/ramdisk-debug.img

$(INSTALLED_DEBUG_RAMDISK_TARGET): $(INSTALLED_FILES_FILE_DEBUG_RAMDISK)
$(INSTALLED_DEBUG_RAMDISK_TARGET): $(MKBOOTFS) | $(COMPRESSION_COMMAND_DEPS)
	@echo "Target debug ramdisk: $@"
	$(hide) rm -f $@
	$(hide) mkdir -p $(dir $@)
	$(MKBOOTFS) -d $(TARGET_OUT) $(INTERNAL_DEBUG_RAMDISK_SRC_DIRS) | $(COMPRESSION_COMMAND) > $@

$(call declare-1p-container,$(INSTALLED_DEBUG_RAMDISK_TARGET),)
$(call declare-container-license-deps,$(INSTALLED_DEBUG_RAMDISK_TARGET),$(INSTALLED_RAMDISK_TARGET),$(PRODUCT_OUT)/:/)

UNMOUNTED_NOTICE_VENDOR_DEPS+= $(INSTALLED_DEBUG_RAMDISK_TARGET)

.PHONY: ramdisk_debug-nodeps
ramdisk_debug-nodeps: $(MKBOOTFS) | $(COMPRESSION_COMMAND_DEPS)
	@echo "make $@: ignoring dependencies"
	$(hide) rm -f $(INSTALLED_DEBUG_RAMDISK_TARGET)
	$(hide) mkdir -p $(dir $(INSTALLED_DEBUG_RAMDISK_TARGET)) $(INTERNAL_DEBUG_RAMDISK_SRC_DIRS)
	$(MKBOOTFS) -d $(TARGET_OUT) $(INTERNAL_DEBUG_RAMDISK_SRC_DIRS) | $(COMPRESSION_COMMAND) > $(INSTALLED_DEBUG_RAMDISK_TARGET)

# -----------------------------------------------------------------
# the boot-debug.img, which is the kernel plus ramdisk-debug.img
#
# Note: it's intentional to skip signing for boot-debug.img, because it
# can only be used if the device is unlocked with verification error.
ifneq ($(strip $(BOARD_KERNEL_BINARIES)),)
  INSTALLED_DEBUG_BOOTIMAGE_TARGET := $(foreach k,$(subst kernel,boot-debug,$(BOARD_KERNEL_BINARIES)), \
         $(PRODUCT_OUT)/$(k).img)
else
  INSTALLED_DEBUG_BOOTIMAGE_TARGET := $(PRODUCT_OUT)/boot-debug.img
endif

# Replace ramdisk.img in $(MKBOOTIMG) ARGS with ramdisk-debug.img to build boot-debug.img
$(INSTALLED_DEBUG_BOOTIMAGE_TARGET): $(INSTALLED_DEBUG_RAMDISK_TARGET)
ifeq ($(BOARD_USES_RECOVERY_AS_BOOT),true)
  INTERNAL_DEBUG_BOOTIMAGE_ARGS := $(subst $(INTERNAL_DEBUG_RAMDISK_SRC_RAMDISK_TARGET),$(INSTALLED_DEBUG_RAMDISK_TARGET),$(INTERNAL_RECOVERYIMAGE_ARGS))
else
  INTERNAL_DEBUG_BOOTIMAGE_ARGS := $(subst $(INTERNAL_DEBUG_RAMDISK_SRC_RAMDISK_TARGET),$(INSTALLED_DEBUG_RAMDISK_TARGET),$(INTERNAL_BOOTIMAGE_ARGS))
endif

# If boot.img is chained but boot-debug.img is not signed, libavb in bootloader
# will fail to find valid AVB metadata from the end of /boot, thus stop booting.
# Using a test key to sign boot-debug.img to continue booting with the mismatched
# public key, if the device is unlocked.
ifneq ($(BOARD_AVB_BOOT_KEY_PATH),)
$(INSTALLED_DEBUG_BOOTIMAGE_TARGET): $(AVBTOOL) $(BOARD_AVB_BOOT_TEST_KEY_PATH)
endif

BOARD_AVB_BOOT_TEST_KEY_PATH := external/avb/test/data/testkey_rsa2048.pem
INTERNAL_AVB_BOOT_TEST_SIGNING_ARGS := --algorithm SHA256_RSA2048 --key $(BOARD_AVB_BOOT_TEST_KEY_PATH)
# $(1): the bootimage to sign
# $(2): boot image variant (boot, boot-debug, boot-test-harness)
define test-key-sign-bootimage
$(call assert-max-image-size,$(1),$(call get-hash-image-max-size,$(call get-bootimage-partition-size,$(1),$(2))))
$(AVBTOOL) add_hash_footer \
  --image $(1) \
  $(call get-partition-size-argument,$(call get-bootimage-partition-size,$(1),$(2)))\
  --partition_name boot $(INTERNAL_AVB_BOOT_TEST_SIGNING_ARGS) \
  $(BOARD_AVB_BOOT_ADD_HASH_FOOTER_ARGS)
$(call assert-max-image-size,$(1),$(call get-bootimage-partition-size,$(1),$(2)))
endef

# $(1): output file
define build-debug-bootimage-target
  $(MKBOOTIMG) --kernel $(PRODUCT_OUT)/$(subst .img,,$(subst boot-debug,kernel,$(notdir $(1)))) \
    $(INTERNAL_DEBUG_BOOTIMAGE_ARGS) $(INTERNAL_MKBOOTIMG_VERSION_ARGS) \
    $(BOARD_MKBOOTIMG_ARGS) --output $1
  $(if $(BOARD_AVB_BOOT_KEY_PATH),$(call test-key-sign-bootimage,$1,boot-debug))
endef

# Depends on original boot.img and ramdisk-debug.img, to build the new boot-debug.img
$(INSTALLED_DEBUG_BOOTIMAGE_TARGET): $(MKBOOTIMG) $(INSTALLED_BOOTIMAGE_TARGET) $(AVBTOOL)
	$(call pretty,"Target boot debug image: $@")
	$(call build-debug-bootimage-target, $@)

$(call declare-container-license-metadata,$(INSTALLED_DEBUG_BOOTIMAGE_TARGET),SPDX-license-identifier-GPL-2.0-only SPDX-license-identifier-Apache-2.0,restricted notice,$(BUILD_SYSTEM)/LINUX_KERNEL_COPYING build/soong/licenses/LICENSE,"Boot Image",boot)
$(call declare-container-license-deps,$(INSTALLED_DEBUG_BOOTIMAGE_TARGET),$(INSTALLED_BOOTIMAGE_TARGET),$(PRODUCT_OUT)/:/)

UNMOUNTED_NOTICE_VENDOR_DEPS+= $(INSTALLED_DEBUG_BOOTIMAGE_TARGET)

.PHONY: bootimage_debug-nodeps
bootimage_debug-nodeps: $(MKBOOTIMG) $(AVBTOOL)
	echo "make $@: ignoring dependencies"
	$(foreach b,$(INSTALLED_DEBUG_BOOTIMAGE_TARGET),$(call build-debug-bootimage-target,$b))

endif # BUILDING_DEBUG_BOOT_IMAGE

# -----------------------------------------------------------------
# vendor debug ramdisk
# Combines vendor ramdisk files and debug ramdisk files to build the vendor debug ramdisk.
INSTALLED_FILES_OUTSIDE_IMAGES := $(filter-out $(TARGET_VENDOR_DEBUG_RAMDISK_OUT)/%, $(INSTALLED_FILES_OUTSIDE_IMAGES))
ifdef BUILDING_DEBUG_VENDOR_BOOT_IMAGE

INTERNAL_VENDOR_DEBUG_RAMDISK_FILES := $(filter $(TARGET_VENDOR_DEBUG_RAMDISK_OUT)/%, \
    $(ALL_DEFAULT_INSTALLED_MODULES))

# The debug vendor ramdisk combines vendor ramdisk and debug ramdisk.
INTERNAL_DEBUG_VENDOR_RAMDISK_SRC_DIRS := $(TARGET_VENDOR_RAMDISK_OUT)
INTERNAL_DEBUG_VENDOR_RAMDISK_SRC_DEPS := $(INTERNAL_VENDOR_RAMDISK_TARGET)

# Exclude recovery files in the default vendor ramdisk if including a standalone
# recovery ramdisk in vendor_boot.
ifeq (true,$(BOARD_MOVE_RECOVERY_RESOURCES_TO_VENDOR_BOOT))
  ifneq (true,$(BOARD_INCLUDE_RECOVERY_RAMDISK_IN_VENDOR_BOOT))
    INTERNAL_DEBUG_VENDOR_RAMDISK_SRC_DIRS += $(TARGET_RECOVERY_ROOT_OUT)
    INTERNAL_DEBUG_VENDOR_RAMDISK_SRC_DEPS += $(INTERNAL_RECOVERY_RAMDISK_FILES_TIMESTAMP)
  endif # BOARD_INCLUDE_RECOVERY_RAMDISK_IN_VENDOR_BOOT != true
endif # BOARD_MOVE_RECOVERY_RESOURCES_TO_VENDOR_BOOT == true

INTERNAL_DEBUG_VENDOR_RAMDISK_SRC_DIRS += $(TARGET_VENDOR_DEBUG_RAMDISK_OUT) $(TARGET_DEBUG_RAMDISK_OUT)
INTERNAL_DEBUG_VENDOR_RAMDISK_SRC_DEPS += $(INTERNAL_VENDOR_DEBUG_RAMDISK_FILES) $(INSTALLED_FILES_FILE_DEBUG_RAMDISK)

# INSTALLED_FILES_FILE_VENDOR_DEBUG_RAMDISK would ensure TARGET_VENDOR_DEBUG_RAMDISK_OUT is created.
INSTALLED_FILES_FILE_VENDOR_DEBUG_RAMDISK := $(PRODUCT_OUT)/installed-files-vendor-ramdisk-debug.txt
INSTALLED_FILES_JSON_VENDOR_DEBUG_RAMDISK := $(INSTALLED_FILES_FILE_VENDOR_DEBUG_RAMDISK:.txt=.json)
$(INSTALLED_FILES_FILE_VENDOR_DEBUG_RAMDISK): .KATI_IMPLICIT_OUTPUTS := $(INSTALLED_FILES_JSON_VENDOR_DEBUG_RAMDISK)
$(INSTALLED_FILES_FILE_VENDOR_DEBUG_RAMDISK): $(INTERNAL_DEBUG_VENDOR_RAMDISK_SRC_DEPS)
$(INSTALLED_FILES_FILE_VENDOR_DEBUG_RAMDISK): $(FILESLIST) $(FILESLIST_UTIL)
	@echo "Installed file list: $@"
	$(hide) rm -f $@
	$(hide) mkdir -p $(dir $@) $(TARGET_VENDOR_DEBUG_RAMDISK_OUT)
	$(FILESLIST) $(INTERNAL_DEBUG_VENDOR_RAMDISK_SRC_DIRS) > $(@:.txt=.json)
	$(FILESLIST_UTIL) -c $(@:.txt=.json) > $@

$(call declare-0p-target,$(INSTALLED_FILES_FILE_VENDOR_DEBUG_RAMDISK))
$(call declare-0p-target,$(INSTALLED_FILES_JSON_VENDOR_DEBUG_RAMDISK))

INTERNAL_VENDOR_DEBUG_RAMDISK_TARGET := $(call intermediates-dir-for,PACKAGING,vendor_boot-debug)/vendor_ramdisk-debug.cpio$(RAMDISK_EXT)

$(INTERNAL_VENDOR_DEBUG_RAMDISK_TARGET): $(INSTALLED_FILES_FILE_VENDOR_DEBUG_RAMDISK)
$(INTERNAL_VENDOR_DEBUG_RAMDISK_TARGET): $(MKBOOTFS) | $(COMPRESSION_COMMAND_DEPS)
	$(hide) rm -f $@
	$(hide) mkdir -p $(dir $@)
	$(MKBOOTFS) -d $(TARGET_OUT) $(INTERNAL_DEBUG_VENDOR_RAMDISK_SRC_DIRS) | $(COMPRESSION_COMMAND) > $@

INSTALLED_VENDOR_DEBUG_RAMDISK_TARGET := $(PRODUCT_OUT)/vendor_ramdisk-debug.img
$(INSTALLED_VENDOR_DEBUG_RAMDISK_TARGET): $(INTERNAL_VENDOR_DEBUG_RAMDISK_TARGET)
	@echo "Target debug vendor ramdisk: $@"
	$(copy-file-to-target)

$(call declare-1p-container,$(INSTALLED_VENDOR_DEBUG_RAMDISK_TARGET),)
$(call declare-container-license-deps,$(INSTALLED_VENDOR_DEBUG_RAMDISK_TARGET),$(INTERNAL_VENDOR_DEBUG_RAMDISK_TARGET),$(PRODUCT_OUT)/:/)

VENDOR_NOTICE_DEPS += $(INSTALLED_VENDOR_DEBUG_RAMDISK_TARGET)

# -----------------------------------------------------------------
# vendor_boot-debug.img.
INSTALLED_VENDOR_DEBUG_BOOTIMAGE_TARGET := $(PRODUCT_OUT)/vendor_boot-debug.img

# The util to sign vendor_boot-debug.img with a test key.
BOARD_AVB_VENDOR_BOOT_TEST_KEY_PATH := external/avb/test/data/testkey_rsa2048.pem
INTERNAL_AVB_VENDOR_BOOT_TEST_SIGNING_ARGS := --algorithm SHA256_RSA2048 --key $(BOARD_AVB_VENDOR_BOOT_TEST_KEY_PATH)
# $(1): the vendor bootimage to sign
define test-key-sign-vendor-bootimage
$(call assert-max-image-size,$(1),$(call get-hash-image-max-size,$(BOARD_VENDOR_BOOTIMAGE_PARTITION_SIZE)))
$(AVBTOOL) add_hash_footer \
  --image $(1) \
  $(call get-partition-size-argument,$(BOARD_VENDOR_BOOTIMAGE_PARTITION_SIZE)) \
  --partition_name vendor_boot $(INTERNAL_AVB_VENDOR_BOOT_TEST_SIGNING_ARGS) \
  $(BOARD_AVB_VENDOR_BOOT_ADD_HASH_FOOTER_ARGS)
$(call assert-max-image-size,$(1),$(BOARD_VENDOR_BOOTIMAGE_PARTITION_SIZE))
endef

ifneq ($(BOARD_AVB_VENDOR_BOOT_KEY_PATH),)
$(INSTALLED_VENDOR_DEBUG_BOOTIMAGE_TARGET): $(AVBTOOL) $(BOARD_AVB_VENDOR_BOOT_TEST_KEY_PATH)
endif

# Depends on vendor_boot.img and vendor-ramdisk-debug.cpio.gz to build the new vendor_boot-debug.img
$(INSTALLED_VENDOR_DEBUG_BOOTIMAGE_TARGET): $(MKBOOTIMG) $(INSTALLED_VENDOR_BOOTIMAGE_TARGET) $(INTERNAL_VENDOR_DEBUG_RAMDISK_TARGET)
$(INSTALLED_VENDOR_DEBUG_BOOTIMAGE_TARGET): $(INTERNAL_VENDOR_RAMDISK_FRAGMENT_TARGETS)
	$(call pretty,"Target vendor_boot debug image: $@")
	$(MKBOOTIMG) $(INTERNAL_VENDOR_BOOTIMAGE_ARGS) $(BOARD_MKBOOTIMG_ARGS) --vendor_ramdisk $(INTERNAL_VENDOR_DEBUG_RAMDISK_TARGET) $(INTERNAL_VENDOR_RAMDISK_FRAGMENT_ARGS) --vendor_boot $@
	$(call assert-max-image-size,$@,$(BOARD_VENDOR_BOOTIMAGE_PARTITION_SIZE))
	$(if $(BOARD_AVB_VENDOR_BOOT_KEY_PATH),$(call test-key-sign-vendor-bootimage,$@))

$(call declare-1p-container,$(INSTALLED_VENDOR_DEBUG_BOOTIMAGE_TARGET),)
$(call declare-container-license-deps,$(INSTALLED_VENDOR_DEBUG_BOOTIMAGE_TARGET),$(INTERNAL_VENDOR_DEBUG_RAMDISK_TARGET),$(PRODUCT_OUT)/:/)

VENDOR_NOTICE_DEPS += $(INSTALLED_VENDOR_DEBUG_BOOTIMAGE_TARGET)

endif # BUILDING_DEBUG_VENDOR_BOOT_IMAGE

# Appends a few test harness specific properties into the adb_debug.prop.
ADDITIONAL_TEST_HARNESS_PROPERTIES := ro.audio.silent=1
ADDITIONAL_TEST_HARNESS_PROPERTIES += ro.test_harness=1

INTERNAL_DEBUG_RAMDISK_ADB_DEBUG_PROP_TARGET := $(strip $(filter $(TARGET_DEBUG_RAMDISK_OUT)/adb_debug.prop,$(INTERNAL_DEBUG_RAMDISK_FILES)))
INTERNAL_TEST_HARNESS_RAMDISK_ADB_DEBUG_PROP_TARGET := $(TARGET_TEST_HARNESS_RAMDISK_OUT)/adb_debug.prop
$(INTERNAL_TEST_HARNESS_RAMDISK_ADB_DEBUG_PROP_TARGET): $(INTERNAL_DEBUG_RAMDISK_ADB_DEBUG_PROP_TARGET)
	$(hide) rm -f $@
	$(hide) mkdir -p $(dir $@)
ifdef INTERNAL_DEBUG_RAMDISK_ADB_DEBUG_PROP_TARGET
	$(hide) cp $(INTERNAL_DEBUG_RAMDISK_ADB_DEBUG_PROP_TARGET) $@
endif
	$(hide) echo "" >> $@
	$(hide) echo "#" >> $@
	$(hide) echo "# ADDITIONAL TEST HARNESS PROPERTIES" >> $@
	$(hide) echo "#" >> $@
	$(hide) $(foreach line,$(ADDITIONAL_TEST_HARNESS_PROPERTIES), \
	          echo "$(line)" >> $@;)

$(call declare-1p-target,$(INTERNAL_TEST_HARNESS_RAMDISK_ADB_DEBUG_PROP_TARGET))

INSTALLED_FILES_OUTSIDE_IMAGES := $(filter-out $(TARGET_TEST_HARNESS_RAMDISK_OUT)/%, $(INSTALLED_FILES_OUTSIDE_IMAGES))
INTERNAL_TEST_HARNESS_RAMDISK_FILES := $(filter $(TARGET_TEST_HARNESS_RAMDISK_OUT)/%, \
    $(INTERNAL_TEST_HARNESS_RAMDISK_ADB_DEBUG_PROP_TARGET) \
    $(ALL_DEFAULT_INSTALLED_MODULES))

# The order is important here. The test harness ramdisk staging directory has to
# come last so that it can override the adb_debug.prop in the debug ramdisk
# staging directory.
INTERNAL_TEST_HARNESS_RAMDISK_SRC_DIRS := $(INTERNAL_DEBUG_RAMDISK_SRC_DIRS) $(TARGET_TEST_HARNESS_RAMDISK_OUT)
INTERNAL_TEST_HARNESS_RAMDISK_SRC_DEPS := $(INSTALLED_FILES_FILE_DEBUG_RAMDISK) $(INTERNAL_TEST_HARNESS_RAMDISK_FILES)

ifdef BUILDING_DEBUG_BOOT_IMAGE

# -----------------------------------------------------------------
# The test harness ramdisk, which is based off debug_ramdisk, plus a
# few additional test-harness-specific properties in adb_debug.prop.
INSTALLED_TEST_HARNESS_RAMDISK_TARGET := $(PRODUCT_OUT)/ramdisk-test-harness.img

$(INSTALLED_TEST_HARNESS_RAMDISK_TARGET): $(INTERNAL_TEST_HARNESS_RAMDISK_SRC_DEPS)
$(INSTALLED_TEST_HARNESS_RAMDISK_TARGET): $(MKBOOTFS) | $(COMPRESSION_COMMAND_DEPS)
	@echo "Target test harness ramdisk: $@"
	$(hide) rm -f $@
	$(hide) mkdir -p $(dir $@)
	$(MKBOOTFS) -d $(TARGET_OUT) $(INTERNAL_TEST_HARNESS_RAMDISK_SRC_DIRS) | $(COMPRESSION_COMMAND) > $@

$(call declare-1p-container,$(INSTALLED_TEST_HARNESS_RAMDISK_TARGET),)
$(call declare-container-license-deps,$(INSTALLED_TEST_HARNESS_RAMDISK_TARGET),$(INTERNAL_TEST_HARNESS_RAMDISK_SRC_DEPS),$(PRODUCT_OUT)/:/)

UNMOUNTED_NOTICE_VENDOR_DEPS+= $(INSTALLED_TEST_HARNESS_RAMDISK_TARGET)

.PHONY: ramdisk_test_harness-nodeps
ramdisk_test_harness-nodeps: $(MKBOOTFS) | $(COMPRESSION_COMMAND_DEPS)
	@echo "make $@: ignoring dependencies"
	$(hide) rm -f $(INSTALLED_TEST_HARNESS_RAMDISK_TARGET)
	$(hide) mkdir -p $(dir $(INSTALLED_TEST_HARNESS_RAMDISK_TARGET)) $(INTERNAL_TEST_HARNESS_RAMDISK_SRC_DIRS)
	$(MKBOOTFS) -d $(TARGET_OUT) $(INTERNAL_TEST_HARNESS_RAMDISK_SRC_DIRS) | $(COMPRESSION_COMMAND) > $(INSTALLED_TEST_HARNESS_RAMDISK_TARGET)

# -----------------------------------------------------------------
# the boot-test-harness.img, which is the kernel plus ramdisk-test-harness.img
#
# Note: it's intentional to skip signing for boot-test-harness.img, because it
# can only be used if the device is unlocked with verification error.
ifneq ($(strip $(BOARD_KERNEL_BINARIES)),)
  INSTALLED_TEST_HARNESS_BOOTIMAGE_TARGET := $(foreach k,$(subst kernel,boot-test-harness,$(BOARD_KERNEL_BINARIES)), \
    $(PRODUCT_OUT)/$(k).img)
else
  INSTALLED_TEST_HARNESS_BOOTIMAGE_TARGET := $(PRODUCT_OUT)/boot-test-harness.img
endif

# Replace ramdisk-debug.img in $(MKBOOTIMG) ARGS with ramdisk-test-harness.img to build boot-test-harness.img
$(INSTALLED_TEST_HARNESS_BOOTIMAGE_TARGET): $(INSTALLED_TEST_HARNESS_RAMDISK_TARGET)
INTERNAL_TEST_HARNESS_BOOTIMAGE_ARGS := $(subst $(INSTALLED_DEBUG_RAMDISK_TARGET),$(INSTALLED_TEST_HARNESS_RAMDISK_TARGET),$(INTERNAL_DEBUG_BOOTIMAGE_ARGS))

# If boot.img is chained but boot-test-harness.img is not signed, libavb in bootloader
# will fail to find valid AVB metadata from the end of /boot, thus stop booting.
# Using a test key to sign boot-test-harness.img to continue booting with the mismatched
# public key, if the device is unlocked.
ifneq ($(BOARD_AVB_BOOT_KEY_PATH),)
$(INSTALLED_TEST_HARNESS_BOOTIMAGE_TARGET): $(AVBTOOL) $(BOARD_AVB_BOOT_TEST_KEY_PATH)
endif

# $(1): output file
define build-boot-test-harness-target
  $(MKBOOTIMG) --kernel $(PRODUCT_OUT)/$(subst .img,,$(subst boot-test-harness,kernel,$(notdir $(1)))) \
    $(INTERNAL_TEST_HARNESS_BOOTIMAGE_ARGS) $(INTERNAL_MKBOOTIMG_VERSION_ARGS) \
    $(BOARD_MKBOOTIMG_ARGS) --output $@
  $(if $(BOARD_AVB_BOOT_KEY_PATH),$(call test-key-sign-bootimage,$@,boot-test-harness))
endef

# Build the new boot-test-harness.img, based on boot-debug.img and ramdisk-test-harness.img.
$(INSTALLED_TEST_HARNESS_BOOTIMAGE_TARGET): $(MKBOOTIMG) $(INSTALLED_DEBUG_BOOTIMAGE_TARGET) $(AVBTOOL)
	$(call pretty,"Target boot test harness image: $@")
	$(call build-boot-test-harness-target,$@)

$(call declare-1p-container,$(INSTALLED_TEST_HARNESS_BOOTIMAGE_TARGET),)
$(call declare-container-license-deps,$(INSTALLED_TEST_HARNESS_BOOTIMAGE_TARGET),$(INSTALLED_DEBUG_BOOTIMAGE_TARGET),$(PRODUCT_OUT)/:/)

UNMOUNTED_NOTICE_VENDOR_DEPS+= $(INSTALLED_TEST_HARNESS_BOOTIMAGE_TARGET)

.PHONY: bootimage_test_harness-nodeps
bootimage_test_harness-nodeps: $(MKBOOTIMG) $(AVBTOOL)
	echo "make $@: ignoring dependencies"
	$(foreach b,$(INSTALLED_TEST_HARNESS_BOOTIMAGE_TARGET),$(call build-boot-test-harness-target,$b))

endif # BUILDING_DEBUG_BOOT_IMAGE

# -----------------------------------------------------------------
# vendor test harness ramdisk, which is a vendor ramdisk combined with
# a test harness ramdisk.
ifdef BUILDING_DEBUG_VENDOR_BOOT_IMAGE

INTERNAL_VENDOR_TEST_HARNESS_RAMDISK_TARGET := $(call intermediates-dir-for,PACKAGING,vendor_boot-test-harness)/vendor_ramdisk-test-harness.cpio$(RAMDISK_EXT)

# The order is important here. The test harness ramdisk staging directory has to
# come last so that it can override the adb_debug.prop in the debug ramdisk
# staging directory.
INTERNAL_TEST_HARNESS_VENDOR_RAMDISK_SRC_DIRS := $(INTERNAL_DEBUG_VENDOR_RAMDISK_SRC_DIRS) $(TARGET_TEST_HARNESS_RAMDISK_OUT)
INTERNAL_TEST_HARNESS_VENDOR_RAMDISK_SRC_DEPS := $(INSTALLED_FILES_FILE_VENDOR_DEBUG_RAMDISK) $(INTERNAL_TEST_HARNESS_RAMDISK_FILES)

$(INTERNAL_VENDOR_TEST_HARNESS_RAMDISK_TARGET): $(INTERNAL_TEST_HARNESS_VENDOR_RAMDISK_SRC_DEPS)
$(INTERNAL_VENDOR_TEST_HARNESS_RAMDISK_TARGET): $(MKBOOTFS) | $(COMPRESSION_COMMAND_DEPS)
	$(hide) rm -f $@
	$(hide) mkdir -p $(dir $@)
	$(MKBOOTFS) -d $(TARGET_OUT) $(INTERNAL_TEST_HARNESS_VENDOR_RAMDISK_SRC_DIRS) | $(COMPRESSION_COMMAND) > $@

INSTALLED_VENDOR_TEST_HARNESS_RAMDISK_TARGET := $(PRODUCT_OUT)/vendor_ramdisk-test-harness.img
$(INSTALLED_VENDOR_TEST_HARNESS_RAMDISK_TARGET): $(INTERNAL_VENDOR_TEST_HARNESS_RAMDISK_TARGET)
	@echo "Target test harness vendor ramdisk: $@"
	$(copy-file-to-target)

$(call declare-1p-container,$(INSTALLED_VENDOR_TEST_HARNESS_RAMDISK_TARGET),)
$(call declare-container-license-deps,$(INSTALLED_VENDOR_TEST_HARNESS_RAMDISK_TARGET),$(INTERNAL_VENDOR_TEST_HARNESS_RAMDISK_TARGET),$(PRODUCT_OUT)/:/)

VENDOR_NOTICE_DEPS += $(INSTALLED_VENDOR_TEST_HARNESS_RAMDISK_TARGET)

# -----------------------------------------------------------------
# vendor_boot-test-harness.img.
INSTALLED_VENDOR_TEST_HARNESS_BOOTIMAGE_TARGET := $(PRODUCT_OUT)/vendor_boot-test-harness.img

ifneq ($(BOARD_AVB_VENDOR_BOOT_KEY_PATH),)
$(INSTALLED_VENDOR_TEST_HARNESS_BOOTIMAGE_TARGET): $(AVBTOOL) $(BOARD_AVB_VENDOR_BOOT_TEST_KEY_PATH)
endif

# Depends on vendor_boot.img and vendor_ramdisk-test-harness.cpio$(RAMDISK_EXT) to build the new vendor_boot-test-harness.img
$(INSTALLED_VENDOR_TEST_HARNESS_BOOTIMAGE_TARGET): $(MKBOOTIMG) $(INSTALLED_VENDOR_BOOTIMAGE_TARGET)
$(INSTALLED_VENDOR_TEST_HARNESS_BOOTIMAGE_TARGET): $(INTERNAL_VENDOR_TEST_HARNESS_RAMDISK_TARGET)
$(INSTALLED_VENDOR_TEST_HARNESS_BOOTIMAGE_TARGET): $(INTERNAL_VENDOR_RAMDISK_FRAGMENT_TARGETS)
	$(call pretty,"Target vendor_boot test harness image: $@")
	$(MKBOOTIMG) $(INTERNAL_VENDOR_BOOTIMAGE_ARGS) $(BOARD_MKBOOTIMG_ARGS) --vendor_ramdisk $(INTERNAL_VENDOR_TEST_HARNESS_RAMDISK_TARGET) $(INTERNAL_VENDOR_RAMDISK_FRAGMENT_ARGS) --vendor_boot $@
	$(call assert-max-image-size,$@,$(BOARD_VENDOR_BOOTIMAGE_PARTITION_SIZE))
	$(if $(BOARD_AVB_VENDOR_BOOT_KEY_PATH),$(call test-key-sign-vendor-bootimage,$@))

$(call declare-1p-container,$(INSTALLED_VENDOR_TEST_HARNESS_BOOTIMAGE_TARGET),)
$(call declare-container-license-deps,$(INSTALLED_VENDOR_TEST_HARNESS_BOOTIMAGE_TARGET),$(INTERNAL_VENDOR_TEST_HARNESS_RAMDISK_TARGET),$(PRODUCT_OUT)/:/)

VENDOR_NOTICE_DEPS += $(INSTALLED_VENDOR_TEST_HARNESS_BOOTIMAGE_TARGET)

endif # BUILDING_DEBUG_VENDOR_BOOT_IMAGE

endif # BUILDING_DEBUG_BOOT_IMAGE || BUILDING_DEBUG_VENDOR_BOOT_IMAGE

PARTITION_COMPAT_SYMLINKS :=
# Creates a compatibility symlink between two partitions, e.g. /system/vendor to /vendor
# $1: from location (e.g $(TARGET_OUT)/vendor)
# $2: destination location (e.g. /vendor)
# $3: partition image name (e.g. vendor.img)
define create-partition-compat-symlink
$(eval \
$1:
	@echo Symlink $(patsubst $(PRODUCT_OUT)/%,%,$1) to $2
	mkdir -p $(dir $1)
	if [ -d $1 ] && [ ! -h $1 ]; then \
	  echo 'Non-symlink $1 detected!' 1>&2; \
	  echo 'You cannot install files to $1 while building a separate $3!' 1>&2; \
	  exit 1; \
	fi
	ln -sfn $2 $1
$1: .KATI_SYMLINK_OUTPUTS := $1
)
$(eval PARTITION_COMPAT_SYMLINKS += $1)
$1
endef


# -----------------------------------------------------------------
# system image
# -----------------------------------------------------------------
INSTALLED_FILES_OUTSIDE_IMAGES := $(filter-out $(TARGET_OUT)/%, $(INSTALLED_FILES_OUTSIDE_IMAGES))
ifdef BUILDING_SYSTEM_IMAGE

# FSVerity metadata generation
# Generate fsverity metadata files (.fsv_meta) and build manifest
# (<partition>/etc/security/fsverity/BuildManifest<suffix>.apk) BEFORE filtering systemimage,
# vendorimage, odmimage, productimage files below.
ifeq ($(PRODUCT_FSVERITY_GENERATE_METADATA),true)

fsverity-metadata-targets-patterns := \
  $(TARGET_OUT)/framework/% \
  $(TARGET_OUT)/etc/boot-image.prof \
  $(TARGET_OUT)/etc/dirty-image-objects \
  $(TARGET_OUT)/etc/preloaded-classes \
  $(TARGET_OUT)/etc/classpaths/%.pb \

ifdef BUILDING_SYSTEM_EXT_IMAGE
fsverity-metadata-targets-patterns += $(TARGET_OUT_SYSTEM_EXT)/framework/%
endif

# Generate fsv_meta
fsverity-metadata-targets := $(sort $(filter \
  $(fsverity-metadata-targets-patterns), \
  $(ALL_DEFAULT_INSTALLED_MODULES)))

define fsverity-generate-metadata
$(call declare-0p-target,$(1).fsv_meta)

$(1).fsv_meta: PRIVATE_SRC := $(1)
$(1).fsv_meta: PRIVATE_FSVERITY := $(HOST_OUT_EXECUTABLES)/fsverity
$(1).fsv_meta: $(HOST_OUT_EXECUTABLES)/fsverity_metadata_generator $(HOST_OUT_EXECUTABLES)/fsverity $(1)
	$$< --fsverity-path $$(PRIVATE_FSVERITY) --signature none \
	    --hash-alg sha256 --output $$@ $$(PRIVATE_SRC)
endef

$(foreach f,$(fsverity-metadata-targets),$(eval $(call fsverity-generate-metadata,$(f))))
ALL_DEFAULT_INSTALLED_MODULES += $(addsuffix .fsv_meta,$(fsverity-metadata-targets))

FSVERITY_APK_KEY_PATH := $(DEFAULT_SYSTEM_DEV_CERTIFICATE)
FSVERITY_APK_MANIFEST_TEMPLATE_PATH := system/security/fsverity/AndroidManifest.xml

# Generate and install BuildManifest<suffix>.apk for the given partition
# $(1): path of the output APK
# $(2): partition name
define fsverity-generate-and-install-manifest-apk
fsverity-metadata-targets-$(2) := $(filter $(PRODUCT_OUT)/$(2)/%,\
      $(fsverity-metadata-targets))
$(1): PRIVATE_FSVERITY := $(HOST_OUT_EXECUTABLES)/fsverity
$(1): PRIVATE_AAPT2 := $(HOST_OUT_EXECUTABLES)/aapt2
$(1): PRIVATE_MIN_SDK_VERSION := $(DEFAULT_APP_TARGET_SDK)
$(1): PRIVATE_VERSION_CODE := $(PLATFORM_SDK_VERSION)
$(1): PRIVATE_VERSION_NAME := $(APPS_DEFAULT_VERSION_NAME)
$(1): PRIVATE_APKSIGNER := $(HOST_OUT_EXECUTABLES)/apksigner
$(1): PRIVATE_MANIFEST := $(FSVERITY_APK_MANIFEST_TEMPLATE_PATH)
$(1): PRIVATE_FRAMEWORK_RES := $(call intermediates-dir-for,APPS,framework-res,,COMMON)/package-export.apk
$(1): PRIVATE_KEY := $(FSVERITY_APK_KEY_PATH)
$(1): PRIVATE_INPUTS := $$(fsverity-metadata-targets-$(2))
$(1): PRIVATE_ASSETS := $(call intermediates-dir-for,ETC,build_manifest-$(2))/assets
$(1): $(HOST_OUT_EXECUTABLES)/fsverity_manifest_generator \
    $(HOST_OUT_EXECUTABLES)/fsverity $(HOST_OUT_EXECUTABLES)/aapt2 \
    $(HOST_OUT_EXECUTABLES)/apksigner $(FSVERITY_APK_MANIFEST_TEMPLATE_PATH) \
    $(FSVERITY_APK_KEY_PATH).x509.pem $(FSVERITY_APK_KEY_PATH).pk8 \
    $(call intermediates-dir-for,APPS,framework-res,,COMMON)/package-export.apk \
    $$(fsverity-metadata-targets-$(2))
	rm -rf $$(PRIVATE_ASSETS)
	mkdir -p $$(PRIVATE_ASSETS)
	$$< --fsverity-path $$(PRIVATE_FSVERITY) \
	    --base-dir $$(PRODUCT_OUT) \
	    --output $$(PRIVATE_ASSETS)/build_manifest.pb \
	    $$(PRIVATE_INPUTS)
	$$(PRIVATE_AAPT2) link -o $$@ \
	    -A $$(PRIVATE_ASSETS) \
	    -I $$(PRIVATE_FRAMEWORK_RES) \
	    --min-sdk-version $$(PRIVATE_MIN_SDK_VERSION) \
	    --version-code $$(PRIVATE_VERSION_CODE) \
	    --version-name $$(PRIVATE_VERSION_NAME) \
	    --manifest $$(PRIVATE_MANIFEST) \
            --rename-manifest-package com.android.security.fsverity_metadata.$(2)
	$$(PRIVATE_APKSIGNER) sign --in $$@ \
	    --cert $$(PRIVATE_KEY).x509.pem \
	    --key $$(PRIVATE_KEY).pk8

$(1).idsig: $(1)

ALL_DEFAULT_INSTALLED_MODULES += $(1) $(1).idsig

endef  # fsverity-generate-and-install-manifest-apk

$(eval $(call fsverity-generate-and-install-manifest-apk, \
  $(TARGET_OUT)/etc/security/fsverity/BuildManifest.apk,system))
ALL_FSVERITY_BUILD_MANIFEST_APK += $(TARGET_OUT)/etc/security/fsverity/BuildManifest.apk $(TARGET_OUT)/etc/security/fsverity/BuildManifest.apk.idsig
ifdef BUILDING_SYSTEM_EXT_IMAGE
  $(eval $(call fsverity-generate-and-install-manifest-apk, \
    $(TARGET_OUT_SYSTEM_EXT)/etc/security/fsverity/BuildManifestSystemExt.apk,system_ext))
  ALL_FSVERITY_BUILD_MANIFEST_APK += $(TARGET_OUT_SYSTEM_EXT)/etc/security/fsverity/BuildManifestSystemExt.apk $(TARGET_OUT_SYSTEM_EXT)/etc/security/fsverity/BuildManifestSystemExt.apk.idsig
endif

endif  # PRODUCT_FSVERITY_GENERATE_METADATA


# -----------------------------------------------------------------
# system image

INTERNAL_SYSTEMIMAGE_FILES := $(sort $(filter $(TARGET_OUT)/%, \
    $(ALL_DEFAULT_INSTALLED_MODULES)))

# Create symlink /system/vendor to /vendor if necessary.
ifdef BOARD_USES_VENDORIMAGE
  _vendor_symlink := $(call create-partition-compat-symlink,$(TARGET_OUT)/vendor,/vendor,vendor.img)
  INTERNAL_SYSTEMIMAGE_FILES += $(_vendor_symlink)
  ALL_DEFAULT_INSTALLED_MODULES += $(_vendor_symlink)
endif

# Create symlink /system/product to /product if necessary.
ifdef BOARD_USES_PRODUCTIMAGE
  _product_symlink := $(call create-partition-compat-symlink,$(TARGET_OUT)/product,/product,product.img)
  INTERNAL_SYSTEMIMAGE_FILES += $(_product_symlink)
  ALL_DEFAULT_INSTALLED_MODULES += $(_product_symlink)
endif

# Create symlink /system/system_ext to /system_ext if necessary.
ifdef BOARD_USES_SYSTEM_EXTIMAGE
  _systemext_symlink := $(call create-partition-compat-symlink,$(TARGET_OUT)/system_ext,/system_ext,system_ext.img)
  INTERNAL_SYSTEMIMAGE_FILES += $(_systemext_symlink)
  ALL_DEFAULT_INSTALLED_MODULES += $(_systemext_symlink)
endif

# -----------------------------------------------------------------
# system_dlkm partition image

# Create symlinks for system_dlkm on devices with a system_dlkm partition:
# /system/lib/modules -> /system_dlkm/lib/modules
#
# On devices with a system_dlkm partition,
# - /system/lib/modules is a symlink to a directory that stores system DLKMs.
# - The system_dlkm partition is mounted at /system_dlkm at runtime.
ifdef BOARD_USES_SYSTEM_DLKMIMAGE
  _system_dlkm_lib_modules_symlink := $(call create-partition-compat-symlink,$(TARGET_OUT)/lib/modules,/system_dlkm/lib/modules,system_dlkm.img)
  INTERNAL_SYSTEMIMAGE_FILES += $(_system_dlkm_lib_modules_symlink)
  ALL_DEFAULT_INSTALLED_MODULES += $(_system_dlkm_lib_modules_symlink)
endif

FULL_SYSTEMIMAGE_DEPS := $(INTERNAL_SYSTEMIMAGE_FILES) $(INTERNAL_USERIMAGES_DEPS)

# ASAN libraries in the system image - add dependency.
ASAN_IN_SYSTEM_INSTALLED := $(TARGET_OUT)/asan.tar.bz2
ifneq (,$(filter address, $(SANITIZE_TARGET)))
  ifeq (true,$(SANITIZE_TARGET_SYSTEM))
    FULL_SYSTEMIMAGE_DEPS += $(ASAN_IN_SYSTEM_INSTALLED)
  endif
endif

FULL_SYSTEMIMAGE_DEPS += $(INTERNAL_ROOT_FILES) $(INSTALLED_FILES_FILE_ROOT)

# Install system linker configuration
# Collect all available stub libraries installed in system and install with predefined linker configuration
# Also append LLNDK libraries in the APEX as required libs
SYSTEM_LINKER_CONFIG := $(TARGET_OUT)/etc/linker.config.pb
SYSTEM_LINKER_CONFIG_SOURCE := $(call intermediates-dir-for,ETC,system_linker_config)/system_linker_config
$(SYSTEM_LINKER_CONFIG): PRIVATE_SYSTEM_LINKER_CONFIG_SOURCE := $(SYSTEM_LINKER_CONFIG_SOURCE)
$(SYSTEM_LINKER_CONFIG): $(INTERNAL_SYSTEMIMAGE_FILES) $(SYSTEM_LINKER_CONFIG_SOURCE) | conv_linker_config
	@echo Creating linker config: $@
	@mkdir -p $(dir $@)
	@rm -f $@
	$(HOST_OUT_EXECUTABLES)/conv_linker_config systemprovide --source $(PRIVATE_SYSTEM_LINKER_CONFIG_SOURCE) \
		--output $@ --value "$(STUB_LIBRARIES)" --system "$(TARGET_OUT)"
	$(HOST_OUT_EXECUTABLES)/conv_linker_config append --source $@ --output $@ --key requireLibs \
		--value "$(foreach lib,$(LLNDK_MOVED_TO_APEX_LIBRARIES), $(lib).so)"

$(call declare-1p-target,$(SYSTEM_LINKER_CONFIG),)
$(call declare-license-deps,$(SYSTEM_LINKER_CONFIG),$(INTERNAL_SYSTEMIMAGE_FILES) $(SYSTEM_LINKER_CONFIG_SOURCE))

FULL_SYSTEMIMAGE_DEPS += $(SYSTEM_LINKER_CONFIG)
ALL_DEFAULT_INSTALLED_MODULES += $(SYSTEM_LINKER_CONFIG)

# installed file list
# Depending on anything that $(BUILT_SYSTEMIMAGE) depends on.
# We put installed-files.txt ahead of image itself in the dependency graph
# so that we can get the size stat even if the build fails due to too large
# system image.
INSTALLED_FILES_FILE := $(PRODUCT_OUT)/installed-files.txt
INSTALLED_FILES_JSON := $(INSTALLED_FILES_FILE:.txt=.json)
$(INSTALLED_FILES_FILE): .KATI_IMPLICIT_OUTPUTS := $(INSTALLED_FILES_JSON)
$(INSTALLED_FILES_FILE): $(FULL_SYSTEMIMAGE_DEPS) $(FILESLIST) $(FILESLIST_UTIL)
	@echo Installed file list: $@
	mkdir -p $(dir $@)
	rm -f $@
	$(FILESLIST) $(TARGET_OUT) > $(@:.txt=.json)
	$(FILESLIST_UTIL) -c $(@:.txt=.json) > $@

$(eval $(call declare-0p-target,$(INSTALLED_FILES_FILE)))
$(eval $(call declare-0p-target,$(INSTALLED_FILES_JSON)))

.PHONY: installed-file-list
installed-file-list: $(INSTALLED_FILES_FILE)

systemimage_intermediates := \
    $(call intermediates-dir-for,PACKAGING,systemimage)
BUILT_SYSTEMIMAGE := $(systemimage_intermediates)/system.img

# $(1): output file
define build-systemimage-target
  @echo "Target system fs image: $(1)"
  @mkdir -p $(dir $(1)) $(systemimage_intermediates) && rm -rf $(systemimage_intermediates)/system_image_info.txt
  $(call generate-image-prop-dictionary, $(systemimage_intermediates)/system_image_info.txt,system, \
      skip_fsck=true)
  PATH=$(INTERNAL_USERIMAGES_BINARY_PATHS):$$PATH \
      $(BUILD_IMAGE) \
          $(TARGET_OUT) $(systemimage_intermediates)/system_image_info.txt $(1) $(TARGET_OUT) \
          || ( mkdir -p $${DIST_DIR}; \
               cp $(INSTALLED_FILES_FILE) $${DIST_DIR}/installed-files-rescued.txt; \
               exit 1 )
endef

ifeq ($(BOARD_AVB_ENABLE),true)
$(BUILT_SYSTEMIMAGE): $(BOARD_AVB_SYSTEM_KEY_PATH)
endif
$(BUILT_SYSTEMIMAGE): $(FULL_SYSTEMIMAGE_DEPS) $(INSTALLED_FILES_FILE)
	$(call build-systemimage-target,$@)

$(call declare-1p-container,$(BUILT_SYSTEMIMAGE),system/extras)
$(call declare-container-license-deps,$(BUILT_SYSTEMIMAGE),$(FULL_SYSTEMIMAGE_DEPS),$(PRODUCT_OUT)/:/)

INSTALLED_SYSTEMIMAGE_TARGET := $(PRODUCT_OUT)/system.img
SYSTEMIMAGE_SOURCE_DIR := $(TARGET_OUT)

# INSTALLED_SYSTEMIMAGE_TARGET used to be named INSTALLED_SYSTEMIMAGE. Create an alias for backward
# compatibility, in case device-specific Makefiles still refer to the old name.
INSTALLED_SYSTEMIMAGE := $(INSTALLED_SYSTEMIMAGE_TARGET)

# The system partition needs room for the recovery image as well.  We
# now store the recovery image as a binary patch using the boot image
# as the source (since they are very similar).  Generate the patch so
# we can see how big it's going to be, and include that in the system
# image size check calculation.
ifneq ($(INSTALLED_BOOTIMAGE_TARGET),)
ifneq ($(INSTALLED_RECOVERYIMAGE_TARGET),)
ifneq ($(BOARD_USES_FULL_RECOVERY_IMAGE),true)
ifneq (,$(filter true,$(BOARD_INCLUDE_RECOVERY_DTBO) $(BOARD_INCLUDE_RECOVERY_ACPIO)))
diff_tool := $(HOST_OUT_EXECUTABLES)/bsdiff
else
diff_tool := $(HOST_OUT_EXECUTABLES)/imgdiff
endif
intermediates := $(call intermediates-dir-for,PACKAGING,recovery_patch)
RECOVERY_FROM_BOOT_PATCH := $(intermediates)/recovery_from_boot.p
$(RECOVERY_FROM_BOOT_PATCH): PRIVATE_DIFF_TOOL := $(diff_tool)
$(RECOVERY_FROM_BOOT_PATCH): \
	    $(INSTALLED_RECOVERYIMAGE_TARGET) \
	    $(firstword $(INSTALLED_BOOTIMAGE_TARGET)) \
	    $(diff_tool)
	@echo "Construct recovery from boot"
	mkdir -p $(dir $@)
	$(PRIVATE_DIFF_TOOL) $(firstword $(INSTALLED_BOOTIMAGE_TARGET)) $(INSTALLED_RECOVERYIMAGE_TARGET) $@
else # $(BOARD_USES_FULL_RECOVERY_IMAGE) == true
RECOVERY_FROM_BOOT_PATCH := $(INSTALLED_RECOVERYIMAGE_TARGET)
endif # BOARD_USES_FULL_RECOVERY_IMAGE
endif # INSTALLED_RECOVERYIMAGE_TARGET
endif # INSTALLED_BOOTIMAGE_TARGET

$(INSTALLED_SYSTEMIMAGE_TARGET): $(BUILT_SYSTEMIMAGE)
	@echo "Install system fs image: $@"
	$(copy-file-to-target)
	$(hide) $(call assert-max-image-size,$@,$(BOARD_SYSTEMIMAGE_PARTITION_SIZE))

$(call declare-1p-container,$(INSTALLED_SYSTEMIMAGE_TARGET),)
$(call declare-container-license-deps,$(INSTALLED_SYSTEMIMAGE_TARGET),$(BUILT_SYSTEMIMAGE),$(BUILT_SYSTEMIMAGE):/)

systemimage: $(INSTALLED_SYSTEMIMAGE_TARGET)

SYSTEM_NOTICE_DEPS += $(INSTALLED_SYSTEMIMAGE_TARGET)

.PHONY: systemimage-nodeps snod
systemimage-nodeps snod: $(filter-out systemimage-nodeps snod,$(MAKECMDGOALS)) \
	            | $(INTERNAL_USERIMAGES_DEPS)
	@echo "make $@: ignoring dependencies"
	$(call build-systemimage-target,$(INSTALLED_SYSTEMIMAGE_TARGET))
	$(hide) $(call assert-max-image-size,$(INSTALLED_SYSTEMIMAGE_TARGET),$(BOARD_SYSTEMIMAGE_PARTITION_SIZE))
ifeq (true,$(WITH_DEXPREOPT))
	$(warning Warning: with dexpreopt enabled, you may need a full rebuild.)
endif

endif # BUILDING_SYSTEM_IMAGE

.PHONY: sync syncsys sync_system
sync syncsys sync_system: $(INTERNAL_SYSTEMIMAGE_FILES)

# -----------------------------------------------------------------
# Old PDK fusion targets
.PHONY: platform
platform:
	echo "Warning: 'platform' is obsolete"

.PHONY: platform-java
platform-java:
	echo "Warning: 'platform-java' is obsolete"

# -----------------------------------------------------------------
# data partition image
INSTALLED_FILES_OUTSIDE_IMAGES := $(filter-out $(TARGET_OUT_DATA)/%, $(INSTALLED_FILES_OUTSIDE_IMAGES))
INTERNAL_USERDATAIMAGE_FILES := \
    $(filter $(TARGET_OUT_DATA)/%,$(ALL_DEFAULT_INSTALLED_MODULES))

ifdef BUILDING_USERDATA_IMAGE
userdataimage_intermediates := \
    $(call intermediates-dir-for,PACKAGING,userdata)
BUILT_USERDATAIMAGE_TARGET := $(PRODUCT_OUT)/userdata.img

define build-userdataimage-target
  $(call pretty,"Target userdata fs image: $(INSTALLED_USERDATAIMAGE_TARGET)")
  @mkdir -p $(TARGET_OUT_DATA)
  @mkdir -p $(userdataimage_intermediates) && rm -rf $(userdataimage_intermediates)/userdata_image_info.txt
  $(call generate-image-prop-dictionary, $(userdataimage_intermediates)/userdata_image_info.txt,userdata,skip_fsck=true)
  PATH=$(INTERNAL_USERIMAGES_BINARY_PATHS):$$PATH \
      $(BUILD_IMAGE) \
          $(TARGET_OUT_DATA) $(userdataimage_intermediates)/userdata_image_info.txt \
          $(INSTALLED_USERDATAIMAGE_TARGET) $(TARGET_OUT)
  $(call assert-max-image-size,$(INSTALLED_USERDATAIMAGE_TARGET),$(BOARD_USERDATAIMAGE_PARTITION_SIZE))
endef

# We just build this directly to the install location.
INSTALLED_USERDATAIMAGE_TARGET := $(BUILT_USERDATAIMAGE_TARGET)
INSTALLED_USERDATAIMAGE_TARGET_DEPS := \
    $(INTERNAL_USERIMAGES_DEPS) \
    $(INTERNAL_USERDATAIMAGE_FILES)
$(INSTALLED_USERDATAIMAGE_TARGET): $(INSTALLED_USERDATAIMAGE_TARGET_DEPS)
	$(build-userdataimage-target)

$(call declare-1p-container,$(INSTALLED_USERDATAIMAGE_TARGET),)
$(call declare-container-license-deps,$(INSTALLED_USERDATAIMAGE_TARGET),$(INSTALLED_USERDATAIMAGE_TARGET_DEPS),$(PRODUCT_OUT)/:/)

UNMOUNTED_NOTICE_VENDOR_DEPS+= $(INSTALLED_USERDATAIMAGE_TARGET)

.PHONY: userdataimage-nodeps
userdataimage-nodeps: | $(INTERNAL_USERIMAGES_DEPS)
	$(build-userdataimage-target)

endif # BUILDING_USERDATA_IMAGE

# ASAN libraries in the system image - build rule.
ASAN_OUT_DIRS_FOR_SYSTEM_INSTALL := $(sort $(patsubst $(PRODUCT_OUT)/%,%,\
  $(TARGET_OUT_SHARED_LIBRARIES) \
  $(2ND_TARGET_OUT_SHARED_LIBRARIES) \
  $(TARGET_OUT_VENDOR_SHARED_LIBRARIES) \
  $(2ND_TARGET_OUT_VENDOR_SHARED_LIBRARIES)))
# Extra options: Enforce the system user for the files to avoid having to change ownership.
ASAN_SYSTEM_INSTALL_OPTIONS := --owner=1000 --group=1000
# Note: experimentally, it seems not worth it to try to get "best" compression. We don't save
#       enough space.
$(ASAN_IN_SYSTEM_INSTALLED): $(INSTALLED_USERDATAIMAGE_TARGET_DEPS)
	tar cfj $(ASAN_IN_SYSTEM_INSTALLED) $(ASAN_SYSTEM_INSTALL_OPTIONS) -C $(TARGET_OUT_DATA)/.. $(ASAN_OUT_DIRS_FOR_SYSTEM_INSTALL) >/dev/null

# -----------------------------------------------------------------
# partition table image
ifdef BOARD_BPT_INPUT_FILES

BUILT_BPTIMAGE_TARGET := $(PRODUCT_OUT)/partition-table.img
BUILT_BPTJSON_TARGET := $(PRODUCT_OUT)/partition-table.bpt

INTERNAL_BVBTOOL_MAKE_TABLE_ARGS := \
	--output_gpt $(BUILT_BPTIMAGE_TARGET) \
	--output_json $(BUILT_BPTJSON_TARGET) \
	$(foreach file, $(BOARD_BPT_INPUT_FILES), --input $(file))

ifdef BOARD_BPT_DISK_SIZE
INTERNAL_BVBTOOL_MAKE_TABLE_ARGS += --disk_size $(BOARD_BPT_DISK_SIZE)
endif

define build-bptimage-target
  $(call pretty,"Target partition table image: $(INSTALLED_BPTIMAGE_TARGET)")
  $(hide) $(BPTTOOL) make_table $(INTERNAL_BVBTOOL_MAKE_TABLE_ARGS) $(BOARD_BPT_MAKE_TABLE_ARGS)
endef

INSTALLED_BPTIMAGE_TARGET := $(BUILT_BPTIMAGE_TARGET)
$(BUILT_BPTJSON_TARGET): $(INSTALLED_BPTIMAGE_TARGET)
	$(hide) touch -c $(BUILT_BPTJSON_TARGET)

$(INSTALLED_BPTIMAGE_TARGET): $(BPTTOOL) $(BOARD_BPT_INPUT_FILES)
	$(build-bptimage-target)

$(call declare-1p-container,$(INSTALLED_BPTIMAGE_TARGET),)
$(call declare-container-license-deps,$(INSTALLED_BPTIMAGE_TARGET),$(BOARD_BPT_INPUT_FILES),$(PRODUCT_OUT)/:/)

UNMOUNTED_NOTICE_VENDOR_DEPS+= $(INSTALLED_BPTIMAGE_TARGET)

.PHONY: bptimage-nodeps
bptimage-nodeps:
	$(build-bptimage-target)

endif # BOARD_BPT_INPUT_FILES

# -----------------------------------------------------------------
# cache partition image
INSTALLED_FILES_OUTSIDE_IMAGES := $(filter-out $(TARGET_OUT_CACHE)/%, $(INSTALLED_FILES_OUTSIDE_IMAGES))
ifdef BUILDING_CACHE_IMAGE
INTERNAL_CACHEIMAGE_FILES := \
    $(filter $(TARGET_OUT_CACHE)/%,$(ALL_DEFAULT_INSTALLED_MODULES))

cacheimage_intermediates := \
    $(call intermediates-dir-for,PACKAGING,cache)
BUILT_CACHEIMAGE_TARGET := $(PRODUCT_OUT)/cache.img

define build-cacheimage-target
  $(call pretty,"Target cache fs image: $(INSTALLED_CACHEIMAGE_TARGET)")
  @mkdir -p $(TARGET_OUT_CACHE)
  @mkdir -p $(cacheimage_intermediates) && rm -rf $(cacheimage_intermediates)/cache_image_info.txt
  $(call generate-image-prop-dictionary, $(cacheimage_intermediates)/cache_image_info.txt,cache,skip_fsck=true)
  PATH=$(INTERNAL_USERIMAGES_BINARY_PATHS):$$PATH \
      $(BUILD_IMAGE) \
          $(TARGET_OUT_CACHE) $(cacheimage_intermediates)/cache_image_info.txt \
          $(INSTALLED_CACHEIMAGE_TARGET) $(TARGET_OUT)
  $(call assert-max-image-size,$(INSTALLED_CACHEIMAGE_TARGET),$(BOARD_CACHEIMAGE_PARTITION_SIZE))
endef

# We just build this directly to the install location.
INSTALLED_CACHEIMAGE_TARGET := $(BUILT_CACHEIMAGE_TARGET)
$(INSTALLED_CACHEIMAGE_TARGET): $(INTERNAL_USERIMAGES_DEPS) $(INTERNAL_CACHEIMAGE_FILES)
	$(build-cacheimage-target)

$(call declare-1p-container,$(INSTALLED_CACHEIMAGE_TARGET),)
$(call declare-container-license-deps,$(INSTALLED_CACHEIMAGE_TARGET),$(INTERNAL_USERIMAGES_DEPS) $(INTERNAL_CACHEIMAGE_FILES),$(PRODUCT_OUT)/:/)

UNMOUNTED_NOTICE_VENDOR_DEPS+= $(INSTALLED_CACHEIMAGE_TARGET)

.PHONY: cacheimage-nodeps
cacheimage-nodeps: | $(INTERNAL_USERIMAGES_DEPS)
	$(build-cacheimage-target)

else # BUILDING_CACHE_IMAGE
# we need to ignore the broken cache link when doing the rsync
IGNORE_CACHE_LINK := --exclude=cache
endif # BUILDING_CACHE_IMAGE

# -----------------------------------------------------------------
# system_other partition image
INSTALLED_FILES_OUTSIDE_IMAGES := $(filter-out $(TARGET_OUT_SYSTEM_OTHER)/%, $(INSTALLED_FILES_OUTSIDE_IMAGES))
ifdef BUILDING_SYSTEM_OTHER_IMAGE
ifeq ($(BOARD_USES_SYSTEM_OTHER_ODEX),true)
# Marker file to identify that odex files are installed
INSTALLED_SYSTEM_OTHER_ODEX_MARKER := $(TARGET_OUT_SYSTEM_OTHER)/system-other-odex-marker
ALL_DEFAULT_INSTALLED_MODULES += $(INSTALLED_SYSTEM_OTHER_ODEX_MARKER)
$(INSTALLED_SYSTEM_OTHER_ODEX_MARKER):
	$(hide) touch $@

$(call declare-0p-target,$(INSTALLED_SYSTEM_OTHER_ODEX_MARKER))
endif

INTERNAL_SYSTEMOTHERIMAGE_FILES := \
    $(filter $(TARGET_OUT_SYSTEM_OTHER)/%,\
      $(ALL_DEFAULT_INSTALLED_MODULES))

# system_other dex files are installed as a side-effect of installing system image files
INTERNAL_SYSTEMOTHERIMAGE_FILES += $(INTERNAL_SYSTEMIMAGE_FILES)

INSTALLED_FILES_FILE_SYSTEMOTHER := $(PRODUCT_OUT)/installed-files-system-other.txt
INSTALLED_FILES_JSON_SYSTEMOTHER := $(INSTALLED_FILES_FILE_SYSTEMOTHER:.txt=.json)
$(INSTALLED_FILES_FILE_SYSTEMOTHER): .KATI_IMPLICIT_OUTPUTS := $(INSTALLED_FILES_JSON_SYSTEMOTHER)
$(INSTALLED_FILES_FILE_SYSTEMOTHER) : $(INTERNAL_SYSTEMOTHERIMAGE_FILES) $(FILESLIST) $(FILESLIST_UTIL)
	@echo Installed file list: $@
	mkdir -p $(dir $@)
	rm -f $@
	$(FILESLIST) $(TARGET_OUT_SYSTEM_OTHER) > $(@:.txt=.json)
	$(FILESLIST_UTIL) -c $(@:.txt=.json) > $@

$(eval $(call declare-0p-target,$(INSTALLED_FILES_FILE_SYSTEMOTHER)))
$(eval $(call declare-0p-target,$(INSTALLED_FILES_JSON_SYSTEMOTHER)))

# Determines partition size for system_other.img.
ifeq ($(PRODUCT_RETROFIT_DYNAMIC_PARTITIONS),true)
ifneq ($(filter system,$(BOARD_SUPER_PARTITION_BLOCK_DEVICES)),)
INTERNAL_SYSTEM_OTHER_PARTITION_SIZE := $(BOARD_SUPER_PARTITION_SYSTEM_DEVICE_SIZE)
endif
endif

ifndef INTERNAL_SYSTEM_OTHER_PARTITION_SIZE
INTERNAL_SYSTEM_OTHER_PARTITION_SIZE:= $(BOARD_SYSTEMIMAGE_PARTITION_SIZE)
endif

systemotherimage_intermediates := \
    $(call intermediates-dir-for,PACKAGING,system_other)
BUILT_SYSTEMOTHERIMAGE_TARGET := $(PRODUCT_OUT)/system_other.img

# Note that we assert the size is SYSTEMIMAGE_PARTITION_SIZE since this is the 'b' system image.
define build-systemotherimage-target
  $(call pretty,"Target system_other fs image: $(INSTALLED_SYSTEMOTHERIMAGE_TARGET)")
  @mkdir -p $(TARGET_OUT_SYSTEM_OTHER)
  @mkdir -p $(systemotherimage_intermediates) && rm -rf $(systemotherimage_intermediates)/system_other_image_info.txt
  $(call generate-image-prop-dictionary, $(systemotherimage_intermediates)/system_other_image_info.txt,system,skip_fsck=true)
  PATH=$(INTERNAL_USERIMAGES_BINARY_PATHS):$$PATH \
      $(BUILD_IMAGE) \
          $(TARGET_OUT_SYSTEM_OTHER) $(systemotherimage_intermediates)/system_other_image_info.txt \
          $(INSTALLED_SYSTEMOTHERIMAGE_TARGET) $(TARGET_OUT)
  $(call assert-max-image-size,$(INSTALLED_SYSTEMOTHERIMAGE_TARGET),$(BOARD_SYSTEMIMAGE_PARTITION_SIZE))
endef

# We just build this directly to the install location.
INSTALLED_SYSTEMOTHERIMAGE_TARGET := $(BUILT_SYSTEMOTHERIMAGE_TARGET)
ifneq (true,$(SANITIZE_LITE))
# Only create system_other when not building the second stage of a SANITIZE_LITE build.
$(INSTALLED_SYSTEMOTHERIMAGE_TARGET): $(INTERNAL_USERIMAGES_DEPS) $(INTERNAL_SYSTEMOTHERIMAGE_FILES) $(INSTALLED_FILES_FILE_SYSTEMOTHER)
	$(build-systemotherimage-target)

$(call declare-1p-container,$(INSTALLED_SYSTEMOTHERIMAGE_TARGET),)
$(call declare-container-license-deps,$(INSTALLED_SYSTEMOTHERIMAGE_TARGET),$(INTERNAL_USERIMAGES_DEPS) $(INTERNAL_SYSTEMOTHERIMAGE_FILES),$(PRODUCT_OUT)/:/)

UNMOUNTED_NOTICE_DEPS += $(INSTALLED_SYSTEMOTHERIMAGE_TARGET)
endif

.PHONY: systemotherimage-nodeps
systemotherimage-nodeps: | $(INTERNAL_USERIMAGES_DEPS)
	$(build-systemotherimage-target)

endif # BOARD_USES_SYSTEM_OTHER


# -----------------------------------------------------------------
# vendor partition image
INSTALLED_FILES_OUTSIDE_IMAGES := $(filter-out $(TARGET_OUT_VENDOR)/%, $(INSTALLED_FILES_OUTSIDE_IMAGES))
ifdef BUILDING_VENDOR_IMAGE
INTERNAL_VENDORIMAGE_FILES := \
    $(filter $(TARGET_OUT_VENDOR)/%,\
      $(ALL_DEFAULT_INSTALLED_MODULES))


# Create symlink /vendor/odm to /odm if necessary.
ifdef BOARD_USES_ODMIMAGE
  _odm_symlink := $(call create-partition-compat-symlink,$(TARGET_OUT_VENDOR)/odm,/odm,odm.img)
  INTERNAL_VENDORIMAGE_FILES += $(_odm_symlink)
  ALL_DEFAULT_INSTALLED_MODULES += $(_odm_symlink)
endif

# Create symlinks for vendor_dlkm on devices with a vendor_dlkm partition:
# /vendor/lib/modules -> /vendor_dlkm/lib/modules
#
# On devices with a vendor_dlkm partition,
# - /vendor/lib/modules is a symlink to a directory that stores vendor DLKMs.
# - /vendor_dlkm/{etc,...} store other vendor_dlkm files directly. The vendor_dlkm partition is
#   mounted at /vendor_dlkm at runtime and the symlinks created in system/core/rootdir/Android.mk
#   are hidden.
# On devices without a vendor_dlkm partition,
# - /vendor/lib/modules stores vendor DLKMs directly.
# - /vendor_dlkm/{etc,...} are symlinks to directories that store other vendor_dlkm files.
#   See system/core/rootdir/Android.mk for a list of created symlinks.
# The vendor DLKMs and other vendor_dlkm files must not be accessed using other paths because they
# are not guaranteed to exist on all devices.
ifdef BOARD_USES_VENDOR_DLKMIMAGE
  _vendor_dlkm_lib_modules_symlink := $(call create-partition-compat-symlink,$(TARGET_OUT_VENDOR)/lib/modules,/vendor_dlkm/lib/modules,vendor_dlkm.img)
  INTERNAL_VENDORIMAGE_FILES += $(_vendor_dlkm_lib_modules_symlink)
  ALL_DEFAULT_INSTALLED_MODULES += $(_vendor_dlkm_lib_modules_symlink)
endif

# Install vendor/etc/linker.config.pb with PRODUCT_VENDOR_LINKER_CONFIG_FRAGMENTS and STUB_LIBRARIES
vendor_linker_config_file := $(TARGET_OUT_VENDOR)/etc/linker.config.pb
$(vendor_linker_config_file): private_linker_config_fragments := $(PRODUCT_VENDOR_LINKER_CONFIG_FRAGMENTS)
$(vendor_linker_config_file): $(INTERNAL_VENDORIMAGE_FILES) $(PRODUCT_VENDOR_LINKER_CONFIG_FRAGMENTS) | $(HOST_OUT_EXECUTABLES)/conv_linker_config
	@echo Creating linker config: $@
	@mkdir -p $(dir $@)
	@rm -f $@
	$(HOST_OUT_EXECUTABLES)/conv_linker_config proto \
		--source $(call normalize-path-list,$(private_linker_config_fragments)) \
		--output $@
	$(HOST_OUT_EXECUTABLES)/conv_linker_config systemprovide --source $@ \
		--output $@ --value "$(STUB_LIBRARIES)" --system "$(TARGET_OUT_VENDOR)"
$(call define declare-0p-target,$(vendor_linker_config_file),)
INTERNAL_VENDORIMAGE_FILES += $(vendor_linker_config_file)
ALL_DEFAULT_INSTALLED_MODULES += $(vendor_linker_config_file)

INSTALLED_FILES_FILE_VENDOR := $(PRODUCT_OUT)/installed-files-vendor.txt
INSTALLED_FILES_JSON_VENDOR := $(INSTALLED_FILES_FILE_VENDOR:.txt=.json)
$(INSTALLED_FILES_FILE_VENDOR): .KATI_IMPLICIT_OUTPUTS := $(INSTALLED_FILES_JSON_VENDOR)
$(INSTALLED_FILES_FILE_VENDOR) : $(INTERNAL_VENDORIMAGE_FILES) $(FILESLIST) $(FILESLIST_UTIL)
	@echo Installed file list: $@
	mkdir -p $(dir $@)
	rm -f $@
	$(FILESLIST) $(TARGET_OUT_VENDOR) > $(@:.txt=.json)
	$(FILESLIST_UTIL) -c $(@:.txt=.json) > $@

$(call declare-0p-target,$(INSTALLED_FILES_FILE_VENDOR))
$(call declare-0p-target,$(INSTALLED_FILES_JSON_VENDOR))

vendorimage_intermediates := \
    $(call intermediates-dir-for,PACKAGING,vendor)
BUILT_VENDORIMAGE_TARGET := $(PRODUCT_OUT)/vendor.img
define build-vendorimage-target
  $(call pretty,"Target vendor fs image: $(INSTALLED_VENDORIMAGE_TARGET)")
  @mkdir -p $(TARGET_OUT_VENDOR)
  @mkdir -p $(vendorimage_intermediates) && rm -rf $(vendorimage_intermediates)/vendor_image_info.txt
  $(call generate-image-prop-dictionary, $(vendorimage_intermediates)/vendor_image_info.txt,vendor,skip_fsck=true)
  PATH=$(INTERNAL_USERIMAGES_BINARY_PATHS):$$PATH \
      $(BUILD_IMAGE) \
          $(TARGET_OUT_VENDOR) $(vendorimage_intermediates)/vendor_image_info.txt \
          $(INSTALLED_VENDORIMAGE_TARGET) $(TARGET_OUT)
  $(call assert-max-image-size,$(INSTALLED_VENDORIMAGE_TARGET) $(RECOVERY_FROM_BOOT_PATCH),$(BOARD_VENDORIMAGE_PARTITION_SIZE))
endef

# We just build this directly to the install location.
INSTALLED_VENDORIMAGE_TARGET := $(BUILT_VENDORIMAGE_TARGET)
$(INSTALLED_VENDORIMAGE_TARGET): \
    $(INTERNAL_USERIMAGES_DEPS) \
    $(INTERNAL_VENDORIMAGE_FILES) \
    $(INSTALLED_FILES_FILE_VENDOR) \
    $(RECOVERY_FROM_BOOT_PATCH)
	$(build-vendorimage-target)

VENDOR_NOTICE_DEPS += $(INSTALLED_VENDORIMAGE_TARGET)

$(call declare-container-license-metadata,$(INSTALLED_VENDORIMAGE_TARGET),legacy_proprietary,proprietary,,"Vendor Image",vendor)
$(call declare-container-license-deps,$(INSTALLED_VENDORIMAGE_TARGET),$(INTERNAL_USERIMAGES_DEPS) $(INTERNAL_VENDORIMAGE_FILES) $(RECOVERY_FROM_BOOT_PATH),$(PRODUCT_OUT)/:/)

.PHONY: vendorimage-nodeps vnod
vendorimage-nodeps vnod: | $(INTERNAL_USERIMAGES_DEPS)
	$(build-vendorimage-target)

.PHONY: sync_vendor
sync sync_vendor: $(INTERNAL_VENDORIMAGE_FILES)

else ifdef BOARD_PREBUILT_VENDORIMAGE
INSTALLED_VENDORIMAGE_TARGET := $(PRODUCT_OUT)/vendor.img
$(eval $(call copy-one-file,$(BOARD_PREBUILT_VENDORIMAGE),$(INSTALLED_VENDORIMAGE_TARGET)))
$(if $(strip $(ALL_TARGETS.$(INSTALLED_VENDORIMAGE_TARGET).META_LIC)),,\
    $(if $(strip $(ALL_TARGETS.$(BOARD_PREBUILT_VENDORIMAGE).META_LIC)),\
        $(call declare-copy-target-license-metadata,$(INSTALLED_VENDORIMAGE_TARGET),$(BOARD_PREBUILT_VENDORIMAGE)),\
        $(call declare-license-metadata,$(INSTALLED_VENDORIMAGE_TARGET),legacy_proprietary,proprietary,,"Vendor Image",vendor)))
endif

# -----------------------------------------------------------------
# product partition image
INSTALLED_FILES_OUTSIDE_IMAGES := $(filter-out $(TARGET_OUT_PRODUCT)/%, $(INSTALLED_FILES_OUTSIDE_IMAGES))
ifdef BUILDING_PRODUCT_IMAGE
INTERNAL_PRODUCTIMAGE_FILES := \
    $(filter $(TARGET_OUT_PRODUCT)/%,\
      $(ALL_DEFAULT_INSTALLED_MODULES))

INSTALLED_FILES_FILE_PRODUCT := $(PRODUCT_OUT)/installed-files-product.txt
INSTALLED_FILES_JSON_PRODUCT := $(INSTALLED_FILES_FILE_PRODUCT:.txt=.json)
$(INSTALLED_FILES_FILE_PRODUCT): .KATI_IMPLICIT_OUTPUTS := $(INSTALLED_FILES_JSON_PRODUCT)
$(INSTALLED_FILES_FILE_PRODUCT) : $(INTERNAL_PRODUCTIMAGE_FILES) $(FILESLIST) $(FILESLIST_UTIL)
	@echo Installed file list: $@
	mkdir -p $(dir $@)
	rm -f $@
	$(FILESLIST) $(TARGET_OUT_PRODUCT) > $(@:.txt=.json)
	$(FILESLIST_UTIL) -c $(@:.txt=.json) > $@

$(call declare-0p-target,$(INSTALLED_FILES_FILE_PRODUCT))
$(call declare-0p-target,$(INSTALLED_FILES_JSON_PRODUCT))

productimage_intermediates := \
    $(call intermediates-dir-for,PACKAGING,product)
BUILT_PRODUCTIMAGE_TARGET := $(PRODUCT_OUT)/product.img
define build-productimage-target
  $(call pretty,"Target product fs image: $(INSTALLED_PRODUCTIMAGE_TARGET)")
  @mkdir -p $(TARGET_OUT_PRODUCT)
  @mkdir -p $(productimage_intermediates) && rm -rf $(productimage_intermediates)/product_image_info.txt
  $(call generate-image-prop-dictionary, $(productimage_intermediates)/product_image_info.txt,product,skip_fsck=true)
  PATH=$(INTERNAL_USERIMAGES_BINARY_PATHS):$$PATH \
      $(BUILD_IMAGE) \
          $(TARGET_OUT_PRODUCT) $(productimage_intermediates)/product_image_info.txt \
          $(INSTALLED_PRODUCTIMAGE_TARGET) $(TARGET_OUT)
  $(call assert-max-image-size,$(INSTALLED_PRODUCTIMAGE_TARGET),$(BOARD_PRODUCTIMAGE_PARTITION_SIZE))
endef

# We just build this directly to the install location.
INSTALLED_PRODUCTIMAGE_TARGET := $(BUILT_PRODUCTIMAGE_TARGET)
$(INSTALLED_PRODUCTIMAGE_TARGET): \
    $(INTERNAL_USERIMAGES_DEPS) \
    $(INTERNAL_PRODUCTIMAGE_FILES) \
    $(INSTALLED_FILES_FILE_PRODUCT)
	$(build-productimage-target)

PRODUCT_NOTICE_DEPS += $(INSTALLED_PRODUCTIMAGE_TARGET)

$(call declare-1p-container,$(INSTALLED_PRODUCTIMAGE_TARGET),)
$(call declare-container-license-deps,$(INSTALLED_PRODUCTIMAGE_TARGET),$(INTERNAL_USERIMAGES_DEPS) $(INTERNAL_PRODUCTIMAGE_FILES) $(INSTALLED_FILES_FILE_PRODUCT),$(PRODUCT_OUT)/:/)

.PHONY: productimage-nodeps pnod
productimage-nodeps pnod: | $(INTERNAL_USERIMAGES_DEPS)
	$(build-productimage-target)

.PHONY: sync_product
sync sync_product: $(INTERNAL_PRODUCTIMAGE_FILES)

else ifdef BOARD_PREBUILT_PRODUCTIMAGE
INSTALLED_PRODUCTIMAGE_TARGET := $(PRODUCT_OUT)/product.img
$(eval $(call copy-one-file,$(BOARD_PREBUILT_PRODUCTIMAGE),$(INSTALLED_PRODUCTIMAGE_TARGET)))
endif

# -----------------------------------------------------------------
# system_ext partition image
INSTALLED_FILES_OUTSIDE_IMAGES := $(filter-out $(TARGET_OUT_SYSTEM_EXT)/%, $(INSTALLED_FILES_OUTSIDE_IMAGES))
ifdef BUILDING_SYSTEM_EXT_IMAGE
INTERNAL_SYSTEM_EXTIMAGE_FILES := \
    $(filter $(TARGET_OUT_SYSTEM_EXT)/%,\
      $(ALL_DEFAULT_INSTALLED_MODULES))

INSTALLED_FILES_FILE_SYSTEM_EXT := $(PRODUCT_OUT)/installed-files-system_ext.txt
INSTALLED_FILES_JSON_SYSTEM_EXT := $(INSTALLED_FILES_FILE_SYSTEM_EXT:.txt=.json)
$(INSTALLED_FILES_FILE_SYSTEM_EXT): .KATI_IMPLICIT_OUTPUTS := $(INSTALLED_FILES_JSON_SYSTEM_EXT)
$(INSTALLED_FILES_FILE_SYSTEM_EXT) : $(INTERNAL_SYSTEM_EXTIMAGE_FILES) $(FILESLIST) $(FILESLIST_UTIL)
	@echo Installed file list: $@
	mkdir -p $(dir $@)
	rm -f $@
	$(FILESLIST) $(TARGET_OUT_SYSTEM_EXT) > $(@:.txt=.json)
	$(FILESLIST_UTIL) -c $(@:.txt=.json) > $@

$(call declare-0p-target,$(INSTALLED_FILES_FILE_SYSTEM_EXT))
$(call declare-0p-target,$(INSTALLED_FILES_JSON_SYSTEM_EXT))

system_extimage_intermediates := \
    $(call intermediates-dir-for,PACKAGING,system_ext)
BUILT_SYSTEM_EXTIMAGE_TARGET := $(PRODUCT_OUT)/system_ext.img
define build-system_extimage-target
  $(call pretty,"Target system_ext fs image: $(INSTALLED_SYSTEM_EXTIMAGE_TARGET)")
  @mkdir -p $(TARGET_OUT_SYSTEM_EXT)
  @mkdir -p $(system_extimage_intermediates) && rm -rf $(system_extimage_intermediates)/system_ext_image_info.txt
  $(call generate-image-prop-dictionary, $(system_extimage_intermediates)/system_ext_image_info.txt,system_ext, skip_fsck=true)
  PATH=$(INTERNAL_USERIMAGES_BINARY_PATHS):$$PATH \
      $(BUILD_IMAGE) \
          $(TARGET_OUT_SYSTEM_EXT) \
          $(system_extimage_intermediates)/system_ext_image_info.txt \
          $(INSTALLED_SYSTEM_EXTIMAGE_TARGET) \
          $(TARGET_OUT)
  $(call assert-max-image-size,$(INSTALLED_PRODUCT_SERVICESIMAGE_TARGET),$(BOARD_PRODUCT_SERVICESIMAGE_PARTITION_SIZE))
endef

# We just build this directly to the install location.
INSTALLED_SYSTEM_EXTIMAGE_TARGET := $(BUILT_SYSTEM_EXTIMAGE_TARGET)
$(INSTALLED_SYSTEM_EXTIMAGE_TARGET): \
    $(INTERNAL_USERIMAGES_DEPS) \
    $(INTERNAL_SYSTEM_EXTIMAGE_FILES) \
    $(INSTALLED_FILES_FILE_SYSTEM_EXT)
	$(build-system_extimage-target)

SYSTEM_EXT_NOTICE_DEPS += $(INSTALLED_SYSTEM_EXTIMAGE_TARGET)

$(call declare-1p-container,$(INSTALLED_SYSTEM_EXTIMAGE_TARGET),)
$(call declare-container-license-deps,$(INSTALLED_SYSTEM_EXTIMAGE_TARGET),$(INTERNAL_USERIMAGES_DEPS) $(INTERNAL_SYSTEM_EXTIMAGE_FILES) $(INSTALLED_FILES_FILE_SYSTEM_EXT),$(PRODUCT_OUT)/:/)

.PHONY: systemextimage-nodeps senod
systemextimage-nodeps senod: | $(INTERNAL_USERIMAGES_DEPS)
	$(build-system_extimage-target)

.PHONY: sync_system_ext
sync sync_system_ext: $(INTERNAL_SYSTEM_EXTIMAGE_FILES)

else ifdef BOARD_PREBUILT_SYSTEM_EXTIMAGE
INSTALLED_SYSTEM_EXTIMAGE_TARGET := $(PRODUCT_OUT)/system_ext.img
$(eval $(call copy-one-file,$(BOARD_PREBUILT_SYSTEM_EXTIMAGE),$(INSTALLED_SYSTEM_EXTIMAGE_TARGET)))
endif

# -----------------------------------------------------------------
# odm partition image
INSTALLED_FILES_OUTSIDE_IMAGES := $(filter-out $(TARGET_OUT_ODM)/%, $(INSTALLED_FILES_OUTSIDE_IMAGES))
ifdef BUILDING_ODM_IMAGE
INTERNAL_ODMIMAGE_FILES := \
    $(filter $(TARGET_OUT_ODM)/%,\
      $(ALL_DEFAULT_INSTALLED_MODULES))

# Create symlinks for odm_dlkm on devices with a odm_dlkm partition:
# /odm/lib/modules -> /odm_dlkm/lib/modules
#
# On devices with a odm_dlkm partition,
# - /odm/lib/modules is a symlink to a directory that stores odm DLKMs.
# - /odm_dlkm/{etc,...} store other odm_dlkm files directly. The odm_dlkm partition is
#   mounted at /odm_dlkm at runtime and the symlinks created in system/core/rootdir/Android.mk
#   are hidden.
# On devices without a odm_dlkm partition,
# - /odm/lib/modules stores odm DLKMs directly.
# - /odm_dlkm/{etc,...} are symlinks to directories that store other odm_dlkm files.
#   See system/core/rootdir/Android.mk for a list of created symlinks.
# The odm DLKMs and other odm_dlkm files must not be accessed using other paths because they
# are not guaranteed to exist on all devices.
ifdef BOARD_USES_ODM_DLKMIMAGE
  _odm_dlkm_lib_modules_symlink := $(call create-partition-compat-symlink,$(TARGET_OUT_ODM)/lib/modules,/odm_dlkm/lib/modules,odm_dlkm.img)
  INTERNAL_ODMIMAGE_FILES += $(_odm_dlkm_lib_modules_symlink)
  ALL_DEFAULT_INSTALLED_MODULES += $(_odm_dlkm_lib_modules_symlink)
endif

INSTALLED_FILES_FILE_ODM := $(PRODUCT_OUT)/installed-files-odm.txt
INSTALLED_FILES_JSON_ODM := $(INSTALLED_FILES_FILE_ODM:.txt=.json)
$(INSTALLED_FILES_FILE_ODM): .KATI_IMPLICIT_OUTPUTS := $(INSTALLED_FILES_JSON_ODM)
$(INSTALLED_FILES_FILE_ODM) : $(INTERNAL_ODMIMAGE_FILES) $(FILESLIST) $(FILESLIST_UTIL)
	@echo Installed file list: $@
	mkdir -p $(dir $@)
	rm -f $@
	$(FILESLIST) $(TARGET_OUT_ODM) > $(@:.txt=.json)
	$(FILESLIST_UTIL) -c $(@:.txt=.json) > $@

$(call declare-0p-target,$(INSTALLED_FILES_FILE_ODM))
$(call declare-0p-target,$(INSTALLED_FILES_JSON_ODM))

odmimage_intermediates := \
    $(call intermediates-dir-for,PACKAGING,odm)
BUILT_ODMIMAGE_TARGET := $(PRODUCT_OUT)/odm.img
define build-odmimage-target
  $(call pretty,"Target odm fs image: $(INSTALLED_ODMIMAGE_TARGET)")
  @mkdir -p $(TARGET_OUT_ODM)
  @mkdir -p $(odmimage_intermediates) && rm -rf $(odmimage_intermediates)/odm_image_info.txt
  $(call generate-image-prop-dictionary, $(odmimage_intermediates)/odm_image_info.txt, odm, \
	  skip_fsck=true)
  PATH=$(INTERNAL_USERIMAGES_BINARY_PATHS):$$PATH \
      $(BUILD_IMAGE) \
          $(TARGET_OUT_ODM) $(odmimage_intermediates)/odm_image_info.txt \
          $(INSTALLED_ODMIMAGE_TARGET) $(TARGET_OUT)
  $(call assert-max-image-size,$(INSTALLED_ODMIMAGE_TARGET),$(BOARD_ODMIMAGE_PARTITION_SIZE))
endef

# We just build this directly to the install location.
INSTALLED_ODMIMAGE_TARGET := $(BUILT_ODMIMAGE_TARGET)
$(INSTALLED_ODMIMAGE_TARGET): \
    $(INTERNAL_USERIMAGES_DEPS) \
    $(INTERNAL_ODMIMAGE_FILES) \
    $(INSTALLED_FILES_FILE_ODM)
	$(build-odmimage-target)

ODM_NOTICE_DEPS += $(INSTALLED_ODMIMAGE_TARGET)

$(call declare-1p-container,$(INSTALLED_ODMIMAGE_TARGET),)
$(call declare-container-license-deps,$(INSTALLED_ODMIMAGE_TARGET),$(INTERNAL_USERIMAGES_DEPS) $(INTERNAL_ODMIMAGE_FILES) $(INSTALLED_FILES_FILE_ODM),$(PRODUCT_OUT)/:/)

.PHONY: odmimage-nodeps onod
odmimage-nodeps onod: | $(INTERNAL_USERIMAGES_DEPS)
	$(build-odmimage-target)

.PHONY: sync_odm
sync sync_odm: $(INTERNAL_ODMIMAGE_FILES)

else ifdef BOARD_PREBUILT_ODMIMAGE
INSTALLED_ODMIMAGE_TARGET := $(PRODUCT_OUT)/odm.img
$(eval $(call copy-one-file,$(BOARD_PREBUILT_ODMIMAGE),$(INSTALLED_ODMIMAGE_TARGET)))
endif

# -----------------------------------------------------------------
# vendor_dlkm partition image
INSTALLED_FILES_OUTSIDE_IMAGES := $(filter-out $(TARGET_OUT_VENDOR_DLKM)/%, $(INSTALLED_FILES_OUTSIDE_IMAGES))
ifdef BUILDING_VENDOR_DLKM_IMAGE
INTERNAL_VENDOR_DLKMIMAGE_FILES := \
    $(filter $(TARGET_OUT_VENDOR_DLKM)/%,\
      $(ALL_DEFAULT_INSTALLED_MODULES))

INSTALLED_FILES_FILE_VENDOR_DLKM := $(PRODUCT_OUT)/installed-files-vendor_dlkm.txt
INSTALLED_FILES_JSON_VENDOR_DLKM := $(INSTALLED_FILES_FILE_VENDOR_DLKM:.txt=.json)
$(INSTALLED_FILES_FILE_VENDOR_DLKM): .KATI_IMPLICIT_OUTPUTS := $(INSTALLED_FILES_JSON_VENDOR_DLKM)
$(INSTALLED_FILES_FILE_VENDOR_DLKM) : $(INTERNAL_VENDOR_DLKMIMAGE_FILES) $(FILESLIST) $(FILESLIST_UTIL)
	@echo Installed file list: $@
	mkdir -p $(dir $@)
	rm -f $@
	$(FILESLIST) $(TARGET_OUT_VENDOR_DLKM) > $(@:.txt=.json)
	$(FILESLIST_UTIL) -c $(@:.txt=.json) > $@

$(call declare-0p-target,$(INSTALLED_FILES_FILE_VENDOR_DLKM))
$(call declare-0p-target,$(INSTALLED_FILES_JSON_VENDOR_DLKM))

vendor_dlkmimage_intermediates := \
    $(call intermediates-dir-for,PACKAGING,vendor_dlkm)
BUILT_VENDOR_DLKMIMAGE_TARGET := $(PRODUCT_OUT)/vendor_dlkm.img
define build-vendor_dlkmimage-target
  $(call pretty,"Target vendor_dlkm fs image: $(INSTALLED_VENDOR_DLKMIMAGE_TARGET)")
  @mkdir -p $(TARGET_OUT_VENDOR_DLKM)
  @mkdir -p $(vendor_dlkmimage_intermediates) && rm -rf $(vendor_dlkmimage_intermediates)/vendor_dlkm_image_info.txt
  $(call generate-image-prop-dictionary, $(vendor_dlkmimage_intermediates)/vendor_dlkm_image_info.txt, \
	  vendor_dlkm, skip_fsck=true)
  PATH=$(INTERNAL_USERIMAGES_BINARY_PATHS):$$PATH \
      $(BUILD_IMAGE) \
          $(TARGET_OUT_VENDOR_DLKM) $(vendor_dlkmimage_intermediates)/vendor_dlkm_image_info.txt \
          $(INSTALLED_VENDOR_DLKMIMAGE_TARGET) $(TARGET_OUT)
  $(call assert-max-image-size,$(INSTALLED_VENDOR_DLKMIMAGE_TARGET),$(BOARD_VENDOR_DLKMIMAGE_PARTITION_SIZE))
endef

# We just build this directly to the install location.
INSTALLED_VENDOR_DLKMIMAGE_TARGET := $(BUILT_VENDOR_DLKMIMAGE_TARGET)
$(INSTALLED_VENDOR_DLKMIMAGE_TARGET): \
    $(INTERNAL_USERIMAGES_DEPS) \
    $(INTERNAL_VENDOR_DLKMIMAGE_FILES) \
    $(INSTALLED_FILES_FILE_VENDOR_DLKM)
	$(build-vendor_dlkmimage-target)

VENDOR_DLKM_NOTICE_DEPS += $(INSTALLED_VENDOR_DLKMIMAGE_TARGET)

$(call declare-1p-container,$(INSTALLED_VENDOR_DLKMIMAGE_TARGET),)
$(call declare-container-license-deps,$(INSTALLED_VENDOR_DLKMIMAGE_TARGET),$(INTERNAL_USERIMAGES_DEPS) $(INTERNAL_VENDOR_DLKMIMAGE_FILES) $(INSTALLED_FILES_FILE_VENDOR_DLKM),$(PRODUCT_OUT)/:/)

.PHONY: vendor_dlkmimage-nodeps vdnod
vendor_dlkmimage-nodeps vdnod: | $(INTERNAL_USERIMAGES_DEPS)
	$(build-vendor_dlkmimage-target)

.PHONY: sync_vendor_dlkm
sync sync_vendor_dlkm: $(INTERNAL_VENDOR_DLKMIMAGE_FILES)

else ifdef BOARD_PREBUILT_VENDOR_DLKMIMAGE
INSTALLED_VENDOR_DLKMIMAGE_TARGET := $(PRODUCT_OUT)/vendor_dlkm.img
$(eval $(call copy-one-file,$(BOARD_PREBUILT_VENDOR_DLKMIMAGE),$(INSTALLED_VENDOR_DLKMIMAGE_TARGET)))
endif

# -----------------------------------------------------------------
# odm_dlkm partition image
INSTALLED_FILES_OUTSIDE_IMAGES := $(filter-out $(TARGET_OUT_ODM_DLKM)/%, $(INSTALLED_FILES_OUTSIDE_IMAGES))
ifdef BUILDING_ODM_DLKM_IMAGE
INTERNAL_ODM_DLKMIMAGE_FILES := \
    $(filter $(TARGET_OUT_ODM_DLKM)/%,\
      $(ALL_DEFAULT_INSTALLED_MODULES))

INSTALLED_FILES_FILE_ODM_DLKM := $(PRODUCT_OUT)/installed-files-odm_dlkm.txt
INSTALLED_FILES_JSON_ODM_DLKM := $(INSTALLED_FILES_FILE_ODM_DLKM:.txt=.json)
$(INSTALLED_FILES_FILE_ODM_DLKM): .KATI_IMPLICIT_OUTPUTS := $(INSTALLED_FILES_JSON_ODM_DLKM)
$(INSTALLED_FILES_FILE_ODM_DLKM) : $(INTERNAL_ODM_DLKMIMAGE_FILES) $(FILESLIST) $(FILESLIST_UTIL)
	@echo Installed file list: $@
	mkdir -p $(dir $@)
	rm -f $@
	$(FILESLIST) $(TARGET_OUT_ODM_DLKM) > $(@:.txt=.json)
	$(FILESLIST_UTIL) -c $(@:.txt=.json) > $@

$(call declare-0p-target,$(INSTALLED_FILES_FILE_ODM_DLKM))
$(call declare-0p-target,$(INSTALLED_FILES_JSON_ODM_DLKM))

odm_dlkmimage_intermediates := \
    $(call intermediates-dir-for,PACKAGING,odm_dlkm)
BUILT_ODM_DLKMIMAGE_TARGET := $(PRODUCT_OUT)/odm_dlkm.img
define build-odm_dlkmimage-target
  $(call pretty,"Target odm_dlkm fs image: $(INSTALLED_ODM_DLKMIMAGE_TARGET)")
  @mkdir -p $(TARGET_OUT_ODM_DLKM)
  @mkdir -p $(odm_dlkmimage_intermediates) && rm -rf $(odm_dlkmimage_intermediates)/odm_dlkm_image_info.txt
  $(call generate-image-prop-dictionary, $(odm_dlkmimage_intermediates)/odm_dlkm_image_info.txt, \
	  odm_dlkm, skip_fsck=true)
  PATH=$(INTERNAL_USERIMAGES_BINARY_PATHS):$$PATH \
      $(BUILD_IMAGE) \
          $(TARGET_OUT_ODM_DLKM) $(odm_dlkmimage_intermediates)/odm_dlkm_image_info.txt \
          $(INSTALLED_ODM_DLKMIMAGE_TARGET) $(TARGET_OUT)
  $(call assert-max-image-size,$(INSTALLED_ODM_DLKMIMAGE_TARGET),$(BOARD_ODM_DLKMIMAGE_PARTITION_SIZE))
endef

# We just build this directly to the install location.
INSTALLED_ODM_DLKMIMAGE_TARGET := $(BUILT_ODM_DLKMIMAGE_TARGET)
$(INSTALLED_ODM_DLKMIMAGE_TARGET): \
    $(INTERNAL_USERIMAGES_DEPS) \
    $(INTERNAL_ODM_DLKMIMAGE_FILES) \
    $(INSTALLED_FILES_FILE_ODM_DLKM)
	$(build-odm_dlkmimage-target)

ODM_DLKM_NOTICE_DEPS += $(INSTALLED_ODM_DLKMIMAGE_TARGET)

$(call declare-1p-container,$(INSTALLED_ODM_DLKMIMAGE_TARGET),)
$(call declare-container-license-deps,$(INSTALLED_ODM_DLKMIMAGE_TARGET),$(INTERNAL_USERIMAGES_DEPS) $(INTERNAL_ODM_DLKMIMAGE_FILES) $(INSTALLED_FILES_FILE_ODM_DLKM),$(PRODUCT_OUT)/:/)

.PHONY: odm_dlkmimage-nodeps odnod
odm_dlkmimage-nodeps odnod: | $(INTERNAL_USERIMAGES_DEPS)
	$(build-odm_dlkmimage-target)

.PHONY: sync_odm_dlkm
sync sync_odm_dlkm: $(INTERNAL_ODM_DLKMIMAGE_FILES)

else ifdef BOARD_PREBUILT_ODM_DLKMIMAGE
INSTALLED_ODM_DLKMIMAGE_TARGET := $(PRODUCT_OUT)/odm_dlkm.img
$(eval $(call copy-one-file,$(BOARD_PREBUILT_ODM_DLKMIMAGE),$(INSTALLED_ODM_DLKMIMAGE_TARGET)))
endif

# -----------------------------------------------------------------
# system_dlkm partition image

INSTALLED_FILES_OUTSIDE_IMAGES := $(filter-out $(TARGET_OUT_SYSTEM_DLKM)/%, $(INSTALLED_FILES_OUTSIDE_IMAGES))
ifdef BUILDING_SYSTEM_DLKM_IMAGE

INTERNAL_SYSTEM_DLKMIMAGE_FILES := \
    $(filter $(TARGET_OUT_SYSTEM_DLKM)/%,\
      $(ALL_DEFAULT_INSTALLED_MODULES))

INSTALLED_FILES_FILE_SYSTEM_DLKM := $(PRODUCT_OUT)/installed-files-system_dlkm.txt
INSTALLED_FILES_JSON_SYSTEM_DLKM := $(INSTALLED_FILES_FILE_SYSTEM_DLKM:.txt=.json)
$(INSTALLED_FILES_FILE_SYSTEM_DLKM): .KATI_IMPLICIT_OUTPUTS := $(INSTALLED_FILES_JSON_SYSTEM_DLKM)
$(INSTALLED_FILES_FILE_SYSTEM_DLKM): $(INTERNAL_SYSTEM_DLKMIMAGE_FILES) $(FILESLIST) $(FILESLIST_UTIL)
	@echo Installed file list: $@
	mkdir -p $(dir $@)
	rm -f $@
	$(FILESLIST) $(TARGET_OUT_SYSTEM_DLKM) > $(@:.txt=.json)
	$(FILESLIST_UTIL) -c $(@:.txt=.json) > $@

$(call declare-0p-target,$(INSTALLED_FILES_FILE_SYSTEM_DLKM))
$(call declare-0p-target,$(INSTALLED_FILES_JSON_SYSTEM_DLKM))

system_dlkmimage_intermediates := \
    $(call intermediates-dir-for,PACKAGING,system_dlkm)
BUILT_SYSTEM_DLKMIMAGE_TARGET := $(PRODUCT_OUT)/system_dlkm.img
define build-system_dlkmimage-target
  $(call pretty,"Target system_dlkm fs image: $(INSTALLED_SYSTEM_DLKMIMAGE_TARGET)")
  @mkdir -p $(TARGET_OUT_SYSTEM_DLKM)
  @mkdir -p $(system_dlkmimage_intermediates) && rm -rf $(system_dlkmimage_intermediates)/system_dlkm_image_info.txt
  $(call generate-image-prop-dictionary, $(system_dlkmimage_intermediates)/system_dlkm_image_info.txt, \
	  system_dlkm, skip_fsck=true)
  PATH=$(INTERNAL_USERIMAGES_BINARY_PATHS):$$PATH \
      $(BUILD_IMAGE) \
          $(TARGET_OUT_SYSTEM_DLKM) $(system_dlkmimage_intermediates)/system_dlkm_image_info.txt \
          $(INSTALLED_SYSTEM_DLKMIMAGE_TARGET) $(TARGET_OUT)
  $(call assert-max-image-size,$(INSTALLED_SYSTEM_DLKMIMAGE_TARGET),$(BOARD_SYSTEM_DLKMIMAGE_PARTITION_SIZE))
endef

# We just build this directly to the install location.
INSTALLED_SYSTEM_DLKMIMAGE_TARGET := $(BUILT_SYSTEM_DLKMIMAGE_TARGET)
$(INSTALLED_SYSTEM_DLKMIMAGE_TARGET): \
    $(INTERNAL_USERIMAGES_DEPS) \
    $(INTERNAL_SYSTEM_DLKMIMAGE_FILES) \
    $(INSTALLED_FILES_FILE_SYSTEM_DLKM)
	$(build-system_dlkmimage-target)

SYSTEM_DLKM_NOTICE_DEPS += $(INSTALLED_SYSTEM_DLKMIMAGE_TARGET)

$(call declare-1p-container,$(INSTALLED_SYSTEM_DLKMIMAGE_TARGET),)
$(call declare-container-license-deps,$(INSTALLED_SYSTEM_DLKMIMAGE_TARGET),$(INTERNAL_USERIMAGES_DEPS) $(INTERNAL_SYSTEM_DLKMIMAGE_FILES) $(INSTALLED_FILES_FILE_SYSTEM_DLKM),$(PRODUCT_OUT)/:/)

.PHONY: system_dlkmimage-nodeps sdnod
system_dlkmimage-nodeps sdnod: | $(INTERNAL_USERIMAGES_DEPS)
	$(build-system_dlkmimage-target)

.PHONY: sync_system_dlkm
sync sync_system_dlkm: $(INTERNAL_SYSTEM_DLKMIMAGE_FILES)

else ifdef BOARD_PREBUILT_SYSTEM_DLKMIMAGE
INSTALLED_SYSTEM_DLKMIMAGE_TARGET := $(PRODUCT_OUT)/system_dlkm.img
$(eval $(call copy-one-file,$(BOARD_PREBUILT_SYSTEM_DLKMIMAGE),$(INSTALLED_SYSTEM_DLKMIMAGE_TARGET)))
endif

# -----------------------------------------------------------------
# dtbo image
ifdef BOARD_PREBUILT_DTBOIMAGE
INSTALLED_DTBOIMAGE_TARGET := $(PRODUCT_OUT)/dtbo.img

ifeq ($(BOARD_AVB_ENABLE),true)
$(INSTALLED_DTBOIMAGE_TARGET): $(BOARD_PREBUILT_DTBOIMAGE) $(AVBTOOL) $(BOARD_AVB_DTBO_KEY_PATH)
	cp $(BOARD_PREBUILT_DTBOIMAGE) $@
	chmod +w $@
	$(AVBTOOL) add_hash_footer \
	    --image $@ \
	    $(call get-partition-size-argument,$(BOARD_DTBOIMG_PARTITION_SIZE)) \
	    --partition_name dtbo $(INTERNAL_AVB_DTBO_SIGNING_ARGS) \
	    $(BOARD_AVB_DTBO_ADD_HASH_FOOTER_ARGS)

$(call declare-1p-container,$(INSTALLED_DTBOIMAGE_TARGET),)
$(call declare-container-license-deps,$(INSTALLED_DTBOIMAGE_TARGET),$(BOARD_PREBUILT_DTBOIMAGE),$(PRODUCT_OUT)/:/)

UNMOUNTED_NOTICE_VENDOR_DEPS+= $(INSTALLED_DTBOIMAGE_TARGET)
else
$(INSTALLED_DTBOIMAGE_TARGET): $(BOARD_PREBUILT_DTBOIMAGE)
	cp $(BOARD_PREBUILT_DTBOIMAGE) $@
endif

endif # BOARD_PREBUILT_DTBOIMAGE

# -----------------------------------------------------------------
# Protected VM firmware image
ifeq ($(BOARD_USES_PVMFWIMAGE),true)

.PHONY: pvmfwimage
pvmfwimage: $(INSTALLED_PVMFWIMAGE_TARGET)

INSTALLED_PVMFWIMAGE_TARGET := $(PRODUCT_OUT)/pvmfw.img
INSTALLED_PVMFW_EMBEDDED_AVBKEY_TARGET := $(PRODUCT_OUT)/pvmfw_embedded.avbpubkey
INSTALLED_PVMFW_BINARY_TARGET := $(call module-installed-files,pvmfw_bin)
INTERNAL_PVMFWIMAGE_FILES := $(call module-target-built-files,pvmfw_img)
INTERNAL_PVMFW_EMBEDDED_AVBKEY := $(call module-target-built-files,pvmfw_embedded_key)
INTERNAL_PVMFW_SYMBOL := $(TARGET_OUT_EXECUTABLES_UNSTRIPPED)/pvmfw

$(call declare-1p-container,$(INSTALLED_PVMFWIMAGE_TARGET),)
$(call declare-container-license-deps,$(INSTALLED_PVMFWIMAGE_TARGET),$(INTERNAL_PVMFWIMAGE_FILES),$(PRODUCT_OUT)/:/)

UNMOUNTED_NOTICE_VENDOR_DEPS += $(INSTALLED_PVMFWIMAGE_TARGET)

# Place the unstripped pvmfw image to the symbols directory
$(INTERNAL_PVMFWIMAGE_FILES): |$(INTERNAL_PVMFW_SYMBOL)

$(eval $(call copy-one-file,$(INTERNAL_PVMFWIMAGE_FILES),$(INSTALLED_PVMFWIMAGE_TARGET)))

$(INSTALLED_PVMFWIMAGE_TARGET): $(INSTALLED_PVMFW_EMBEDDED_AVBKEY_TARGET)

$(eval $(call copy-one-file,$(INTERNAL_PVMFW_EMBEDDED_AVBKEY),$(INSTALLED_PVMFW_EMBEDDED_AVBKEY_TARGET)))

endif # BOARD_USES_PVMFWIMAGE

# Returns a list of image targets corresponding to the given list of partitions. For example, it
# returns "$(INSTALLED_PRODUCTIMAGE_TARGET)" for "product", or "$(INSTALLED_SYSTEMIMAGE_TARGET)
# $(INSTALLED_VENDORIMAGE_TARGET)" for "system vendor".
# (1): list of partitions like "system", "vendor" or "system product system_ext".
define images-for-partitions
$(strip $(foreach item,$(1),\
  $(if $(filter $(item),system_other),$(INSTALLED_SYSTEMOTHERIMAGE_TARGET),\
    $(if $(filter $(item),init_boot),$(INSTALLED_INIT_BOOT_IMAGE_TARGET),\
      $(INSTALLED_$(call to-upper,$(item))IMAGE_TARGET)))))
endef

# -----------------------------------------------------------------
# custom images
INSTALLED_CUSTOMIMAGES_TARGET :=

ifneq ($(strip $(BOARD_CUSTOMIMAGES_PARTITION_LIST)),)
INTERNAL_AVB_CUSTOMIMAGES_SIGNING_ARGS :=

# Sign custom image.
# $(1): the prebuilt custom image.
# $(2): the mount point of the prebuilt custom image.
# $(3): the signed custom image target.
define sign_custom_image
$(3): $(1) $(INTERNAL_USERIMAGES_DEPS)
	@echo Target custom image: $(3)
	mkdir -p $(dir $(3))
	cp $(1) $(3)
ifeq ($(BOARD_AVB_ENABLE),true)
	PATH=$(INTERNAL_USERIMAGES_BINARY_PATHS):$$$$PATH \
          $(AVBTOOL) add_hashtree_footer \
          --image $(3) \
          --key $(BOARD_AVB_$(call to-upper,$(2))_KEY_PATH) \
          --algorithm $(BOARD_AVB_$(call to-upper,$(2))_ALGORITHM) \
          $(call get-partition-size-argument,$(BOARD_AVB_$(call to-upper,$(2))_PARTITION_SIZE)) \
          --partition_name $(2) \
          $(INTERNAL_AVB_CUSTOMIMAGES_SIGNING_ARGS) \
          $(BOARD_AVB_$(call to-upper,$(2))_ADD_HASHTREE_FOOTER_ARGS)
endif
INSTALLED_CUSTOMIMAGES_TARGET += $(3)
endef

$(foreach partition,$(BOARD_CUSTOMIMAGES_PARTITION_LIST), \
  $(foreach image,$(BOARD_AVB_$(call to-upper,$(partition))_IMAGE_LIST), \
     $(eval $(call sign_custom_image,$(image),$(partition),$(PRODUCT_OUT)/$(notdir $(image))))))
endif

# -----------------------------------------------------------------
# vbmeta image
ifeq ($(BOARD_AVB_ENABLE),true)

BUILT_VBMETAIMAGE_TARGET := $(PRODUCT_OUT)/vbmeta.img
AVB_CHAIN_KEY_DIR := $(TARGET_OUT_INTERMEDIATES)/avb_chain_keys

ifdef BOARD_AVB_KEY_PATH
$(if $(BOARD_AVB_ALGORITHM),,$(error BOARD_AVB_ALGORITHM is not defined))
else
# If key path isn't specified, use the 4096-bit test key.
BOARD_AVB_ALGORITHM := SHA256_RSA4096
BOARD_AVB_KEY_PATH := external/avb/test/data/testkey_rsa4096.pem
endif

# AVB signing for system_other.img.
ifdef BUILDING_SYSTEM_OTHER_IMAGE
ifdef BOARD_AVB_SYSTEM_OTHER_KEY_PATH
$(if $(BOARD_AVB_SYSTEM_OTHER_ALGORITHM),,$(error BOARD_AVB_SYSTEM_OTHER_ALGORITHM is not defined))
else
# If key path isn't specified, use the same key as BOARD_AVB_KEY_PATH.
BOARD_AVB_SYSTEM_OTHER_KEY_PATH := $(BOARD_AVB_KEY_PATH)
BOARD_AVB_SYSTEM_OTHER_ALGORITHM := $(BOARD_AVB_ALGORITHM)
endif

$(INSTALLED_PRODUCT_SYSTEM_OTHER_AVBKEY_TARGET): $(AVBTOOL) $(BOARD_AVB_SYSTEM_OTHER_KEY_PATH)
	@echo Extracting system_other avb key: $@
	@rm -f $@
	@mkdir -p $(dir $@)
	$(AVBTOOL) extract_public_key --key $(BOARD_AVB_SYSTEM_OTHER_KEY_PATH) --output $@

$(eval $(call declare-0p-target,$(INSTALLED_PRODUCT_SYSTEM_OTHER_AVBKEY_TARGET),))

ifndef BOARD_AVB_SYSTEM_OTHER_ROLLBACK_INDEX
BOARD_AVB_SYSTEM_OTHER_ROLLBACK_INDEX := $(PLATFORM_SECURITY_PATCH_TIMESTAMP)
endif

BOARD_AVB_SYSTEM_OTHER_ADD_HASHTREE_FOOTER_ARGS += --rollback_index $(BOARD_AVB_SYSTEM_OTHER_ROLLBACK_INDEX)
endif # end of AVB for BUILDING_SYSTEM_OTHER_IMAGE

INTERNAL_AVB_PARTITIONS_IN_CHAINED_VBMETA_IMAGES := \
    $(BOARD_AVB_VBMETA_SYSTEM) \
    $(BOARD_AVB_VBMETA_VENDOR) \
    $(foreach partition,$(BOARD_AVB_VBMETA_CUSTOM_PARTITIONS),$(BOARD_AVB_VBMETA_$(call to-upper,$(partition))))

# Not allowing the same partition to appear in multiple groups.
ifneq ($(words $(sort $(INTERNAL_AVB_PARTITIONS_IN_CHAINED_VBMETA_IMAGES))),$(words $(INTERNAL_AVB_PARTITIONS_IN_CHAINED_VBMETA_IMAGES)))
  $(error BOARD_AVB_VBMETA_SYSTEM and BOARD_AVB_VBMETA_VENDOR cannot have duplicates)
endif

# When building a standalone recovery image for non-A/B devices, recovery image must be self-signed
# to be verified independently, and cannot be chained into vbmeta.img. See the link below for
# details.
ifeq ($(TARGET_OTA_ALLOW_NON_AB),true)
ifneq ($(INSTALLED_RECOVERYIMAGE_TARGET),)
$(if $(BOARD_AVB_RECOVERY_KEY_PATH),,\
    $(error BOARD_AVB_RECOVERY_KEY_PATH must be defined for if non-A/B is supported. \
            See https://android.googlesource.com/platform/external/avb/+/master/README.md#booting-into-recovery))
endif
endif

# Appends os version as a AVB property descriptor.
SYSTEM_OS_VERSION ?= $(PLATFORM_VERSION_LAST_STABLE)
BOARD_AVB_SYSTEM_ADD_HASHTREE_FOOTER_ARGS += \
    --prop com.android.build.system.os_version:$(SYSTEM_OS_VERSION)

PRODUCT_OS_VERSION ?= $(PLATFORM_VERSION_LAST_STABLE)
BOARD_AVB_PRODUCT_ADD_HASHTREE_FOOTER_ARGS += \
    --prop com.android.build.product.os_version:$(PRODUCT_OS_VERSION)

SYSTEM_EXT_OS_VERSION ?= $(PLATFORM_VERSION_LAST_STABLE)
BOARD_AVB_SYSTEM_EXT_ADD_HASHTREE_FOOTER_ARGS += \
    --prop com.android.build.system_ext.os_version:$(SYSTEM_EXT_OS_VERSION)

INIT_BOOT_OS_VERSION ?= $(PLATFORM_VERSION_LAST_STABLE)
BOARD_AVB_INIT_BOOT_ADD_HASH_FOOTER_ARGS += \
    --prop com.android.build.init_boot.os_version:$(INIT_BOOT_OS_VERSION)

BOOT_OS_VERSION ?= $(PLATFORM_VERSION_LAST_STABLE)
BOARD_AVB_BOOT_ADD_HASH_FOOTER_ARGS += \
    --prop com.android.build.boot.os_version:$(BOOT_OS_VERSION)

VENDOR_OS_VERSION ?= $(PLATFORM_VERSION_LAST_STABLE)
BOARD_AVB_VENDOR_ADD_HASHTREE_FOOTER_ARGS += \
    --prop com.android.build.vendor.os_version:$(VENDOR_OS_VERSION)

ODM_OS_VERSION ?= $(PLATFORM_VERSION_LAST_STABLE)
BOARD_AVB_ODM_ADD_HASHTREE_FOOTER_ARGS += \
    --prop com.android.build.odm.os_version:$(ODM_OS_VERSION)

VENDOR_DLKM_OS_VERSION ?= $(PLATFORM_VERSION_LAST_STABLE)
BOARD_AVB_VENDOR_DLKM_ADD_HASHTREE_FOOTER_ARGS += \
    --prop com.android.build.vendor_dlkm.os_version:$(VENDOR_DLKM_OS_VERSION)

ODM_DLKM_OS_VERSION ?= $(PLATFORM_VERSION_LAST_STABLE)
BOARD_AVB_ODM_DLKM_ADD_HASHTREE_FOOTER_ARGS += \
    --prop com.android.build.odm_dlkm.os_version:$(ODM_DLKM_OS_VERSION)

SYSTEM_DLKM_OS_VERSION ?= $(PLATFORM_VERSION_LAST_STABLE)
BOARD_AVB_SYSTEM_DLKM_ADD_HASHTREE_FOOTER_ARGS += \
    --prop com.android.build.system_dlkm.os_version:$(SYSTEM_DLKM_OS_VERSION)

# Appends fingerprint and security patch level as a AVB property descriptor.
BOARD_AVB_SYSTEM_ADD_HASHTREE_FOOTER_ARGS += \
    --prop com.android.build.system.fingerprint:$(BUILD_FINGERPRINT_FROM_FILE) \
    --prop com.android.build.system.security_patch:$(PLATFORM_SECURITY_PATCH)

BOARD_AVB_PRODUCT_ADD_HASHTREE_FOOTER_ARGS += \
    --prop com.android.build.product.fingerprint:$(BUILD_FINGERPRINT_FROM_FILE) \
    --prop com.android.build.product.security_patch:$(PLATFORM_SECURITY_PATCH)

BOARD_AVB_SYSTEM_EXT_ADD_HASHTREE_FOOTER_ARGS += \
    --prop com.android.build.system_ext.fingerprint:$(BUILD_FINGERPRINT_FROM_FILE) \
    --prop com.android.build.system_ext.security_patch:$(PLATFORM_SECURITY_PATCH)

BOARD_AVB_BOOT_ADD_HASH_FOOTER_ARGS += \
    --prop com.android.build.boot.fingerprint:$(BUILD_FINGERPRINT_FROM_FILE)

BOARD_AVB_INIT_BOOT_ADD_HASH_FOOTER_ARGS += \
    --prop com.android.build.init_boot.fingerprint:$(BUILD_FINGERPRINT_FROM_FILE)

BOARD_AVB_VENDOR_BOOT_ADD_HASH_FOOTER_ARGS += \
    --prop com.android.build.vendor_boot.fingerprint:$(BUILD_FINGERPRINT_FROM_FILE) \

BOARD_AVB_VENDOR_KERNEL_BOOT_ADD_HASH_FOOTER_ARGS += \
    --prop com.android.build.vendor_kernel_boot.fingerprint:$(BUILD_FINGERPRINT_FROM_FILE) \

BOARD_AVB_RECOVERY_ADD_HASH_FOOTER_ARGS += \
    --prop com.android.build.recovery.fingerprint:$(BUILD_FINGERPRINT_FROM_FILE)

BOARD_AVB_VENDOR_ADD_HASHTREE_FOOTER_ARGS += \
    --prop com.android.build.vendor.fingerprint:$(BUILD_FINGERPRINT_FROM_FILE)

BOARD_AVB_ODM_ADD_HASHTREE_FOOTER_ARGS += \
    --prop com.android.build.odm.fingerprint:$(BUILD_FINGERPRINT_FROM_FILE)

BOARD_AVB_VENDOR_DLKM_ADD_HASHTREE_FOOTER_ARGS += \
    --prop com.android.build.vendor_dlkm.fingerprint:$(BUILD_FINGERPRINT_FROM_FILE)

BOARD_AVB_ODM_DLKM_ADD_HASHTREE_FOOTER_ARGS += \
    --prop com.android.build.odm_dlkm.fingerprint:$(BUILD_FINGERPRINT_FROM_FILE)

BOARD_AVB_SYSTEM_DLKM_ADD_HASHTREE_FOOTER_ARGS += \
    --prop com.android.build.system_dlkm.fingerprint:$(BUILD_FINGERPRINT_FROM_FILE)

BOARD_AVB_DTBO_ADD_HASH_FOOTER_ARGS += \
    --prop com.android.build.dtbo.fingerprint:$(BUILD_FINGERPRINT_FROM_FILE)

BOARD_AVB_PVMFW_ADD_HASH_FOOTER_ARGS += \
    --prop com.android.build.pvmfw.fingerprint:$(BUILD_FINGERPRINT_FROM_FILE)

# The following vendor- and odm-specific images needs explicit SPL set per board.
# TODO(b/210875415) Is this security_patch property used? Should it be removed from
# boot.img when there is no platform ramdisk included in it?
ifdef BOOT_SECURITY_PATCH
BOARD_AVB_BOOT_ADD_HASH_FOOTER_ARGS += \
    --prop com.android.build.boot.security_patch:$(BOOT_SECURITY_PATCH)
endif

ifdef INIT_BOOT_SECURITY_PATCH
BOARD_AVB_INIT_BOOT_ADD_HASH_FOOTER_ARGS += \
    --prop com.android.build.init_boot.security_patch:$(INIT_BOOT_SECURITY_PATCH)
else ifdef BOOT_SECURITY_PATCH
BOARD_AVB_INIT_BOOT_ADD_HASH_FOOTER_ARGS += \
    --prop com.android.build.init_boot.security_patch:$(BOOT_SECURITY_PATCH)
endif

ifdef VENDOR_SECURITY_PATCH
BOARD_AVB_VENDOR_ADD_HASHTREE_FOOTER_ARGS += \
    --prop com.android.build.vendor.security_patch:$(VENDOR_SECURITY_PATCH)
endif

ifdef ODM_SECURITY_PATCH
BOARD_AVB_ODM_ADD_HASHTREE_FOOTER_ARGS += \
    --prop com.android.build.odm.security_patch:$(ODM_SECURITY_PATCH)
endif

ifdef VENDOR_DLKM_SECURITY_PATCH
BOARD_AVB_VENDOR_DLKM_ADD_HASHTREE_FOOTER_ARGS += \
    --prop com.android.build.vendor_dlkm.security_patch:$(VENDOR_DLKM_SECURITY_PATCH)
endif

ifdef ODM_DLKM_SECURITY_PATCH
BOARD_AVB_ODM_DLKM_ADD_HASHTREE_FOOTER_ARGS += \
    --prop com.android.build.odm_dlkm.security_patch:$(ODM_DLKM_SECURITY_PATCH)
endif

ifdef SYSTEM_DLKM_SECURITY_PATCH
BOARD_AVB_SYSTEM_DLKM_ADD_HASHTREE_FOOTER_ARGS += \
    --prop com.android.build.system_dlkm.security_patch:$(SYSTEM_DLKM_SECURITY_PATCH)
endif

# Appends security patch level as a AVB property descriptor

BOARD_AVB_SYSTEM_ADD_HASHTREE_FOOTER_ARGS += \
    --prop com.android.build.system.security_patch:$(PLATFORM_SECURITY_PATCH)

BOARD_AVB_PRODUCT_ADD_HASHTREE_FOOTER_ARGS += \
    --prop com.android.build.product.security_patch:$(PLATFORM_SECURITY_PATCH)

BOARD_AVB_PRODUCT_SERVICES_ADD_HASHTREE_FOOTER_ARGS += \
    --prop com.android.build.product_services.security_patch:$(PLATFORM_SECURITY_PATCH)

# The following vendor- and odm-specific images needs explicitly set per board.
ifdef BOOT_SECURITY_PATCH
BOARD_AVB_BOOT_ADD_HASH_FOOTER_ARGS += \
    --prop com.android.build.boot.security_patch:$(BOOT_SECURITY_PATCH)
endif

ifdef VENDOR_SECURITY_PATCH
BOARD_AVB_VENDOR_ADD_HASHTREE_FOOTER_ARGS += \
    --prop com.android.build.vendor.security_patch:$(VENDOR_SECURITY_PATCH)
endif

ifdef ODM_SECURITY_PATCH
BOARD_AVB_ODM_ADD_HASHTREE_FOOTER_ARGS += \
    --prop com.android.build.odm.security_patch:$(ODM_SECURITY_PATCH)
endif

ifdef PVMFW_SECURITY_PATCH
BOARD_AVB_PVMFW_ADD_HASH_FOOTER_ARGS += \
    --prop com.android.build.pvmfw.security_patch:$(PVMFW_SECURITY_PATCH)
endif

BOOT_FOOTER_ARGS := BOARD_AVB_BOOT_ADD_HASH_FOOTER_ARGS
INIT_BOOT_FOOTER_ARGS := BOARD_AVB_INIT_BOOT_ADD_HASH_FOOTER_ARGS
VENDOR_BOOT_FOOTER_ARGS := BOARD_AVB_VENDOR_BOOT_ADD_HASH_FOOTER_ARGS
VENDOR_KERNEL_BOOT_FOOTER_ARGS := BOARD_AVB_VENDOR_KERNEL_BOOT_ADD_HASH_FOOTER_ARGS
DTBO_FOOTER_ARGS := BOARD_AVB_DTBO_ADD_HASH_FOOTER_ARGS
PVMFW_FOOTER_ARGS := BOARD_AVB_PVMFW_ADD_HASH_FOOTER_ARGS
SYSTEM_FOOTER_ARGS := BOARD_AVB_SYSTEM_ADD_HASHTREE_FOOTER_ARGS
VENDOR_FOOTER_ARGS := BOARD_AVB_VENDOR_ADD_HASHTREE_FOOTER_ARGS
RECOVERY_FOOTER_ARGS := BOARD_AVB_RECOVERY_ADD_HASH_FOOTER_ARGS
PRODUCT_FOOTER_ARGS := BOARD_AVB_PRODUCT_ADD_HASHTREE_FOOTER_ARGS
SYSTEM_EXT_FOOTER_ARGS := BOARD_AVB_SYSTEM_EXT_ADD_HASHTREE_FOOTER_ARGS
ODM_FOOTER_ARGS := BOARD_AVB_ODM_ADD_HASHTREE_FOOTER_ARGS
VENDOR_DLKM_FOOTER_ARGS := BOARD_AVB_VENDOR_DLKM_ADD_HASHTREE_FOOTER_ARGS
ODM_DLKM_FOOTER_ARGS := BOARD_AVB_ODM_DLKM_ADD_HASHTREE_FOOTER_ARGS
SYSTEM_DLKM_FOOTER_ARGS := BOARD_AVB_SYSTEM_DLKM_ADD_HASHTREE_FOOTER_ARGS

# Helper function that checks and sets required build variables for an AVB chained partition.
# $(1): the partition to enable AVB chain, e.g., boot or system or vbmeta_system.
define _check-and-set-avb-chain-args
$(eval part := $(1))
$(eval PART=$(call to-upper,$(part)))

$(eval _key_path := BOARD_AVB_$(PART)_KEY_PATH)
$(eval _signing_algorithm := BOARD_AVB_$(PART)_ALGORITHM)
$(eval _rollback_index := BOARD_AVB_$(PART)_ROLLBACK_INDEX)
$(eval _rollback_index_location := BOARD_AVB_$(PART)_ROLLBACK_INDEX_LOCATION)
$(if $($(_key_path)),,$(error $(_key_path) is not defined))
$(if $($(_signing_algorithm)),,$(error $(_signing_algorithm) is not defined))
$(if $($(_rollback_index)),,$(error $(_rollback_index) is not defined))
$(if $($(_rollback_index_location)),,$(error $(_rollback_index_location) is not defined))

# Set INTERNAL_AVB_(PART)_SIGNING_ARGS
$(eval _signing_args := INTERNAL_AVB_$(PART)_SIGNING_ARGS)
$(eval $(_signing_args) := \
    --algorithm $($(_signing_algorithm)) --key $($(_key_path)))

# The recovery partition in non-A/B devices should be verified separately. Skip adding the chain
# partition descriptor for recovery partition into vbmeta.img.
$(if $(or $(filter-out true,$(TARGET_OTA_ALLOW_NON_AB)),$(filter-out recovery,$(part))),\
    $(eval INTERNAL_AVB_MAKE_VBMETA_IMAGE_ARGS += \
        --chain_partition $(part):$($(_rollback_index_location)):$(AVB_CHAIN_KEY_DIR)/$(part).avbpubkey))

# Set rollback_index via footer args for non-chained vbmeta image. Chained vbmeta image will pick up
# the index via a separate flag (e.g. BOARD_AVB_VBMETA_SYSTEM_ROLLBACK_INDEX).
$(if $(filter $(part),$(part:vbmeta_%=%)),\
    $(eval _footer_args := $(PART)_FOOTER_ARGS) \
    $(eval $($(_footer_args)) += --rollback_index $($(_rollback_index))))
endef

# Checks and sets the required build variables for an AVB partition. The partition will be
# configured as a chained partition, if BOARD_AVB_<partition>_KEY_PATH is defined. Otherwise the
# image descriptor will be included into vbmeta.img, unless it has been already added to any chained
# VBMeta image.
# Multiple boot images can be generated based on BOARD_KERNEL_BINARIES
# but vbmeta would capture the image descriptor of only the first boot
# image specified in BUILT_BOOTIMAGE_TARGET.
# $(1): Partition name, e.g. boot or system.
define check-and-set-avb-args
$(eval _in_chained_vbmeta := $(filter $(1),$(INTERNAL_AVB_PARTITIONS_IN_CHAINED_VBMETA_IMAGES)))
$(if $(BOARD_AVB_$(call to-upper,$(1))_KEY_PATH),\
    $(if $(_in_chained_vbmeta),\
        $(error Chaining partition "$(1)" in chained VBMeta image is not supported)) \
    $(call _check-and-set-avb-chain-args,$(1)),\
    $(if $(_in_chained_vbmeta),,\
        $(if $(filter boot,$(1)),\
            $(eval INTERNAL_AVB_MAKE_VBMETA_IMAGE_ARGS += \
                --include_descriptors_from_image $(firstword $(call images-for-partitions,$(1)))),\
            $(eval INTERNAL_AVB_MAKE_VBMETA_IMAGE_ARGS += \
                --include_descriptors_from_image $(call images-for-partitions,$(1))))))
endef

# Checks and sets build variables for a custom chained partition to include it into vbmeta.img.
# $(1): the custom partition to enable AVB chain.
define check-and-set-custom-avb-chain-args
$(eval part := $(1))
$(eval PART=$(call to-upper,$(part)))
$(eval _rollback_index_location := BOARD_AVB_$(PART)_ROLLBACK_INDEX_LOCATION)
$(if $($(_rollback_index_location)),,$(error $(_rollback_index_location) is not defined))

INTERNAL_AVB_MAKE_VBMETA_IMAGE_ARGS += \
    --chain_partition $(part):$($(_rollback_index_location)):$(AVB_CHAIN_KEY_DIR)/$(part).avbpubkey
endef

ifdef INSTALLED_BOOTIMAGE_TARGET
$(eval $(call check-and-set-avb-args,boot))
endif

ifdef INSTALLED_INIT_BOOT_IMAGE_TARGET
$(eval $(call check-and-set-avb-args,init_boot))
endif

ifdef INSTALLED_VENDOR_BOOTIMAGE_TARGET
$(eval $(call check-and-set-avb-args,vendor_boot))
endif

ifdef INSTALLED_VENDOR_KERNEL_BOOTIMAGE_TARGET
$(eval $(call check-and-set-avb-args,vendor_kernel_boot))
endif

ifdef INSTALLED_SYSTEMIMAGE_TARGET
$(eval $(call check-and-set-avb-args,system))
endif

ifdef INSTALLED_VENDORIMAGE_TARGET
$(eval $(call check-and-set-avb-args,vendor))
endif

ifdef INSTALLED_PRODUCTIMAGE_TARGET
$(eval $(call check-and-set-avb-args,product))
endif

ifdef INSTALLED_SYSTEM_EXTIMAGE_TARGET
$(eval $(call check-and-set-avb-args,system_ext))
endif

ifdef INSTALLED_ODMIMAGE_TARGET
$(eval $(call check-and-set-avb-args,odm))
endif

ifdef INSTALLED_VENDOR_DLKMIMAGE_TARGET
$(eval $(call check-and-set-avb-args,vendor_dlkm))
endif

ifdef INSTALLED_ODM_DLKMIMAGE_TARGET
$(eval $(call check-and-set-avb-args,odm_dlkm))
endif

ifdef INSTALLED_SYSTEM_DLKMIMAGE_TARGET
$(eval $(call check-and-set-avb-args,system_dlkm))
endif

ifdef INSTALLED_DTBOIMAGE_TARGET
$(eval $(call check-and-set-avb-args,dtbo))
endif

ifdef INSTALLED_PVMFWIMAGE_TARGET
$(eval $(call check-and-set-avb-args,pvmfw))
endif

ifdef INSTALLED_RECOVERYIMAGE_TARGET
$(eval $(call check-and-set-avb-args,recovery))
endif

# Not using INSTALLED_VBMETA_SYSTEMIMAGE_TARGET as it won't be set yet.
ifdef BOARD_AVB_VBMETA_SYSTEM
$(eval $(call check-and-set-avb-args,vbmeta_system))
endif

ifdef BOARD_AVB_VBMETA_VENDOR
$(eval $(call check-and-set-avb-args,vbmeta_vendor))
endif

ifdef BOARD_AVB_VBMETA_CUSTOM_PARTITIONS
$(foreach partition,$(BOARD_AVB_VBMETA_CUSTOM_PARTITIONS),$(eval $(call check-and-set-avb-args,vbmeta_$(partition))))
$(foreach partition,$(BOARD_AVB_VBMETA_CUSTOM_PARTITIONS),$(eval BOARD_AVB_MAKE_VBMETA_$(call to-upper,$(partition))_IMAGE_ARGS += --padding_size 4096))
endif

ifneq ($(strip $(BOARD_CUSTOMIMAGES_PARTITION_LIST)),)
$(foreach partition,$(BOARD_CUSTOMIMAGES_PARTITION_LIST), \
    $(eval $(call check-and-set-custom-avb-chain-args,$(partition))))
endif

BOARD_AVB_MAKE_VBMETA_IMAGE_ARGS += --padding_size 4096
BOARD_AVB_MAKE_VBMETA_SYSTEM_IMAGE_ARGS += --padding_size 4096
BOARD_AVB_MAKE_VBMETA_VENDOR_IMAGE_ARGS += --padding_size 4096

ifeq (eng,$(filter eng, $(TARGET_BUILD_VARIANT)))
# We only need the flag in top-level vbmeta.img.
BOARD_AVB_MAKE_VBMETA_IMAGE_ARGS += --set_hashtree_disabled_flag
endif

ifdef BOARD_AVB_ROLLBACK_INDEX
BOARD_AVB_MAKE_VBMETA_IMAGE_ARGS += --rollback_index $(BOARD_AVB_ROLLBACK_INDEX)
endif

ifdef BOARD_AVB_VBMETA_SYSTEM_ROLLBACK_INDEX
BOARD_AVB_MAKE_VBMETA_SYSTEM_IMAGE_ARGS += \
    --rollback_index $(BOARD_AVB_VBMETA_SYSTEM_ROLLBACK_INDEX)
endif

ifdef BOARD_AVB_VBMETA_VENDOR_ROLLBACK_INDEX
BOARD_AVB_MAKE_VBMETA_VENDOR_IMAGE_ARGS += \
    --rollback_index $(BOARD_AVB_VBMETA_VENDOR_ROLLBACK_INDEX)
endif

ifdef BOARD_AVB_VBMETA_CUSTOM_PARTITIONS
  $(foreach partition,$(call to-upper,$(BOARD_AVB_VBMETA_CUSTOM_PARTITIONS)), \
      $(if $(BOARD_AVB_VBMETA_$(partition)_ROLLBACK_INDEX),$(eval \
        BOARD_AVB_MAKE_VBMETA_$(partition)_IMAGE_ARGS += \
          --rollback_index $(BOARD_AVB_VBMETA_$(partition)_ROLLBACK_INDEX))))
endif

# $(1): the directory to extract public keys to
define extract-avb-chain-public-keys
  $(if $(BOARD_AVB_BOOT_KEY_PATH),\
    $(hide) $(AVBTOOL) extract_public_key --key $(BOARD_AVB_BOOT_KEY_PATH) \
      --output $(1)/boot.avbpubkey)
  $(if $(BOARD_AVB_INIT_BOOT_KEY_PATH),\
    $(hide) $(AVBTOOL) extract_public_key --key $(BOARD_AVB_INIT_BOOT_KEY_PATH) \
      --output $(1)/init_boot.avbpubkey)
  $(if $(BOARD_AVB_VENDOR_BOOT_KEY_PATH),\
    $(AVBTOOL) extract_public_key --key $(BOARD_AVB_VENDOR_BOOT_KEY_PATH) \
      --output $(1)/vendor_boot.avbpubkey)
  $(if $(BOARD_AVB_VENDOR_KERNEL_BOOT_KEY_PATH),\
    $(AVBTOOL) extract_public_key --key $(BOARD_AVB_VENDOR_KERNEL_BOOT_KEY_PATH) \
      --output $(1)/vendor_kernel_boot.avbpubkey)
  $(if $(BOARD_AVB_SYSTEM_KEY_PATH),\
    $(hide) $(AVBTOOL) extract_public_key --key $(BOARD_AVB_SYSTEM_KEY_PATH) \
      --output $(1)/system.avbpubkey)
  $(if $(BOARD_AVB_VENDOR_KEY_PATH),\
    $(hide) $(AVBTOOL) extract_public_key --key $(BOARD_AVB_VENDOR_KEY_PATH) \
      --output $(1)/vendor.avbpubkey)
  $(if $(BOARD_AVB_PRODUCT_KEY_PATH),\
    $(hide) $(AVBTOOL) extract_public_key --key $(BOARD_AVB_PRODUCT_KEY_PATH) \
      --output $(1)/product.avbpubkey)
  $(if $(BOARD_AVB_SYSTEM_EXT_KEY_PATH),\
    $(hide) $(AVBTOOL) extract_public_key --key $(BOARD_AVB_SYSTEM_EXT_KEY_PATH) \
      --output $(1)/system_ext.avbpubkey)
  $(if $(BOARD_AVB_ODM_KEY_PATH),\
    $(hide) $(AVBTOOL) extract_public_key --key $(BOARD_AVB_ODM_KEY_PATH) \
      --output $(1)/odm.avbpubkey)
  $(if $(BOARD_AVB_VENDOR_DLKM_KEY_PATH),\
    $(hide) $(AVBTOOL) extract_public_key --key $(BOARD_AVB_VENDOR_DLKM_KEY_PATH) \
      --output $(1)/vendor_dlkm.avbpubkey)
  $(if $(BOARD_AVB_ODM_DLKM_KEY_PATH),\
    $(hide) $(AVBTOOL) extract_public_key --key $(BOARD_AVB_ODM_DLKM_KEY_PATH) \
      --output $(1)/odm_dlkm.avbpubkey)
  $(if $(BOARD_AVB_SYSTEM_DLKM_KEY_PATH),\
    $(hide) $(AVBTOOL) extract_public_key --key $(BOARD_AVB_SYSTEM_DLKM_KEY_PATH) \
      --output $(1)/system_dlkm.avbpubkey)
  $(if $(BOARD_AVB_DTBO_KEY_PATH),\
    $(hide) $(AVBTOOL) extract_public_key --key $(BOARD_AVB_DTBO_KEY_PATH) \
      --output $(1)/dtbo.avbpubkey)
  $(if $(BOARD_AVB_PVMFW_KEY_PATH),\
    $(hide) $(AVBTOOL) extract_public_key --key $(BOARD_AVB_PVMFW_KEY_PATH) \
      --output $(1)/pvmfw.avbpubkey)
  $(if $(BOARD_AVB_RECOVERY_KEY_PATH),\
    $(hide) $(AVBTOOL) extract_public_key --key $(BOARD_AVB_RECOVERY_KEY_PATH) \
      --output $(1)/recovery.avbpubkey)
  $(if $(BOARD_AVB_VBMETA_SYSTEM_KEY_PATH),\
    $(hide) $(AVBTOOL) extract_public_key --key $(BOARD_AVB_VBMETA_SYSTEM_KEY_PATH) \
        --output $(1)/vbmeta_system.avbpubkey)
  $(if $(BOARD_AVB_VBMETA_VENDOR_KEY_PATH),\
    $(hide) $(AVBTOOL) extract_public_key --key $(BOARD_AVB_VBMETA_VENDOR_KEY_PATH) \
        --output $(1)/vbmeta_vendor.avbpubkey)
  $(if $(BOARD_CUSTOMIMAGES_PARTITION_LIST),\
    $(hide) $(foreach partition,$(BOARD_CUSTOMIMAGES_PARTITION_LIST), \
        $(AVBTOOL) extract_public_key --key $(BOARD_AVB_$(call to-upper,$(partition))_KEY_PATH) \
            --output $(1)/$(partition).avbpubkey;)) \
  $(if $(BOARD_AVB_VBMETA_CUSTOM_PARTITIONS),\
    $(hide) $(foreach partition,$(BOARD_AVB_VBMETA_CUSTOM_PARTITIONS), \
        $(AVBTOOL) extract_public_key --key $(BOARD_AVB_VBMETA_$(call to-upper,$(partition))_KEY_PATH) \
            --output $(1)/vbmeta_$(partition).avbpubkey;))
endef

# Builds a chained VBMeta image. This VBMeta image will contain the descriptors for the partitions
# specified in BOARD_AVB_VBMETA_<NAME>. The built VBMeta image will be included into the top-level
# vbmeta image as a chained partition. For example, if a target defines `BOARD_AVB_VBMETA_SYSTEM
# := system system_ext`, `vbmeta_system.img` will be created that includes the descriptors for
# `system.img` and `system_ext.img`. `vbmeta_system.img` itself will be included into
# `vbmeta.img` as a chained partition.
# $(1): VBMeta image name, such as "vbmeta_system", "vbmeta_vendor" etc.
# $(2): Output filename.
define build-chained-vbmeta-image
	$(call pretty,"Target chained vbmeta image: $@")
	$(hide) $(AVBTOOL) make_vbmeta_image \
	    $(INTERNAL_AVB_$(call to-upper,$(1))_SIGNING_ARGS) \
	    $(BOARD_AVB_MAKE_$(call to-upper,$(1))_IMAGE_ARGS) \
	    $(foreach image,$(BOARD_AVB_$(call to-upper,$(1))), \
	        --include_descriptors_from_image $(call images-for-partitions,$(image))) \
	    --output $@
endef

ifdef BUILDING_SYSTEM_IMAGE
ifdef BOARD_AVB_VBMETA_SYSTEM
INSTALLED_VBMETA_SYSTEMIMAGE_TARGET := $(PRODUCT_OUT)/vbmeta_system.img
$(INSTALLED_VBMETA_SYSTEMIMAGE_TARGET): \
	    $(AVBTOOL) \
	    $(call images-for-partitions,$(BOARD_AVB_VBMETA_SYSTEM)) \
	    $(BOARD_AVB_VBMETA_SYSTEM_KEY_PATH)
	$(call build-chained-vbmeta-image,vbmeta_system)

$(call declare-1p-container,$(INSTALLED_VBMETA_SYSTEMIMAGE_TARGET),)

SYSTEM_NOTICE_DEPS += $(INSTALLED_VBMETA_SYSTEMIMAGE_TARGET)
endif
endif # BUILDING_SYSTEM_IMAGE

ifdef BOARD_AVB_VBMETA_VENDOR
INSTALLED_VBMETA_VENDORIMAGE_TARGET := $(PRODUCT_OUT)/vbmeta_vendor.img
$(INSTALLED_VBMETA_VENDORIMAGE_TARGET): \
	    $(AVBTOOL) \
	    $(call images-for-partitions,$(BOARD_AVB_VBMETA_VENDOR)) \
	    $(BOARD_AVB_VBMETA_VENDOR_KEY_PATH)
	$(call build-chained-vbmeta-image,vbmeta_vendor)

$(call declare-1p-container,$(INSTALLED_VBMETA_VENDORIMAGE_TARGET),)

UNMOUNTED_NOTICE_VENDOR_DEPS += $(INSTALLED_VBMETA_VENDORIMAGE_TARGET)
endif

ifdef BOARD_AVB_VBMETA_CUSTOM_PARTITIONS
define declare-custom-vbmeta-target
INSTALLED_VBMETA_$(call to-upper,$(1))IMAGE_TARGET := $(PRODUCT_OUT)/vbmeta_$(call to-lower,$(1)).img
$$(INSTALLED_VBMETA_$(call to-upper,$(1))IMAGE_TARGET): \
	    $(AVBTOOL) \
	    $(call images-for-partitions,$(BOARD_AVB_VBMETA_$(call to-upper,$(1)))) \
	    $(BOARD_AVB_VBMETA_$(call to-upper,$(1))_KEY_PATH)
	$$(call build-chained-vbmeta-image,vbmeta_$(call to-lower,$(1)))

$(call declare-1p-container,$(INSTALLED_VBMETA_$(call to-upper,$(1))IMAGE_TARGET),)

UNMOUNTED_NOTICE_VENDOR_DEPS += $(INSTALLED_VBMETA_$(call to-upper,$(1))IMAGE_TARGET)
endef

$(foreach partition,\
          $(call to-upper,$(BOARD_AVB_VBMETA_CUSTOM_PARTITIONS)),\
          $(eval $(call declare-custom-vbmeta-target,$(partition))))
endif

define build-vbmetaimage-target
  $(call pretty,"Target vbmeta image: $(INSTALLED_VBMETAIMAGE_TARGET)")
  $(hide) mkdir -p $(AVB_CHAIN_KEY_DIR)
  $(call extract-avb-chain-public-keys, $(AVB_CHAIN_KEY_DIR))
  $(hide) $(AVBTOOL) make_vbmeta_image \
    $(INTERNAL_AVB_MAKE_VBMETA_IMAGE_ARGS) \
    $(PRIVATE_AVB_VBMETA_SIGNING_ARGS) \
    $(BOARD_AVB_MAKE_VBMETA_IMAGE_ARGS) \
    --output $@
  $(hide) rm -rf $(AVB_CHAIN_KEY_DIR)
endef

ifdef BUILDING_VBMETA_IMAGE
INSTALLED_VBMETAIMAGE_TARGET := $(BUILT_VBMETAIMAGE_TARGET)
$(INSTALLED_VBMETAIMAGE_TARGET): PRIVATE_AVB_VBMETA_SIGNING_ARGS := \
    --algorithm $(BOARD_AVB_ALGORITHM) --key $(BOARD_AVB_KEY_PATH)


$(INSTALLED_VBMETAIMAGE_TARGET): \
	    $(AVBTOOL) \
	    $(INSTALLED_BOOTIMAGE_TARGET) \
	    $(INSTALLED_INIT_BOOT_IMAGE_TARGET) \
	    $(INSTALLED_VENDOR_BOOTIMAGE_TARGET) \
	    $(INSTALLED_VENDOR_KERNEL_BOOTIMAGE_TARGET) \
	    $(INSTALLED_SYSTEMIMAGE_TARGET) \
	    $(INSTALLED_VENDORIMAGE_TARGET) \
	    $(INSTALLED_PRODUCTIMAGE_TARGET) \
	    $(INSTALLED_SYSTEM_EXTIMAGE_TARGET) \
	    $(INSTALLED_ODMIMAGE_TARGET) \
	    $(INSTALLED_VENDOR_DLKMIMAGE_TARGET) \
	    $(INSTALLED_ODM_DLKMIMAGE_TARGET) \
	    $(INSTALLED_SYSTEM_DLKMIMAGE_TARGET) \
	    $(INSTALLED_DTBOIMAGE_TARGET) \
	    $(INSTALLED_PVMFWIMAGE_TARGET) \
	    $(INSTALLED_CUSTOMIMAGES_TARGET) \
	    $(INSTALLED_RECOVERYIMAGE_TARGET) \
	    $(INSTALLED_VBMETA_SYSTEMIMAGE_TARGET) \
	    $(INSTALLED_VBMETA_VENDORIMAGE_TARGET) \
      $(foreach partition,$(call to-upper,$(BOARD_AVB_VBMETA_CUSTOM_PARTITIONS)),$(INSTALLED_VBMETA_$(partition)IMAGE_TARGET)) \
	    $(BOARD_AVB_VBMETA_SYSTEM_KEY_PATH) \
	    $(BOARD_AVB_VBMETA_VENDOR_KEY_PATH) \
      $(foreach partition,$(call to-upper,$(BOARD_AVB_VBMETA_CUSTOM_PARTITIONS)),$(BOARD_AVB_VBMETA_$(partition)_KEY_PATH)) \
	    $(BOARD_AVB_KEY_PATH)
	$(build-vbmetaimage-target)

$(call declare-1p-container,$(INSTALLED_VBMETAIMAGE_TARGET),)

UNMOUNTED_NOTICE_DEPS += $(INSTALLED_VBMETAIMAGE_TARGET)

.PHONY: vbmetaimage-nodeps
vbmetaimage-nodeps: PRIVATE_AVB_VBMETA_SIGNING_ARGS := \
    --algorithm $(BOARD_AVB_ALGORITHM) --key $(BOARD_AVB_KEY_PATH)
vbmetaimage-nodeps:
	$(build-vbmetaimage-target)
endif # BUILDING_VBMETA_IMAGE

endif # BOARD_AVB_ENABLE

# List of files from all images
INTERNAL_ALLIMAGES_FILES := \
    $(FULL_SYSTEMIMAGE_DEPS) \
    $(INTERNAL_RAMDISK_FILES) \
    $(INTERNAL_USERDATAIMAGE_FILES) \
    $(INTERNAL_VENDORIMAGE_FILES) \
    $(INTERNAL_PRODUCTIMAGE_FILES) \
    $(INTERNAL_SYSTEM_EXTIMAGE_FILES) \
    $(INTERNAL_ODMIMAGE_FILES) \
    $(INTERNAL_VENDOR_DLKMIMAGE_FILES) \
    $(INTERNAL_ODM_DLKMIMAGE_FILES) \
    $(INTERNAL_SYSTEM_DLKMIMAGE_FILES) \
    $(INTERNAL_PVMFWIMAGE_FILES) \

# -----------------------------------------------------------------
# Check VINTF of build

# Note: vendor_dlkm, odm_dlkm, and system_dlkm does not have VINTF files.
ifeq (,$(TARGET_BUILD_UNBUNDLED))

intermediates := $(call intermediates-dir-for,PACKAGING,check_vintf_all)
check_vintf_all_deps :=

APEX_OUT := $(PRODUCT_OUT)/apex
# -----------------------------------------------------------------
# Create apex-info-file.xml

apex_dirs := \
  $(TARGET_OUT)/apex/% \
  $(TARGET_OUT_SYSTEM_EXT)/apex/% \
  $(TARGET_OUT_VENDOR)/apex/% \
  $(TARGET_OUT_ODM)/apex/% \
  $(TARGET_OUT_PRODUCT)/apex/% \

apex_files := $(sort $(filter $(apex_dirs), $(INTERNAL_ALLIMAGES_FILES)))
APEX_INFO_FILE := $(APEX_OUT)/apex-info-list.xml

# dump_apex_info scans $(PRODUCT_OUT)/apex and writes apex-info-list.xml there.
# This relies on the fact that rules for .apex files install the contents in $(PRODUCT_OUT)/apex.
$(APEX_INFO_FILE): $(HOST_OUT_EXECUTABLES)/dump_apex_info $(apex_files)
	@echo "Creating apex-info-file in $(PRODUCT_OUT) "
	$< --root_dir $(PRODUCT_OUT)

apex_files :=
apex_dirs :=

# The build system only writes VINTF metadata to */etc/vintf paths. Legacy paths aren't needed here
# because they are only used for prebuilt images.
# APEX files in /vendor/apex can have VINTF fragments as well.
check_vintf_common_srcs_patterns := \
  $(TARGET_OUT)/etc/vintf/% \
  $(TARGET_OUT_VENDOR)/etc/vintf/% \
  $(TARGET_OUT_ODM)/etc/vintf/% \
  $(TARGET_OUT_PRODUCT)/etc/vintf/% \
  $(TARGET_OUT_SYSTEM_EXT)/etc/vintf/% \
  $(TARGET_OUT_VENDOR)/apex/% \

check_vintf_common_srcs := $(sort $(filter $(check_vintf_common_srcs_patterns),$(INTERNAL_ALLIMAGES_FILES)))
check_vintf_common_srcs_patterns :=

check_vintf_has_system :=
check_vintf_has_vendor :=

ifneq (,$(filter EMPTY_ODM_SKU_PLACEHOLDER,$(ODM_MANIFEST_SKUS)))
$(error EMPTY_ODM_SKU_PLACEHOLDER is an internal variable and cannot be used for ODM_MANIFEST_SKUS)
endif
ifneq (,$(filter EMPTY_VENDOR_SKU_PLACEHOLDER,$(DEVICE_MANIFEST_SKUS)))
$(error EMPTY_VENDOR_SKU_PLACEHOLDER is an internal variable and cannot be used for DEIVCE_MANIFEST_SKUS)
endif

# -- Check system manifest / matrix including fragments (excluding other framework manifests / matrices, e.g. product);
check_vintf_system_deps := $(filter $(TARGET_OUT)/etc/vintf/%, $(check_vintf_common_srcs))
ifneq ($(check_vintf_system_deps),)
check_vintf_has_system := true

check_vintf_system_log := $(intermediates)/check_vintf_system.log
check_vintf_all_deps += $(check_vintf_system_log)
$(check_vintf_system_log): $(HOST_OUT_EXECUTABLES)/checkvintf $(check_vintf_system_deps)
	@( $< --check-one --dirmap /system:$(TARGET_OUT) > $@ 2>&1 ) || ( cat $@ && exit 1 )
$(call declare-1p-target,$(check_vintf_system_log))
check_vintf_system_log :=

# -- Check framework manifest against frozen manifests for GSI targets. They need to be compatible.
ifneq (true, $(BUILDING_VENDOR_IMAGE))
    vintffm_log := $(intermediates)/vintffm.log
endif
check_vintf_all_deps += $(vintffm_log)
$(vintffm_log): $(HOST_OUT_EXECUTABLES)/vintffm $(check_vintf_system_deps)
	@( $< --check --dirmap /system:$(TARGET_OUT) \
	  $(VINTF_FRAMEWORK_MANIFEST_FROZEN_DIR) > $@ 2>&1 ) || ( cat $@ && exit 1 )

$(call declare-1p-target,$(vintffm_log))

endif # check_vintf_system_deps
check_vintf_system_deps :=

# -- Check vendor manifest / matrix including fragments (excluding other device manifests / matrices)
check_vintf_vendor_deps := $(filter $(TARGET_OUT_VENDOR)/etc/vintf/%, $(check_vintf_common_srcs))
check_vintf_vendor_deps += $(filter $(TARGET_OUT_VENDOR)/apex/%, $(check_vintf_common_srcs))
ifneq ($(strip $(check_vintf_vendor_deps)),)
check_vintf_has_vendor := true
check_vintf_vendor_log := $(intermediates)/check_vintf_vendor.log
check_vintf_all_deps += $(check_vintf_vendor_log)
# Check vendor SKU=(empty) case when:
# - DEVICE_MANIFEST_FILE is not empty; OR
# - DEVICE_MANIFEST_FILE is empty AND DEVICE_MANIFEST_SKUS is empty (only vendor manifest fragments are used)
$(check_vintf_vendor_log): PRIVATE_VENDOR_SKUS := \
  $(if $(DEVICE_MANIFEST_FILE),EMPTY_VENDOR_SKU_PLACEHOLDER,\
    $(if $(DEVICE_MANIFEST_SKUS),,EMPTY_VENDOR_SKU_PLACEHOLDER)) \
  $(DEVICE_MANIFEST_SKUS)
$(check_vintf_vendor_log): $(HOST_OUT_EXECUTABLES)/checkvintf $(check_vintf_vendor_deps) $(APEX_INFO_FILE)
	$(foreach vendor_sku,$(PRIVATE_VENDOR_SKUS), \
	  ( $< --check-one --dirmap /vendor:$(TARGET_OUT_VENDOR) --dirmap /apex:$(APEX_OUT) \
	       --property ro.boot.product.vendor.sku=$(filter-out EMPTY_VENDOR_SKU_PLACEHOLDER,$(vendor_sku)) \
	       > $@ 2>&1 ) || ( cat $@ && exit 1 ); )
$(call declare-1p-target,$(check_vintf_vendor_log))
check_vintf_vendor_log :=
endif # check_vintf_vendor_deps
check_vintf_vendor_deps :=

# -- Kernel version and configurations.
ifeq ($(PRODUCT_OTA_ENFORCE_VINTF_KERNEL_REQUIREMENTS),true)

BUILT_KERNEL_CONFIGS_FILE := $(intermediates)/kernel_configs.txt
BUILT_KERNEL_VERSION_FILE := $(intermediates)/kernel_version.txt

my_board_extracted_kernel :=

# BOARD_KERNEL_CONFIG_FILE and BOARD_KERNEL_VERSION can be used to override the values extracted
# from INSTALLED_KERNEL_TARGET.
ifdef BOARD_KERNEL_CONFIG_FILE
ifdef BOARD_KERNEL_VERSION
$(BUILT_KERNEL_CONFIGS_FILE): $(BOARD_KERNEL_CONFIG_FILE)
	cp $< $@
$(BUILT_KERNEL_VERSION_FILE):
	echo $(BOARD_KERNEL_VERSION) > $@

$(call declare-license-metadata,$(BUILT_KERNEL_CONFIGS_FILE),SPDX-license-identifier-GPL-2.0-only,restricted,$(BUILD_SYSTEM)/LINUX_KERNEL_COPYING,"Kernel",kernel)
$(call declare-license-metadata,$(BUILT_KERNEL_VERSION_FILE),SPDX-license-identifier-GPL-2.0-only,restricted,$(BUILD_SYSTEM)/LINUX_KERNEL_COPYING,"Kernel",kernel)

my_board_extracted_kernel := true
endif # BOARD_KERNEL_VERSION
endif # BOARD_KERNEL_CONFIG_FILE

ifneq ($(my_board_extracted_kernel),true)
# Tools for decompression that is not in PATH.
# Check $(EXTRACT_KERNEL) for decompression algorithms supported by the script.
# Algorithms that are in the script but not in this list will be found in PATH.
my_decompress_tools := \
    lz4:$(HOST_OUT_EXECUTABLES)/lz4 \

endif # my_board_extracted_kernel

ifneq ($(my_board_extracted_kernel),true)
ifdef INSTALLED_KERNEL_TARGET
$(BUILT_KERNEL_CONFIGS_FILE): .KATI_IMPLICIT_OUTPUTS := $(BUILT_KERNEL_VERSION_FILE)
$(BUILT_KERNEL_CONFIGS_FILE): PRIVATE_DECOMPRESS_TOOLS := $(my_decompress_tools)
$(BUILT_KERNEL_CONFIGS_FILE): $(foreach pair,$(my_decompress_tools),$(call word-colon,2,$(pair)))
$(BUILT_KERNEL_CONFIGS_FILE): $(EXTRACT_KERNEL) $(firstword $(INSTALLED_KERNEL_TARGET))
	$< --tools $(PRIVATE_DECOMPRESS_TOOLS) --input $(firstword $(INSTALLED_KERNEL_TARGET)) \
	  --output-configs $@ \
	  --output-release $(BUILT_KERNEL_VERSION_FILE)

$(call declare-license-metadata,$(BUILT_KERNEL_CONFIGS_FILE),SPDX-license-identifier-GPL-2.0-only,restricted,$(BUILD_SYSTEM)/LINUX_KERNEL_COPYING,"Kernel",kernel)

my_board_extracted_kernel := true
endif # INSTALLED_KERNEL_TARGET
endif # my_board_extracted_kernel

ifneq ($(my_board_extracted_kernel),true)
ifdef INSTALLED_BOOTIMAGE_TARGET
$(BUILT_KERNEL_CONFIGS_FILE): .KATI_IMPLICIT_OUTPUTS := $(BUILT_KERNEL_VERSION_FILE)
$(BUILT_KERNEL_CONFIGS_FILE): PRIVATE_DECOMPRESS_TOOLS := $(my_decompress_tools)
$(BUILT_KERNEL_CONFIGS_FILE): $(foreach pair,$(my_decompress_tools),$(call word-colon,2,$(pair)))
$(BUILT_KERNEL_CONFIGS_FILE): PRIVATE_UNPACKED_BOOTIMG := $(intermediates)/unpacked_bootimage
$(BUILT_KERNEL_CONFIGS_FILE): \
        $(HOST_OUT_EXECUTABLES)/unpack_bootimg \
        $(EXTRACT_KERNEL) \
        $(INSTALLED_BOOTIMAGE_TARGET)
	$(HOST_OUT_EXECUTABLES)/unpack_bootimg --boot_img $(INSTALLED_BOOTIMAGE_TARGET) --out $(PRIVATE_UNPACKED_BOOTIMG)
	$(EXTRACT_KERNEL) --tools $(PRIVATE_DECOMPRESS_TOOLS) --input $(PRIVATE_UNPACKED_BOOTIMG)/kernel \
	  --output-configs $@ \
	  --output-release $(BUILT_KERNEL_VERSION_FILE)

$(call declare-license-metadata,$(BUILT_KERNEL_CONFIGS_FILE),SPDX-license-identifier-GPL-2.0-only,restricted,$(BUILD_SYSTEM)/LINUX_KERNEL_COPYING,"Kernel",kernel)

my_board_extracted_kernel := true
endif # INSTALLED_BOOTIMAGE_TARGET
endif # my_board_extracted_kernel

ifneq ($(my_board_extracted_kernel),true)
$(warning Neither INSTALLED_KERNEL_TARGET nor INSTALLED_BOOTIMAGE_TARGET is defined when \
    PRODUCT_OTA_ENFORCE_VINTF_KERNEL_REQUIREMENTS  is true. Information about the updated kernel \
    cannot be built into OTA update package. You can fix this by: \
    (1) setting TARGET_NO_KERNEL to false and installing the built kernel to $(PRODUCT_OUT)/kernel,\
        so that kernel information will be extracted from the built kernel; or \
    (2) Add a prebuilt boot image and specify it in BOARD_PREBUILT_BOOTIMAGE; or \
    (3) extracting kernel configuration and defining BOARD_KERNEL_CONFIG_FILE and \
        BOARD_KERNEL_VERSION manually; or \
    (4) unsetting PRODUCT_OTA_ENFORCE_VINTF_KERNEL_REQUIREMENTS manually.)
# Clear their values to indicate that these two files does not exist.
BUILT_KERNEL_CONFIGS_FILE :=
BUILT_KERNEL_VERSION_FILE :=
endif

my_decompress_tools :=
my_board_extracted_kernel :=

endif # PRODUCT_OTA_ENFORCE_VINTF_KERNEL_REQUIREMENTS

# -- Check VINTF compatibility of build.
# Skip partial builds; only check full builds. Only check if:
# - PRODUCT_ENFORCE_VINTF_MANIFEST is true
# - system / vendor VINTF metadata exists
# - Building product / system_ext / odm images if board has product / system_ext / odm images
ifeq ($(PRODUCT_ENFORCE_VINTF_MANIFEST),true)
ifeq ($(check_vintf_has_system),true)
ifeq ($(check_vintf_has_vendor),true)
ifeq ($(filter true,$(BUILDING_ODM_IMAGE)),$(filter true,$(BOARD_USES_ODMIMAGE)))
ifeq ($(filter true,$(BUILDING_PRODUCT_IMAGE)),$(filter true,$(BOARD_USES_PRODUCTIMAGE)))
ifeq ($(filter true,$(BUILDING_SYSTEM_EXT_IMAGE)),$(filter true,$(BOARD_USES_SYSTEM_EXTIMAGE)))

check_vintf_compatible_log := $(intermediates)/check_vintf_compatible.log
check_vintf_all_deps += $(check_vintf_compatible_log)

check_vintf_compatible_args :=
check_vintf_compatible_deps := $(check_vintf_common_srcs) $(APEX_INFO_FILE)

ifeq ($(PRODUCT_OTA_ENFORCE_VINTF_KERNEL_REQUIREMENTS),true)
ifneq (,$(BUILT_KERNEL_VERSION_FILE)$(BUILT_KERNEL_CONFIGS_FILE))
check_vintf_compatible_args += --kernel $(BUILT_KERNEL_VERSION_FILE):$(BUILT_KERNEL_CONFIGS_FILE)
check_vintf_compatible_deps += $(BUILT_KERNEL_CONFIGS_FILE) $(BUILT_KERNEL_VERSION_FILE)
endif # BUILT_KERNEL_VERSION_FILE != "" || BUILT_KERNEL_CONFIGS_FILE != ""
endif # PRODUCT_OTA_ENFORCE_VINTF_KERNEL_REQUIREMENTS

check_vintf_compatible_args += \
  --dirmap /system:$(TARGET_OUT) \
  --dirmap /vendor:$(TARGET_OUT_VENDOR) \
  --dirmap /odm:$(TARGET_OUT_ODM) \
  --dirmap /product:$(TARGET_OUT_PRODUCT) \
  --dirmap /system_ext:$(TARGET_OUT_SYSTEM_EXT) \
  --dirmap /apex:$(APEX_OUT) \

ifdef PRODUCT_SHIPPING_API_LEVEL
check_vintf_compatible_args += --property ro.product.first_api_level=$(PRODUCT_SHIPPING_API_LEVEL)
endif # PRODUCT_SHIPPING_API_LEVEL

$(check_vintf_compatible_log): PRIVATE_CHECK_VINTF_ARGS := $(check_vintf_compatible_args)
$(check_vintf_compatible_log): PRIVATE_CHECK_VINTF_DEPS := $(check_vintf_compatible_deps)
# Check ODM SKU=(empty) case when:
# - ODM_MANIFEST_FILES is not empty; OR
# - ODM_MANIFEST_FILES is empty AND ODM_MANIFEST_SKUS is empty (only ODM manifest fragments are used)
$(check_vintf_compatible_log): PRIVATE_ODM_SKUS := \
  $(if $(ODM_MANIFEST_FILES),EMPTY_ODM_SKU_PLACEHOLDER,\
    $(if $(ODM_MANIFEST_SKUS),,EMPTY_ODM_SKU_PLACEHOLDER)) \
  $(ODM_MANIFEST_SKUS)
# Check vendor SKU=(empty) case when:
# - DEVICE_MANIFEST_FILE is not empty; OR
# - DEVICE_MANIFEST_FILE is empty AND DEVICE_MANIFEST_SKUS is empty (only vendor manifest fragments are used)
$(check_vintf_compatible_log): PRIVATE_VENDOR_SKUS := \
  $(if $(DEVICE_MANIFEST_FILE),EMPTY_VENDOR_SKU_PLACEHOLDER,\
    $(if $(DEVICE_MANIFEST_SKUS),,EMPTY_VENDOR_SKU_PLACEHOLDER)) \
  $(DEVICE_MANIFEST_SKUS)
$(check_vintf_compatible_log): $(HOST_OUT_EXECUTABLES)/checkvintf $(check_vintf_compatible_deps)
	@echo "PRODUCT_OTA_ENFORCE_VINTF_KERNEL_REQUIREMENTS=$(PRODUCT_OTA_ENFORCE_VINTF_KERNEL_REQUIREMENTS)" > $@
	@echo -n -e 'Deps: \n  ' >> $@
	@sed 's/ /\n  /g' <<< "$(PRIVATE_CHECK_VINTF_DEPS)" >> $@
	@echo -n -e 'Args: \n  ' >> $@
	@cat <<< "$(PRIVATE_CHECK_VINTF_ARGS)" >> $@
	$(foreach odm_sku,$(PRIVATE_ODM_SKUS), $(foreach vendor_sku,$(PRIVATE_VENDOR_SKUS), \
	  echo "For ODM SKU = $(odm_sku), vendor SKU = $(vendor_sku)" >> $@; \
	  ( $< --check-compat $(PRIVATE_CHECK_VINTF_ARGS) \
	       --property ro.boot.product.hardware.sku=$(filter-out EMPTY_ODM_SKU_PLACEHOLDER,$(odm_sku)) \
	       --property ro.boot.product.vendor.sku=$(filter-out EMPTY_VENDOR_SKU_PLACEHOLDER,$(vendor_sku)) \
	       >> $@ 2>&1 ) || (cat $@ && exit 1); ))

$(call declare-1p-target,$(check_vintf_compatible_log))

check_vintf_compatible_log :=
check_vintf_compatible_args :=
check_vintf_compatible_deps :=

endif # BUILDING_SYSTEM_EXT_IMAGE equals BOARD_USES_SYSTEM_EXTIMAGE
endif # BUILDING_PRODUCT_IMAGE equals BOARD_USES_PRODUCTIMAGE
endif # BUILDING_ODM_IMAGE equals BOARD_USES_ODMIMAGE
endif # check_vintf_has_vendor
endif # check_vintf_has_system
endif # PRODUCT_ENFORCE_VINTF_MANIFEST

# Add all logs of VINTF checks to dist builds
droid_targets: $(check_vintf_all_deps)
$(call dist-for-goals, droid_targets, $(check_vintf_all_deps))

# Helper alias to check all VINTF of current build.
.PHONY: check-vintf-all
check-vintf-all: $(check_vintf_all_deps)
	$(foreach file,$^,echo "$(file)"; cat "$(file)"; echo;)

check_vintf_has_vendor :=
check_vintf_has_system :=
check_vintf_common_srcs :=
check_vintf_all_deps :=
intermediates :=
endif # !TARGET_BUILD_UNBUNDLED

# -----------------------------------------------------------------
# Check image sizes <= size of super partition

ifeq (,$(TARGET_BUILD_UNBUNDLED))

ifeq (true,$(PRODUCT_BUILD_SUPER_PARTITION))

PARTITIONS_AND_OTHER_IN_SUPER := $(BOARD_SUPER_PARTITION_PARTITION_LIST)

# Add the system other image to the misc_info. Because factory ota may install system_other to the super partition.
ifdef BUILDING_SYSTEM_OTHER_IMAGE
PARTITIONS_AND_OTHER_IN_SUPER += system_other
endif # BUILDING_SYSTEM_OTHER_IMAGE

# $(1): misc_info.txt
# #(2): optional log file
define check-all-partition-sizes-target
  mkdir -p $(dir $(1))
  rm -f $(1)
  $(call dump-super-image-info, $(1))
  $(foreach partition,$(PARTITIONS_AND_OTHER_IN_SUPER), \
    echo "$(partition)_image="$(call images-for-partitions,$(partition)) >> $(1);)
  $(CHECK_PARTITION_SIZES) $(if $(2),--logfile $(2),-v) $(1)
endef

check_all_partition_sizes_log := $(call intermediates-dir-for,PACKAGING,check-all-partition-sizes)/check_all_partition_sizes.log
droid_targets: $(check_all_partition_sizes_log)
$(call dist-for-goals, droid_targets, $(check_all_partition_sizes_log))

$(check_all_partition_sizes_log): \
    $(CHECK_PARTITION_SIZES) \
    $(call images-for-partitions,$(PARTITIONS_AND_OTHER_IN_SUPER))
	$(call check-all-partition-sizes-target, \
	  $(call intermediates-dir-for,PACKAGING,check-all-partition-sizes)/misc_info.txt, \
	  $@)

$(call declare-1p-target,$(check_all_partition_sizes_log))

.PHONY: check-all-partition-sizes
check-all-partition-sizes: $(check_all_partition_sizes_log)

.PHONY: check-all-partition-sizes-nodeps
check-all-partition-sizes-nodeps:
	$(call check-all-partition-sizes-target, \
	  $(call intermediates-dir-for,PACKAGING,check-all-partition-sizes-nodeps)/misc_info.txt)

endif # PRODUCT_BUILD_SUPER_PARTITION

endif # !TARGET_BUILD_UNBUNDLED

# -----------------------------------------------------------------
# bring in the installer image generation defines if necessary
ifeq ($(TARGET_USE_DISKINSTALLER),true)
include bootable/diskinstaller/config.mk
endif

# -----------------------------------------------------------------
# host tools needed to build dist and OTA packages

ifeq ($(BUILD_OS),darwin)
  build_ota_package := false
  build_otatools_package := false
else
  # Set build_ota_package, and allow opt-out below.
  build_ota_package := true
  ifeq ($(TARGET_SKIP_OTA_PACKAGE),true)
    build_ota_package := false
  endif
  ifneq (,$(filter address, $(SANITIZE_TARGET)))
    build_ota_package := false
  endif
  ifeq ($(TARGET_PRODUCT),sdk)
    build_ota_package := false
  endif
  # A target without a kernel may be one of the following:
  # - A generic target. In this case, the OTA package usually isn't built.
  #   PRODUCT_BUILD_GENERIC_OTA_PACKAGE may be set to true to force OTA package
  #   generation.
  # - A real device target, with TARGET_NO_KERNEL set to true and
  #   BOARD_PREBUILT_BOOTIMAGE set. In this case, it is valid to generate
  #   an OTA package.
  ifneq ($(PRODUCT_BUILD_GENERIC_OTA_PACKAGE),true)
    ifneq ($(filter generic%,$(TARGET_DEVICE)),)
      build_ota_package := false
    endif
    ifeq ($(INSTALLED_BOOTIMAGE_TARGET),)
      ifeq ($(TARGET_NO_KERNEL),true)
        build_ota_package := false
      endif
    endif # INSTALLED_BOOTIMAGE_TARGET == ""
    ifeq ($(recovery_fstab),)
      build_ota_package := false
    endif
  endif # PRODUCT_BUILD_GENERIC_OTA_PACKAGE

  # Set build_otatools_package, and allow opt-out below.
  build_otatools_package := true
  ifeq ($(TARGET_SKIP_OTATOOLS_PACKAGE),true)
    build_otatools_package := false
  endif
endif

ifeq ($(build_otatools_package),true)

INTERNAL_OTATOOLS_MODULES := \
  aapt2 \
  add_img_to_target_files \
  apksigner \
  append2simg \
  avbtool \
  blk_alloc_to_base_fs \
  boot_signer \
  brillo_update_payload \
  brotli \
  bsdiff \
  build_image \
  build_super_image \
  build_verity_metadata \
  build_verity_tree \
  care_map_generator \
  check_ota_package_signature \
  check_target_files_signatures \
  check_target_files_vintf \
  checkvintf \
  create_brick_ota \
  delta_generator \
  e2fsck \
  e2fsdroid \
  fc_sort \
  fec \
  fsck.erofs \
  fsck.f2fs \
  fs_config \
  generate_gki_certificate \
  generate_verity_key \
  host_init_verifier \
  img2simg \
  img_from_target_files \
  imgdiff \
  initrd_bootconfig \
  libconscrypt_openjdk_jni \
  lpmake \
  lpunpack \
  lz4 \
  make_f2fs \
  make_f2fs_casefold \
  merge_ota \
  merge_target_files \
  minigzip \
  mk_combined_img \
  mkbootfs \
  mkbootimg \
  mke2fs \
  mke2fs.conf \
  mkfs.erofs \
  mkf2fsuserimg \
  mksquashfs \
  mksquashfsimage \
  mkuserimg_mke2fs \
  ota_extractor \
  ota_from_target_files \
  repack_bootimg \
  secilc \
  sefcontext_compile \
  sgdisk \
  shflags \
  sign_apex \
  sign_target_files_apks \
  sign_virt_apex \
  signapk \
  simg2img \
  sload_f2fs \
  toybox \
  tune2fs \
  unpack_bootimg \
  update_host_simulator \
  validate_target_files \
  verity_signer \
  verity_verifier \
  zipalign \
  zucchini \
  zip2zip \


# Additional tools to unpack and repack the apex file.
INTERNAL_OTATOOLS_MODULES += \
  apexer \
  apex_compression_tool \
  deapexer \
  debugfs_static \
  dump_apex_info \
  fsck.erofs \
  make_erofs \
  merge_zips \
  resize2fs \
  soong_zip \

ifeq (true,$(PRODUCT_SUPPORTS_VBOOT))
INTERNAL_OTATOOLS_MODULES += \
  futility-host \
  vboot_signer
endif

INTERNAL_OTATOOLS_FILES := \
  $(filter $(HOST_OUT)/%,$(call module-installed-files,$(INTERNAL_OTATOOLS_MODULES)))

.PHONY: otatools
otatools: $(INTERNAL_OTATOOLS_FILES)

# For each module, recursively resolve its host shared library dependencies. Then we have a full
# list of modules whose installed files need to be packed.
INTERNAL_OTATOOLS_MODULES_WITH_DEPS := \
  $(sort $(INTERNAL_OTATOOLS_MODULES) \
      $(foreach m,$(INTERNAL_OTATOOLS_MODULES),$(call get-all-shared-libs-deps,$(m))))

INTERNAL_OTATOOLS_PACKAGE_FILES := \
  $(filter $(HOST_OUT)/%,$(call module-installed-files,$(INTERNAL_OTATOOLS_MODULES_WITH_DEPS)))

INTERNAL_OTATOOLS_PACKAGE_FILES += \
  $(sort $(shell find build/make/target/product/security -type f -name "*.x509.pem" -o \
      -name "*.pk8"))

ifneq (,$(wildcard packages/modules))
INTERNAL_OTATOOLS_PACKAGE_FILES += \
  $(sort $(shell find packages/modules -type f -name "*.x509.pem" -o -name "*.pk8" -o -name \
      "key.pem"))
endif

ifneq (,$(wildcard device))
INTERNAL_OTATOOLS_PACKAGE_FILES += \
  $(sort $(shell find device $(wildcard vendor) -type f -name "*.pk8" -o -name "verifiedboot*" -o \
      -name "*.pem" -o -name "oem*.prop" -o -name "*.avbpubkey"))
endif
ifneq (,$(wildcard external/avb))
INTERNAL_OTATOOLS_PACKAGE_FILES += \
  $(sort $(shell find external/avb/test/data -type f -name "testkey_*.pem" -o \
      -name "atx_metadata.bin"))
endif
ifeq (true,$(PRODUCT_SUPPORTS_VBOOT))
INTERNAL_OTATOOLS_PACKAGE_FILES += \
  $(sort $(shell find external/vboot_reference/tests/devkeys -type f))
endif

INTERNAL_OTATOOLS_RELEASETOOLS := \
  $(shell find build/make/tools/releasetools -name "*.pyc" -prune -o \
      \( -type f -o -type l \) -print | sort)

BUILT_OTATOOLS_PACKAGE := $(PRODUCT_OUT)/otatools.zip
$(BUILT_OTATOOLS_PACKAGE): PRIVATE_ZIP_ROOT := $(call intermediates-dir-for,PACKAGING,otatools)/otatools
$(BUILT_OTATOOLS_PACKAGE): PRIVATE_OTATOOLS_PACKAGE_FILES := $(INTERNAL_OTATOOLS_PACKAGE_FILES)
$(BUILT_OTATOOLS_PACKAGE): PRIVATE_OTATOOLS_RELEASETOOLS := $(INTERNAL_OTATOOLS_RELEASETOOLS)
$(BUILT_OTATOOLS_PACKAGE): $(INTERNAL_OTATOOLS_PACKAGE_FILES) $(INTERNAL_OTATOOLS_RELEASETOOLS)
$(BUILT_OTATOOLS_PACKAGE): $(SOONG_ZIP) $(ZIP2ZIP)
	@echo "Package OTA tools: $@"
	rm -rf $@ $(PRIVATE_ZIP_ROOT)
	mkdir -p $(dir $@)
	$(call copy-files-with-structure,$(PRIVATE_OTATOOLS_PACKAGE_FILES),$(HOST_OUT)/,$(PRIVATE_ZIP_ROOT))
	$(call copy-files-with-structure,$(PRIVATE_OTATOOLS_RELEASETOOLS),build/make/tools/,$(PRIVATE_ZIP_ROOT))
	cp $(SOONG_ZIP) $(ZIP2ZIP) $(MERGE_ZIPS) $(PRIVATE_ZIP_ROOT)/bin/
	$(SOONG_ZIP) -o $@ -C $(PRIVATE_ZIP_ROOT) -D $(PRIVATE_ZIP_ROOT)

$(call declare-1p-container,$(BUILT_OTATOOLS_PACKAGE),build)
$(call declare-container-license-deps,$(INTERNAL_OTATOOLS_PACKAGE_FILES) $(INTERNAL_OTATOOLS_RELEASETOOLS),$(BUILT_OTATOOLS_PACKAGE):)

.PHONY: otatools-package
otatools-package: $(BUILT_OTATOOLS_PACKAGE)

$(call dist-for-goals, otatools-package, \
  $(BUILT_OTATOOLS_PACKAGE) \
)

endif # build_otatools_package

# -----------------------------------------------------------------
#  fastboot-info.txt
FASTBOOT_INFO_VERSION = 1

INSTALLED_FASTBOOT_INFO_TARGET := $(PRODUCT_OUT)/fastboot-info.txt

$(INSTALLED_FASTBOOT_INFO_TARGET):
	rm -f $@
	$(call pretty,"Target fastboot-info.txt: $@")
	$(hide) echo "# fastboot-info for $(TARGET_PRODUCT)" >> $@
	$(hide) echo "version $(FASTBOOT_INFO_VERSION)" >> $@
ifneq ($(INSTALLED_BOOTIMAGE_TARGET),)
	$(hide) echo "flash boot" >> $@
endif
ifneq ($(INSTALLED_INIT_BOOT_IMAGE_TARGET),)
	$(hide) echo "flash init_boot" >> $@
endif
ifdef BOARD_PREBUILT_DTBOIMAGE
	$(hide) echo "flash dtbo" >> $@
endif
<<<<<<< HEAD
=======
ifneq ($(INSTALLED_DTIMAGE_TARGET),)
	$(hide) echo "flash dts dt.img" >> $@
endif
ifneq ($(INSTALLED_VENDOR_KERNEL_BOOTIMAGE_TARGET),)
	$(hide) echo "flash vendor_kernel_boot" >> $@
endif
>>>>>>> 2552a1b0
ifeq ($(BOARD_USES_PVMFWIMAGE),true)
	$(hide) echo "flash pvmfw" >> $@
endif
ifeq ($(BOARD_AVB_ENABLE),true)
ifeq ($(BUILDING_VBMETA_IMAGE),true)
	$(hide) echo "flash --apply-vbmeta vbmeta" >> $@
endif
ifneq (,$(strip $(BOARD_AVB_VBMETA_SYSTEM)))
<<<<<<< HEAD
	$(hide) echo "flash --apply-vbmeta vbmeta_system" >> $@
=======
	$(hide) echo "flash vbmeta_system" >> $@
>>>>>>> 2552a1b0
endif
ifneq (,$(strip $(BOARD_AVB_VBMETA_VENDOR)))
	$(hide) echo "flash --apply-vbmeta vbmeta_vendor" >> $@
endif
ifneq ($(INSTALLED_VENDOR_BOOTIMAGE_TARGET),)
	$(hide) echo "flash vendor_boot" >> $@
endif
ifneq (,$(strip $(BOARD_AVB_VBMETA_CUSTOM_PARTITIONS)))
	$(hide) $(foreach partition,$(BOARD_AVB_VBMETA_CUSTOM_PARTITIONS), \
<<<<<<< HEAD
	  echo "flash --apply-vbmeta vbmeta_$(partition)" >> $@;)
=======
	  echo "flash vbmeta_$(partition)" >> $@;)
>>>>>>> 2552a1b0
endif
endif # BOARD_AVB_ENABLE
	$(hide) echo "reboot fastboot" >> $@
	$(hide) echo "update-super" >> $@
	$(hide) $(foreach partition,$(BOARD_SUPER_PARTITION_PARTITION_LIST), \
	  echo "flash $(partition)" >> $@;)
ifdef BUILDING_SYSTEM_OTHER_IMAGE
	$(hide) echo "flash --slot-other system system_other.img" >> $@
endif
ifdef BUILDING_CACHE_IMAGE
	$(hide) echo "if-wipe erase cache" >> $@
endif
	$(hide) echo "if-wipe erase userdata" >> $@
ifeq ($(BOARD_USES_METADATA_PARTITION),true)
	$(hide) echo "if-wipe erase metadata" >> $@
endif

# -----------------------------------------------------------------
#  misc_info.txt

INSTALLED_MISC_INFO_TARGET := $(PRODUCT_OUT)/misc_info.txt

ifeq ($(TARGET_RELEASETOOLS_EXTENSIONS),)
# default to common dir for device vendor
tool_extensions := $(TARGET_DEVICE_DIR)/../common
else
tool_extensions := $(TARGET_RELEASETOOLS_EXTENSIONS)
endif
.KATI_READONLY := tool_extensions

# $1: boot image file name
define misc_boot_size
$(subst .img,_size,$(1))=$(BOARD_KERNEL$(call to-upper,$(subst boot,,$(subst .img,,$(1))))_BOOTIMAGE_PARTITION_SIZE)
endef

$(INSTALLED_MISC_INFO_TARGET):
	rm -f $@
	$(call pretty,"Target misc_info.txt: $@")
	$(hide) echo "recovery_api_version=$(RECOVERY_API_VERSION)" >> $@
	$(hide) echo "fstab_version=$(RECOVERY_FSTAB_VERSION)" >> $@
ifdef BOARD_FLASH_BLOCK_SIZE
	$(hide) echo "blocksize=$(BOARD_FLASH_BLOCK_SIZE)" >> $@
endif
ifneq ($(strip $(BOARD_BOOTIMAGE_PARTITION_SIZE))$(strip $(BOARD_KERNEL_BINARIES)),)
	$(foreach b,$(INSTALLED_BOOTIMAGE_TARGET),\
		echo "$(call misc_boot_size,$(notdir $(b)))" >> $@;)
endif
ifeq ($(INSTALLED_BOOTIMAGE_TARGET),)
	$(hide) echo "no_boot=true" >> $@
else
	echo "boot_images=$(foreach b,$(INSTALLED_BOOTIMAGE_TARGET),$(notdir $(b)))" >> $@
endif
ifneq ($(INSTALLED_INIT_BOOT_IMAGE_TARGET),)
	$(hide) echo "init_boot=true" >> $@
	$(hide) echo "init_boot_size=$(BOARD_INIT_BOOT_IMAGE_PARTITION_SIZE)" >> $@
endif
ifeq ($(BOARD_RAMDISK_USE_LZ4),true)
	echo "lz4_ramdisks=true" >> $@
endif
ifneq ($(INSTALLED_VENDOR_BOOTIMAGE_TARGET),)
	echo "vendor_boot=true" >> $@
	echo "vendor_boot_size=$(BOARD_VENDOR_BOOTIMAGE_PARTITION_SIZE)" >> $@
endif
ifneq ($(INSTALLED_VENDOR_KERNEL_BOOTIMAGE_TARGET),)
	echo "vendor_kernel_boot=true" >> $@
	echo "vendor_kernel_boot_size=$(BOARD_VENDOR_KERNEL_BOOTIMAGE_PARTITION_SIZE)" >> $@
endif
ifeq ($(INSTALLED_RECOVERYIMAGE_TARGET),)
	$(hide) echo "no_recovery=true" >> $@
endif
ifdef BOARD_INCLUDE_RECOVERY_DTBO
	$(hide) echo "include_recovery_dtbo=true" >> $@
endif
ifdef BOARD_INCLUDE_RECOVERY_ACPIO
	$(hide) echo "include_recovery_acpio=true" >> $@
endif
ifdef BOARD_RECOVERYIMAGE_PARTITION_SIZE
	$(hide) echo "recovery_size=$(BOARD_RECOVERYIMAGE_PARTITION_SIZE)" >> $@
endif
ifdef TARGET_RECOVERY_FSTYPE_MOUNT_OPTIONS
	@# TARGET_RECOVERY_FSTYPE_MOUNT_OPTIONS can be empty to indicate that nothing but defaults should be used.
	$(hide) echo "recovery_mount_options=$(TARGET_RECOVERY_FSTYPE_MOUNT_OPTIONS)" >> $@
else
	$(hide) echo "recovery_mount_options=$(DEFAULT_TARGET_RECOVERY_FSTYPE_MOUNT_OPTIONS)" >> $@
endif
	$(hide) echo "tool_extensions=$(tool_extensions)" >> $@
	$(hide) echo "default_system_dev_certificate=$(DEFAULT_SYSTEM_DEV_CERTIFICATE)" >> $@
ifdef PRODUCT_EXTRA_OTA_KEYS
	$(hide) echo "extra_ota_keys=$(PRODUCT_EXTRA_OTA_KEYS)" >> $@
endif
ifdef PRODUCT_EXTRA_RECOVERY_KEYS
	$(hide) echo "extra_recovery_keys=$(PRODUCT_EXTRA_RECOVERY_KEYS)" >> $@
endif
	$(hide) echo 'mkbootimg_args=$(BOARD_MKBOOTIMG_ARGS)' >> $@
	$(hide) echo 'recovery_mkbootimg_args=$(BOARD_RECOVERY_MKBOOTIMG_ARGS)' >> $@
	$(hide) echo 'mkbootimg_version_args=$(INTERNAL_MKBOOTIMG_VERSION_ARGS)' >> $@
	$(hide) echo 'mkbootimg_init_args=$(BOARD_MKBOOTIMG_INIT_ARGS)' >> $@
ifdef BOARD_GKI_SIGNING_KEY_PATH
	$(hide) echo 'gki_signing_key_path=$(BOARD_GKI_SIGNING_KEY_PATH)' >> $@
	$(hide) echo 'gki_signing_algorithm=$(BOARD_GKI_SIGNING_ALGORITHM)' >> $@
	$(hide) echo 'gki_signing_signature_args=$(BOARD_GKI_SIGNING_SIGNATURE_ARGS)' >> $@
endif
	$(hide) echo "multistage_support=1" >> $@
	$(hide) echo "blockimgdiff_versions=3,4" >> $@
ifeq ($(PRODUCT_BUILD_GENERIC_OTA_PACKAGE),true)
	$(hide) echo "build_generic_ota_package=true" >> $@
endif
ifneq ($(OEM_THUMBPRINT_PROPERTIES),)
	# OTA scripts are only interested in fingerprint related properties
	$(hide) echo "oem_fingerprint_properties=$(OEM_THUMBPRINT_PROPERTIES)" >> $@
endif
ifneq (,$(filter address, $(SANITIZE_TARGET)))
	# We need to create userdata.img with real data because the instrumented libraries are in userdata.img.
	$(hide) echo "userdata_img_with_data=true" >> $@
endif
ifeq ($(BOARD_USES_FULL_RECOVERY_IMAGE),true)
	$(hide) echo "full_recovery_image=true" >> $@
endif
ifdef BOARD_USES_VENDORIMAGE
	$(hide) echo "board_uses_vendorimage=true" >> $@
endif
ifeq ($(BOARD_AVB_ENABLE),true)
ifeq ($(BUILDING_VBMETA_IMAGE),true)
	$(hide) echo "avb_building_vbmeta_image=true" >> $@
endif # BUILDING_VBMETA_IMAGE
	$(hide) echo "avb_enable=true" >> $@
	$(hide) echo "avb_vbmeta_key_path=$(BOARD_AVB_KEY_PATH)" >> $@
	$(hide) echo "avb_vbmeta_algorithm=$(BOARD_AVB_ALGORITHM)" >> $@
	$(hide) echo "avb_vbmeta_args=$(BOARD_AVB_MAKE_VBMETA_IMAGE_ARGS)" >> $@
	$(hide) echo "avb_boot_add_hash_footer_args=$(BOARD_AVB_BOOT_ADD_HASH_FOOTER_ARGS)" >> $@
ifdef BOARD_AVB_BOOT_KEY_PATH
	$(hide) echo "avb_boot_key_path=$(BOARD_AVB_BOOT_KEY_PATH)" >> $@
	$(hide) echo "avb_boot_algorithm=$(BOARD_AVB_BOOT_ALGORITHM)" >> $@
	$(hide) echo "avb_boot_rollback_index_location=$(BOARD_AVB_BOOT_ROLLBACK_INDEX_LOCATION)" >> $@
endif # BOARD_AVB_BOOT_KEY_PATH
	$(hide) echo "avb_init_boot_add_hash_footer_args=$(BOARD_AVB_INIT_BOOT_ADD_HASH_FOOTER_ARGS)" >> $@
ifdef BOARD_AVB_INIT_BOOT_KEY_PATH
	$(hide) echo "avb_init_boot_key_path=$(BOARD_AVB_INIT_BOOT_KEY_PATH)" >> $@
	$(hide) echo "avb_init_boot_algorithm=$(BOARD_AVB_INIT_BOOT_ALGORITHM)" >> $@
	$(hide) echo "avb_init_boot_rollback_index_location=$(BOARD_AVB_INIT_BOOT_ROLLBACK_INDEX_LOCATION)" >> $@
endif # BOARD_AVB_INIT_BOOT_KEY_PATH
	echo "avb_vendor_boot_add_hash_footer_args=$(BOARD_AVB_VENDOR_BOOT_ADD_HASH_FOOTER_ARGS)" >> $@
ifdef BOARD_AVB_VENDOR_BOOT_KEY_PATH
	echo "avb_vendor_boot_key_path=$(BOARD_AVB_VENDOR_BOOT_KEY_PATH)" >> $@
	echo "avb_vendor_boot_algorithm=$(BOARD_AVB_VENDOR_BOOT_ALGORITHM)" >> $@
	echo "avb_vendor_boot_rollback_index_location=$(BOARD_AVB_VENDOR_BOOT_ROLLBACK_INDEX_LOCATION)" >> $@
endif # BOARD_AVB_VENDOR_BOOT_KEY_PATH
	echo "avb_vendor_kernel_boot_add_hash_footer_args=$(BOARD_AVB_VENDOR_KERNEL_BOOT_ADD_HASH_FOOTER_ARGS)" >> $@
ifdef BOARD_AVB_VENDOR_KERNEL_BOOT_KEY_PATH
	echo "avb_vendor_kernel_boot_key_path=$(BOARD_AVB_VENDOR_KERNEL_BOOT_KEY_PATH)" >> $@
	echo "avb_vendor_kernel_boot_algorithm=$(BOARD_AVB_VENDOR_KERNEL_BOOT_ALGORITHM)" >> $@
	echo "avb_vendor_kernel_boot_rollback_index_location=$(BOARD_AVB_VENDOR_KERNEL_BOOT_ROLLBACK_INDEX_LOCATION)" >> $@
endif # BOARD_AVB_VENDOR_KERNEL_BOOT_KEY_PATH
	$(hide) echo "avb_recovery_add_hash_footer_args=$(BOARD_AVB_RECOVERY_ADD_HASH_FOOTER_ARGS)" >> $@
ifdef BOARD_AVB_RECOVERY_KEY_PATH
	$(hide) echo "avb_recovery_key_path=$(BOARD_AVB_RECOVERY_KEY_PATH)" >> $@
	$(hide) echo "avb_recovery_algorithm=$(BOARD_AVB_RECOVERY_ALGORITHM)" >> $@
	$(hide) echo "avb_recovery_rollback_index_location=$(BOARD_AVB_RECOVERY_ROLLBACK_INDEX_LOCATION)" >> $@
endif # BOARD_AVB_RECOVERY_KEY_PATH
ifneq (,$(strip $(BOARD_CUSTOMIMAGES_PARTITION_LIST)))
	$(hide) echo "avb_custom_images_partition_list=$(BOARD_CUSTOMIMAGES_PARTITION_LIST)" >> $@
	$(hide) $(foreach partition,$(BOARD_CUSTOMIMAGES_PARTITION_LIST), \
	    echo "avb_$(partition)_key_path=$(BOARD_AVB_$(call to-upper,$(partition))_KEY_PATH)"  >> $@; \
	    echo "avb_$(partition)_algorithm=$(BOARD_AVB_$(call to-upper,$(partition))_ALGORITHM)"  >> $@; \
	    echo "avb_$(partition)_add_hashtree_footer_args=$(BOARD_AVB_$(call to-upper,$(partition))_ADD_HASHTREE_FOOTER_ARGS)"  >> $@; \
	    echo "avb_$(partition)_rollback_index_location=$(BOARD_AVB_$(call to-upper,$(partition))_ROLLBACK_INDEX_LOCATION)"  >> $@; \
	    echo "avb_$(partition)_partition_size=$(BOARD_AVB_$(call to-upper,$(partition))_PARTITION_SIZE)"  >> $@; \
	    echo "avb_$(partition)_image_list=$(foreach image,$(BOARD_AVB_$(call to-upper,$(partition))_IMAGE_LIST),$(notdir $(image)))" >> $@;)
endif # BOARD_CUSTOMIMAGES_PARTITION_LIST
ifneq (,$(strip $(BOARD_AVB_VBMETA_SYSTEM)))
	$(hide) echo "avb_vbmeta_system=$(BOARD_AVB_VBMETA_SYSTEM)" >> $@
	$(hide) echo "avb_vbmeta_system_args=$(BOARD_AVB_MAKE_VBMETA_SYSTEM_IMAGE_ARGS)" >> $@
	$(hide) echo "avb_vbmeta_system_key_path=$(BOARD_AVB_VBMETA_SYSTEM_KEY_PATH)" >> $@
	$(hide) echo "avb_vbmeta_system_algorithm=$(BOARD_AVB_VBMETA_SYSTEM_ALGORITHM)" >> $@
	$(hide) echo "avb_vbmeta_system_rollback_index_location=$(BOARD_AVB_VBMETA_SYSTEM_ROLLBACK_INDEX_LOCATION)" >> $@
endif # BOARD_AVB_VBMETA_SYSTEM
ifneq (,$(strip $(BOARD_AVB_VBMETA_VENDOR)))
	$(hide) echo "avb_vbmeta_vendor=$(BOARD_AVB_VBMETA_VENDOR)" >> $@
	$(hide) echo "avb_vbmeta_vendor_args=$(BOARD_AVB_MAKE_VBMETA_VENDOR_IMAGE_ARGS)" >> $@
	$(hide) echo "avb_vbmeta_vendor_key_path=$(BOARD_AVB_VBMETA_VENDOR_KEY_PATH)" >> $@
	$(hide) echo "avb_vbmeta_vendor_algorithm=$(BOARD_AVB_VBMETA_VENDOR_ALGORITHM)" >> $@
	$(hide) echo "avb_vbmeta_vendor_rollback_index_location=$(BOARD_AVB_VBMETA_VENDOR_ROLLBACK_INDEX_LOCATION)" >> $@
endif # BOARD_AVB_VBMETA_VENDOR_KEY_PATH
ifneq (,$(strip $(BOARD_AVB_VBMETA_CUSTOM_PARTITIONS)))
	$(hide) echo "avb_custom_vbmeta_images_partition_list=$(BOARD_AVB_VBMETA_CUSTOM_PARTITIONS)" >> $@
	$(hide) $(foreach partition,$(BOARD_AVB_VBMETA_CUSTOM_PARTITIONS),\
	echo "avb_vbmeta_$(partition)=$(BOARD_AVB_VBMETA_$(call to-upper,$(partition)))" >> $@ ;\
	echo "avb_vbmeta_$(partition)_args=$(BOARD_AVB_MAKE_VBMETA_$(call to-upper,$(partition))_IMAGE_ARGS)" >> $@ ;\
	echo "avb_vbmeta_$(partition)_key_path=$(BOARD_AVB_VBMETA_$(call to-upper,$(partition))_KEY_PATH)" >> $@ ;\
	echo "avb_vbmeta_$(partition)_algorithm=$(BOARD_AVB_VBMETA_$(call to-upper,$(partition))_ALGORITHM)" >> $@ ;\
	echo "avb_vbmeta_$(partition)_rollback_index_location=$(BOARD_AVB_VBMETA_$(call to-upper,$(partition))_ROLLBACK_INDEX_LOCATION)" >> $@ ;)
endif # BOARD_AVB_VBMETA_CUSTOM_PARTITIONS
endif # BOARD_AVB_ENABLE
ifdef BOARD_BPT_INPUT_FILES
	$(hide) echo "board_bpt_enable=true" >> $@
	$(hide) echo "board_bpt_make_table_args=$(BOARD_BPT_MAKE_TABLE_ARGS)" >> $@
	$(hide) echo "board_bpt_input_files=$(BOARD_BPT_INPUT_FILES)" >> $@
endif
ifdef BOARD_BPT_DISK_SIZE
	$(hide) echo "board_bpt_disk_size=$(BOARD_BPT_DISK_SIZE)" >> $@
endif
	$(call generate-userimage-prop-dictionary, $@)
ifeq ($(AB_OTA_UPDATER),true)
	@# Include the build type in META/misc_info.txt so the server can easily differentiate production builds.
	$(hide) echo "build_type=$(TARGET_BUILD_VARIANT)" >> $@
	$(hide) echo "ab_update=true" >> $@
endif
ifeq ($(TARGET_OTA_ALLOW_NON_AB),true)
	$(hide) echo "allow_non_ab=true" >> $@
endif
ifeq ($(BOARD_NON_AB_OTA_DISABLE_COMPRESSION),true)
	$(hide) echo "board_non_ab_ota_disable_compression=true" >> $@
endif
ifdef BOARD_PREBUILT_DTBOIMAGE
	$(hide) echo "has_dtbo=true" >> $@
ifeq ($(BOARD_AVB_ENABLE),true)
	$(hide) echo "dtbo_size=$(BOARD_DTBOIMG_PARTITION_SIZE)" >> $@
	$(hide) echo "avb_dtbo_add_hash_footer_args=$(BOARD_AVB_DTBO_ADD_HASH_FOOTER_ARGS)" >> $@
ifdef BOARD_AVB_DTBO_KEY_PATH
	$(hide) echo "avb_dtbo_key_path=$(BOARD_AVB_DTBO_KEY_PATH)" >> $@
	$(hide) echo "avb_dtbo_algorithm=$(BOARD_AVB_DTBO_ALGORITHM)" >> $@
	$(hide) echo "avb_dtbo_rollback_index_location=$(BOARD_AVB_DTBO_ROLLBACK_INDEX_LOCATION)" >> $@
endif # BOARD_AVB_DTBO_KEY_PATH
endif # BOARD_AVB_ENABLE
endif # BOARD_PREBUILT_DTBOIMAGE
ifeq ($(BOARD_USES_PVMFWIMAGE),true)
	$(hide) echo "has_pvmfw=true" >> $@
ifeq ($(BOARD_AVB_ENABLE),true)
	$(hide) echo "pvmfw_size=$(BOARD_PVMFWIMAGE_PARTITION_SIZE)" >> $@
	$(hide) echo "avb_pvmfw_add_hash_footer_args=$(BOARD_AVB_PVMFW_ADD_HASH_FOOTER_ARGS)" >> $@
ifdef BOARD_AVB_PVMFW_KEY_PATH
	$(hide) echo "avb_pvmfw_key_path=$(BOARD_AVB_PVMFW_KEY_PATH)" >> $@
	$(hide) echo "avb_pvmfw_algorithm=$(BOARD_AVB_PVMFW_ALGORITHM)" >> $@
	$(hide) echo "avb_pvmfw_rollback_index_location=$(BOARD_AVB_PVMFW_ROLLBACK_INDEX_LOCATION)" >> $@
endif # BOARD_AVB_PVMFW_KEY_PATH
endif # BOARD_AVB_ENABLE
endif # BOARD_USES_PVMFWIMAGE
	$(call dump-dynamic-partitions-info,$@)
	@# VINTF checks
ifeq ($(PRODUCT_ENFORCE_VINTF_MANIFEST),true)
	$(hide) echo "vintf_enforce=true" >> $@
endif
ifdef ODM_MANIFEST_SKUS
	$(hide) echo "vintf_odm_manifest_skus=$(ODM_MANIFEST_SKUS)" >> $@
endif
ifdef ODM_MANIFEST_FILES
	$(hide) echo "vintf_include_empty_odm_sku=true" >> $@
endif
ifdef DEVICE_MANIFEST_SKUS
	$(hide) echo "vintf_vendor_manifest_skus=$(DEVICE_MANIFEST_SKUS)" >> $@
endif
ifdef DEVICE_MANIFEST_FILE
	$(hide) echo "vintf_include_empty_vendor_sku=true" >> $@
endif
ifeq ($(BOARD_BOOTLOADER_IN_UPDATE_PACKAGE),true)
	$(hide) echo "bootloader_in_update_package=true" >> $@
endif
ifeq ($(BOARD_EXCLUDE_KERNEL_FROM_RECOVERY_IMAGE),true)
	$(hide) echo "exclude_kernel_from_recovery_image=true" >> $@
endif
ifneq ($(BOARD_PARTIAL_OTA_UPDATE_PARTITIONS_LIST),)
	$(hide) echo "partial_ota_update_partitions_list=$(BOARD_PARTIAL_OTA_UPDATE_PARTITIONS_LIST)" >> $@
endif
ifeq ($(BUILDING_WITH_VSDK),true)
	$(hide) echo "building_with_vsdk=true" >> $@
endif
ifeq ($(TARGET_FLATTEN_APEX),false)
	$(hide) echo "target_flatten_apex=false" >> $@
endif

$(call declare-0p-target,$(INSTALLED_FASTBOOT_INFO_TARGET))

.PHONY: fastboot_info
fastboot_info: $(INSTALLED_FASTBOOT_INFO_TARGET)

droidcore-unbundled: $(INSTALLED_FASTBOOT_INFO_TARGET)

$(call declare-0p-target,$(INSTALLED_MISC_INFO_TARGET))

.PHONY: misc_info
misc_info: $(INSTALLED_MISC_INFO_TARGET)

droidcore-unbundled: $(INSTALLED_MISC_INFO_TARGET)

# -----------------------------------------------------------------
# A zip of the directories that map to the target filesystem.
# This zip can be used to create an OTA package or filesystem image
# as a post-build step.
#
name := $(TARGET_PRODUCT)
ifeq ($(TARGET_BUILD_TYPE),debug)
  name := $(name)_debug
endif
name := $(name)-target_files

intermediates := $(call intermediates-dir-for,PACKAGING,target_files)
BUILT_TARGET_FILES_DIR := $(intermediates)/$(name).zip.list
BUILT_TARGET_FILES_PACKAGE := $(intermediates)/$(name).zip
$(BUILT_TARGET_FILES_PACKAGE): zip_root := $(intermediates)/$(name)
$(BUILT_TARGET_FILES_DIR): zip_root := $(intermediates)/$(name)
$(BUILT_TARGET_FILES_DIR): intermediates := $(intermediates)


# $(1): Directory to copy
# $(2): Location to copy it to
# The "ls -A" is to prevent "acp s/* d" from failing if s is empty.
define package_files-copy-root
  if [ -d "$(strip $(1))" -a "$$(ls -A $(1))" ]; then \
    mkdir -p $(2) && \
    $(ACP) -rd $(strip $(1))/* $(2); \
  fi
endef

built_ota_tools :=

# We can't build static executables when SANITIZE_TARGET=address
ifeq (,$(filter address, $(SANITIZE_TARGET)))
built_ota_tools += \
    $(call intermediates-dir-for,EXECUTABLES,updater)/updater
endif

$(BUILT_TARGET_FILES_DIR): PRIVATE_OTA_TOOLS := $(built_ota_tools)

tool_extension := $(wildcard $(tool_extensions)/releasetools.py)
$(BUILT_TARGET_FILES_DIR): PRIVATE_TOOL_EXTENSION := $(tool_extension)

updater_dep :=
ifeq ($(AB_OTA_UPDATER),true)
updater_dep += system/update_engine/update_engine.conf
$(call declare-1p-target,system/update_engine/update_engine.conf,system/update_engine)
updater_dep += external/zucchini/version_info.h
$(call declare-license-metadata,external/zucchini/version_info.h,legacy_notice,notice,external/zucchini/LICENSE,external/zucchini)
updater_dep += $(HOST_OUT_SHARED_LIBRARIES)/liblz4.so
endif

# Build OTA tools if non-A/B is allowed
ifeq ($(TARGET_OTA_ALLOW_NON_AB),true)
updater_dep += $(built_ota_tools)
endif

$(BUILT_TARGET_FILES_DIR): $(updater_dep)

# If we are using recovery as boot, output recovery files to BOOT/.
# If we are moving recovery resources to vendor_boot, output recovery files to VENDOR_BOOT/.
ifeq ($(BOARD_USES_RECOVERY_AS_BOOT),true)
$(BUILT_TARGET_FILES_DIR): PRIVATE_RECOVERY_OUT := BOOT
else ifeq ($(BOARD_MOVE_RECOVERY_RESOURCES_TO_VENDOR_BOOT),true)
$(BUILT_TARGET_FILES_DIR): PRIVATE_RECOVERY_OUT := VENDOR_BOOT
else
$(BUILT_TARGET_FILES_DIR): PRIVATE_RECOVERY_OUT := RECOVERY
endif

ifeq ($(AB_OTA_UPDATER),true)
  ifdef OSRELEASED_DIRECTORY
    $(BUILT_TARGET_FILES_DIR): $(TARGET_OUT_OEM)/$(OSRELEASED_DIRECTORY)/product_id
    $(BUILT_TARGET_FILES_DIR): $(TARGET_OUT_OEM)/$(OSRELEASED_DIRECTORY)/product_version
    $(BUILT_TARGET_FILES_DIR): $(TARGET_OUT_ETC)/$(OSRELEASED_DIRECTORY)/system_version
  endif

  # Not checking in board_config.mk, since AB_OTA_PARTITIONS may be updated in Android.mk (e.g. to
  # additionally include radio or bootloader partitions).
  ifeq ($(AB_OTA_PARTITIONS),)
    $(error AB_OTA_PARTITIONS must be defined when using AB_OTA_UPDATER)
  endif
endif

ifneq ($(AB_OTA_PARTITIONS),)
  ifneq ($(AB_OTA_UPDATER),true)
    $(error AB_OTA_UPDATER must be true when defining AB_OTA_PARTITIONS)
  endif
endif

# Run fs_config while creating the target files package
# $1: root directory
# $2: add prefix
define fs_config
(cd $(1); find . -type d | sed 's,$$,/,'; find . \! -type d) | cut -c 3- | sort | sed 's,^,$(2),' | $(HOST_OUT_EXECUTABLES)/fs_config -C -D $(TARGET_OUT) -S $(SELINUX_FC) -R "$(2)"
endef

define filter-out-missing-vendor
$(if $(INSTALLED_VENDORIMAGE_TARGET),$(1),$(filter-out vendor,$(1)))
endef
define filter-out-missing-vendor_dlkm
$(if $(INSTALLED_VENDOR_DLKMIMAGE_TARGET),$(1),$(filter-out vendor_dlkm,$(1)))
endef
define filter-out-missing-odm
$(if $(INSTALLED_ODMIMAGE_TARGET),$(1),$(filter-out odm,$(1)))
endef
define filter-out-missing-odm_dlkm
$(if $(INSTALLED_ODM_DLKMIMAGE_TARGET),$(1),$(filter-out odm_dlkm,$(1)))
endef
define filter-out-missing-system_dlkm
$(if $(INSTALLED_SYSTEM_DLKMIMAGE_TARGET),$(1),$(filter-out system_dlkm,$(1)))
endef
# Filter out vendor,vendor_dlkm,odm,odm_dlkm,system_dlkm from the list for AOSP targets.
# $(1): list
define filter-out-missing-partitions
$(call filter-out-missing-vendor,\
  $(call filter-out-missing-vendor_dlkm,\
    $(call filter-out-missing-odm,\
      $(call filter-out-missing-odm_dlkm,\
        $(call filter-out-missing-system_dlkm,$(1))))))
endef

# Information related to dynamic partitions and virtual A/B. This information
# is needed for building the super image (see dump-super-image-info) and
# building OTA packages.
# $(1): file
define dump-dynamic-partitions-info
  $(if $(filter true,$(PRODUCT_USE_DYNAMIC_PARTITIONS)), \
    echo "use_dynamic_partitions=true" >> $(1))
  $(if $(filter true,$(PRODUCT_RETROFIT_DYNAMIC_PARTITIONS)), \
    echo "dynamic_partition_retrofit=true" >> $(1))
  echo "lpmake=$(notdir $(LPMAKE))" >> $(1)
  $(if $(filter true,$(PRODUCT_BUILD_SUPER_PARTITION)), $(if $(BOARD_SUPER_PARTITION_SIZE), \
    echo "build_super_partition=true" >> $(1)))
  $(if $(BUILDING_SUPER_EMPTY_IMAGE), \
    echo "build_super_empty_partition=true" >> $(1))
  $(if $(filter true,$(BOARD_BUILD_RETROFIT_DYNAMIC_PARTITIONS_OTA_PACKAGE)), \
    echo "build_retrofit_dynamic_partitions_ota_package=true" >> $(1))
  echo "super_metadata_device=$(BOARD_SUPER_PARTITION_METADATA_DEVICE)" >> $(1)
  $(if $(BOARD_SUPER_PARTITION_BLOCK_DEVICES), \
    echo "super_block_devices=$(BOARD_SUPER_PARTITION_BLOCK_DEVICES)" >> $(1))
  $(foreach device,$(BOARD_SUPER_PARTITION_BLOCK_DEVICES), \
    echo "super_$(device)_device_size=$(BOARD_SUPER_PARTITION_$(call to-upper,$(device))_DEVICE_SIZE)" >> $(1);)
  $(if $(BOARD_SUPER_PARTITION_PARTITION_LIST), \
    echo "dynamic_partition_list=$(call filter-out-missing-partitions,$(BOARD_SUPER_PARTITION_PARTITION_LIST))" >> $(1))
  $(if $(BOARD_SUPER_PARTITION_GROUPS),
    echo "super_partition_groups=$(BOARD_SUPER_PARTITION_GROUPS)" >> $(1))
  $(foreach group,$(BOARD_SUPER_PARTITION_GROUPS), \
    echo "super_$(group)_group_size=$(BOARD_$(call to-upper,$(group))_SIZE)" >> $(1); \
    $(if $(BOARD_$(call to-upper,$(group))_PARTITION_LIST), \
      echo "super_$(group)_partition_list=$(call filter-out-missing-partitions,$(BOARD_$(call to-upper,$(group))_PARTITION_LIST))" >> $(1);))
  $(if $(filter true,$(TARGET_USERIMAGES_SPARSE_EXT_DISABLED)), \
    echo "build_non_sparse_super_partition=true" >> $(1))
  $(if $(filter true,$(TARGET_USERIMAGES_SPARSE_F2FS_DISABLED)), \
    echo "build_non_sparse_super_partition=true" >> $(1))
  $(if $(filter true,$(BOARD_SUPER_IMAGE_IN_UPDATE_PACKAGE)), \
    echo "super_image_in_update_package=true" >> $(1))
  $(if $(BOARD_SUPER_PARTITION_SIZE), \
    echo "super_partition_size=$(BOARD_SUPER_PARTITION_SIZE)" >> $(1))
  $(if $(BOARD_SUPER_PARTITION_ALIGNMENT), \
    echo "super_partition_alignment=$(BOARD_SUPER_PARTITION_ALIGNMENT)" >> $(1))
  $(if $(BOARD_SUPER_PARTITION_WARN_LIMIT), \
    echo "super_partition_warn_limit=$(BOARD_SUPER_PARTITION_WARN_LIMIT)" >> $(1))
  $(if $(BOARD_SUPER_PARTITION_ERROR_LIMIT), \
    echo "super_partition_error_limit=$(BOARD_SUPER_PARTITION_ERROR_LIMIT)" >> $(1))
  $(if $(filter true,$(PRODUCT_VIRTUAL_AB_OTA)), \
    echo "virtual_ab=true" >> $(1))
  $(if $(filter true,$(PRODUCT_VIRTUAL_AB_COMPRESSION)), \
    echo "virtual_ab_compression=true" >> $(1))
# This value controls the compression algorithm used for VABC
# valid options are defined in system/core/fs_mgr/libsnapshot/cow_writer.cpp
# e.g. "none", "gz", "brotli"
  $(if $(PRODUCT_VIRTUAL_AB_COMPRESSION_METHOD), \
    echo "virtual_ab_compression_method=$(PRODUCT_VIRTUAL_AB_COMPRESSION_METHOD)" >> $(1))
  $(if $(filter true,$(PRODUCT_VIRTUAL_AB_OTA_RETROFIT)), \
    echo "virtual_ab_retrofit=true" >> $(1))
  $(if $(PRODUCT_VIRTUAL_AB_COW_VERSION), \
    echo "virtual_ab_cow_version=$(PRODUCT_VIRTUAL_AB_COW_VERSION)" >> $(1))
<<<<<<< HEAD
=======
endef

# Copy an image file to a directory and generate a block list map file from the image,
# only if the map_file_generator supports the file system.
# Otherwise, skip generating map files as well as copying images. The image will be
# generated from the $(ADD_IMG_TO_TARGET_FILES) to generate the map file with it.
# $(1): path of the image file
# $(2): target out directory
# $(3): image name to generate a map file. skip generating map file if empty
define copy-image-and-generate-map
  $(eval _supported_fs_for_map_file_generator := erofs ext%)
  $(eval _img := $(call to-upper,$(3)))
  $(if $(3),$(eval _map_fs_type := $(BOARD_$(_img)IMAGE_FILE_SYSTEM_TYPE)),\
    $(eval _no_map_file := "true"))
  $(if $(filter $(_supported_fs_for_map_file_generator),$(_map_fs_type))$(_no_map_file),\
    mkdir -p $(2); \
    cp $(1) $(2); \
    $(if $(3),$(HOST_OUT_EXECUTABLES)/map_file_generator $(1) $(2)/$(3).map))
  $(eval _img :=)
  $(eval _map_fs_type :=)
  $(eval _no_map_file :=)
>>>>>>> 2552a1b0
endef

# By conditionally including the dependency of the target files package on the
# full system image deps, we speed up builds that do not build the system
# image.
ifdef BUILDING_SYSTEM_IMAGE
  $(BUILT_TARGET_FILES_DIR): $(FULL_SYSTEMIMAGE_DEPS)
<<<<<<< HEAD
=======
  $(BUILT_TARGET_FILES_DIR): $(BUILT_SYSTEMIMAGE)
>>>>>>> 2552a1b0
else
  # releasetools may need the system build.prop even when building a
  # system-image-less product.
  $(BUILT_TARGET_FILES_DIR): $(INSTALLED_BUILD_PROP_TARGET)
endif

ifdef BUILDING_USERDATA_IMAGE
  $(BUILT_TARGET_FILES_DIR): $(INTERNAL_USERDATAIMAGE_FILES)
endif

ifdef BUILDING_SYSTEM_OTHER_IMAGE
  $(BUILT_TARGET_FILES_DIR): $(INTERNAL_SYSTEMOTHERIMAGE_FILES)
<<<<<<< HEAD
=======
  $(BUILT_TARGET_FILES_DIR): $(BUILT_SYSTEMOTHERIMAGE_TARGET)
>>>>>>> 2552a1b0
endif

ifdef BUILDING_VENDOR_BOOT_IMAGE
  $(BUILT_TARGET_FILES_DIR): $(INTERNAL_VENDOR_RAMDISK_FILES)
  $(BUILT_TARGET_FILES_DIR): $(INTERNAL_VENDOR_RAMDISK_FRAGMENT_TARGETS)
  $(BUILT_TARGET_FILES_DIR): $(INTERNAL_VENDOR_BOOTCONFIG_TARGET)
  # The vendor ramdisk may be built from the recovery ramdisk.
  ifeq (true,$(BOARD_MOVE_RECOVERY_RESOURCES_TO_VENDOR_BOOT))
    $(BUILT_TARGET_FILES_DIR): $(INTERNAL_RECOVERY_RAMDISK_FILES_TIMESTAMP)
  endif
endif

ifdef BUILDING_RECOVERY_IMAGE
  # TODO(b/30414428): Can't depend on INTERNAL_RECOVERYIMAGE_FILES alone like other
  # BUILT_TARGET_FILES_PACKAGE dependencies because currently there're cp/rsync/rm
  # commands in build-recoveryimage-target, which would touch the files under
  # TARGET_RECOVERY_OUT and race with packaging target-files.zip.
  ifeq ($(BOARD_USES_RECOVERY_AS_BOOT),true)
    $(BUILT_TARGET_FILES_DIR): $(INSTALLED_BOOTIMAGE_TARGET)
  else
    $(BUILT_TARGET_FILES_DIR): $(INSTALLED_RECOVERYIMAGE_TARGET)
  endif
  $(BUILT_TARGET_FILES_DIR): $(INTERNAL_RECOVERYIMAGE_FILES)
endif

# Conditionally depend on the image files if the image is being built so the
# target-files.zip rule doesn't wait on the image creation rule, or the image
# if it is coming from a prebuilt.

ifdef BUILDING_VENDOR_IMAGE
  $(BUILT_TARGET_FILES_DIR): $(INTERNAL_VENDORIMAGE_FILES)
<<<<<<< HEAD
=======
  $(BUILT_TARGET_FILES_DIR): $(BUILT_VENDORIMAGE_TARGET)
>>>>>>> 2552a1b0
else ifdef BOARD_PREBUILT_VENDORIMAGE
  $(BUILT_TARGET_FILES_DIR): $(INSTALLED_VENDORIMAGE_TARGET)
endif

ifdef BUILDING_PRODUCT_IMAGE
  $(BUILT_TARGET_FILES_DIR): $(INTERNAL_PRODUCTIMAGE_FILES)
<<<<<<< HEAD
=======
  $(BUILT_TARGET_FILES_DIR): $(BUILT_PRODUCTIMAGE_TARGET)
>>>>>>> 2552a1b0
else ifdef BOARD_PREBUILT_PRODUCTIMAGE
  $(BUILT_TARGET_FILES_DIR): $(INSTALLED_PRODUCTIMAGE_TARGET)
endif

ifdef BUILDING_SYSTEM_EXT_IMAGE
  $(BUILT_TARGET_FILES_DIR): $(INTERNAL_SYSTEM_EXTIMAGE_FILES)
<<<<<<< HEAD
=======
  $(BUILT_TARGET_FILES_DIR): $(BUILT_SYSTEM_EXTIMAGE_TARGET)
>>>>>>> 2552a1b0
else ifdef BOARD_PREBUILT_SYSTEM_EXTIMAGE
  $(BUILT_TARGET_FILES_DIR): $(INSTALLED_SYSTEM_EXTIMAGE_TARGET)
endif

ifneq (,$(BUILDING_BOOT_IMAGE)$(BUILDING_INIT_BOOT_IMAGE))
  $(BUILT_TARGET_FILES_DIR): $(INTERNAL_RAMDISK_FILES)
endif  # BUILDING_BOOT_IMAGE != "" || BUILDING_INIT_BOOT_IMAGE != ""

ifneq (,$(INTERNAL_PREBUILT_BOOTIMAGE) $(filter true,$(BOARD_COPY_BOOT_IMAGE_TO_TARGET_FILES)))
  $(BUILT_TARGET_FILES_DIR): $(INSTALLED_BOOTIMAGE_TARGET)
endif

ifdef BUILDING_ODM_IMAGE
  $(BUILT_TARGET_FILES_DIR): $(INTERNAL_ODMIMAGE_FILES)
<<<<<<< HEAD
=======
  $(BUILT_TARGET_FILES_DIR): $(BUILT_ODMIMAGE_TARGET)
>>>>>>> 2552a1b0
else ifdef BOARD_PREBUILT_ODMIMAGE
  $(BUILT_TARGET_FILES_DIR): $(INSTALLED_ODMIMAGE_TARGET)
endif

ifdef BUILDING_VENDOR_DLKM_IMAGE
  $(BUILT_TARGET_FILES_DIR): $(INTERNAL_VENDOR_DLKMIMAGE_FILES)
<<<<<<< HEAD
=======
  $(BUILT_TARGET_FILES_DIR): $(BUILT_VENDOR_DLKMIMAGE_TARGET)
>>>>>>> 2552a1b0
else ifdef BOARD_PREBUILT_VENDOR_DLKMIMAGE
  $(BUILT_TARGET_FILES_DIR): $(INSTALLED_VENDOR_DLKMIMAGE_TARGET)
endif

ifdef BUILDING_ODM_DLKM_IMAGE
  $(BUILT_TARGET_FILES_DIR): $(INTERNAL_ODM_DLKMIMAGE_FILES)
<<<<<<< HEAD
=======
  $(BUILT_TARGET_FILES_DIR): $(BUILT_ODM_DLKMIMAGE_TARGET)
>>>>>>> 2552a1b0
else ifdef BOARD_PREBUILT_ODM_DLKMIMAGE
  $(BUILT_TARGET_FILES_DIR): $(INSTALLED_ODM_DLKMIMAGE_TARGET)
endif

ifdef BUILDING_SYSTEM_DLKM_IMAGE
  $(BUILT_TARGET_FILES_DIR): $(INTERNAL_SYSTEM_DLKMIMAGE_FILES)
<<<<<<< HEAD
=======
  $(BUILT_TARGET_FILES_DIR): $(BUILT_SYSTEM_DLKMIMAGE_TARGET)
>>>>>>> 2552a1b0
else ifdef BOARD_PREBUILT_SYSTEM_DLKMIMAGE
  $(BUILT_TARGET_FILES_DIR): $(INSTALLED_SYSTEM_DLKMIMAGE_TARGET)
endif

ifeq ($(BUILD_QEMU_IMAGES),true)
  MK_VBMETA_BOOT_KERNEL_CMDLINE_SH := device/generic/goldfish/tools/mk_vbmeta_boot_params.sh
  $(BUILT_TARGET_FILES_DIR): $(MK_VBMETA_BOOT_KERNEL_CMDLINE_SH)
endif

ifdef BOARD_PREBUILT_BOOTLOADER
$(BUILT_TARGET_FILES_DIR): $(INSTALLED_BOOTLOADER_MODULE)
droidcore-unbundled: $(INSTALLED_BOOTLOADER_MODULE)
endif

# Depending on the various images guarantees that the underlying
# directories are up-to-date.
$(BUILT_TARGET_FILES_DIR): \
	    $(INSTALLED_RADIOIMAGE_TARGET) \
	    $(INSTALLED_RECOVERYIMAGE_TARGET) \
	    $(INSTALLED_CACHEIMAGE_TARGET) \
	    $(INSTALLED_DTBOIMAGE_TARGET) \
	    $(INSTALLED_PVMFWIMAGE_TARGET) \
	    $(INSTALLED_PVMFW_BINARY_TARGET) \
	    $(INSTALLED_PVMFW_EMBEDDED_AVBKEY_TARGET) \
	    $(INSTALLED_CUSTOMIMAGES_TARGET) \
	    $(INSTALLED_ANDROID_INFO_TXT_TARGET) \
	    $(INSTALLED_KERNEL_TARGET) \
	    $(INSTALLED_RAMDISK_TARGET) \
	    $(INSTALLED_DTBIMAGE_TARGET) \
	    $(INSTALLED_2NDBOOTLOADER_TARGET) \
	    $(BUILT_RAMDISK_16K_TARGET) \
	    $(BUILT_KERNEL_16K_TARGET) \
	    $(BOARD_PREBUILT_DTBOIMAGE) \
	    $(BOARD_PREBUILT_RECOVERY_DTBOIMAGE) \
	    $(BOARD_RECOVERY_ACPIO) \
	    $(PRODUCT_SYSTEM_BASE_FS_PATH) \
	    $(PRODUCT_VENDOR_BASE_FS_PATH) \
	    $(PRODUCT_PRODUCT_BASE_FS_PATH) \
	    $(PRODUCT_SYSTEM_EXT_BASE_FS_PATH) \
	    $(PRODUCT_ODM_BASE_FS_PATH) \
	    $(PRODUCT_VENDOR_DLKM_BASE_FS_PATH) \
	    $(PRODUCT_ODM_DLKM_BASE_FS_PATH) \
	    $(PRODUCT_SYSTEM_DLKM_BASE_FS_PATH) \
	    $(LPMAKE) \
	    $(SELINUX_FC) \
	    $(INSTALLED_MISC_INFO_TARGET) \
	    $(INSTALLED_FASTBOOT_INFO_TARGET) \
	    $(APKCERTS_FILE) \
	    $(SOONG_APEX_KEYS_FILE) \
	    $(SOONG_ZIP) \
	    $(HOST_OUT_EXECUTABLES)/fs_config \
	    $(HOST_OUT_EXECUTABLES)/map_file_generator \
	    $(ADD_IMG_TO_TARGET_FILES) \
	    $(MAKE_RECOVERY_PATCH) \
	    $(BUILT_KERNEL_CONFIGS_FILE) \
	    $(BUILT_KERNEL_VERSION_FILE) \
	    | $(ACP)
	@echo "Building target files: $@"
	$(hide) rm -rf $@ $@.list $(zip_root)
	$(hide) mkdir -p $(dir $@) $(zip_root)
ifneq (,$(INSTALLED_RECOVERYIMAGE_TARGET)$(filter true,$(BOARD_USES_RECOVERY_AS_BOOT))$(filter true,$(BOARD_MOVE_RECOVERY_RESOURCES_TO_VENDOR_BOOT)))
	@# Components of the recovery image
	$(hide) mkdir -p $(zip_root)/$(PRIVATE_RECOVERY_OUT)
# Exclude recovery files in the default vendor ramdisk if including a standalone
# recovery ramdisk in vendor_boot.
ifneq (true,$(BOARD_INCLUDE_RECOVERY_RAMDISK_IN_VENDOR_BOOT))
	$(hide) $(call package_files-copy-root, \
	    $(TARGET_RECOVERY_ROOT_OUT),$(zip_root)/$(PRIVATE_RECOVERY_OUT)/RAMDISK)
endif
ifdef INSTALLED_KERNEL_TARGET
ifneq (,$(filter true,$(BOARD_USES_RECOVERY_AS_BOOT)))
	cp $(INSTALLED_KERNEL_TARGET) $(zip_root)/$(PRIVATE_RECOVERY_OUT)/
else ifneq (true,$(BOARD_EXCLUDE_KERNEL_FROM_RECOVERY_IMAGE))
	cp $(firstword $(INSTALLED_KERNEL_TARGET)) $(zip_root)/$(PRIVATE_RECOVERY_OUT)/kernel
endif
endif
ifneq (truetrue,$(strip $(BUILDING_VENDOR_BOOT_IMAGE))$(strip $(BOARD_USES_RECOVERY_AS_BOOT)))
ifdef INSTALLED_2NDBOOTLOADER_TARGET
	cp $(INSTALLED_2NDBOOTLOADER_TARGET) $(zip_root)/$(PRIVATE_RECOVERY_OUT)/second
endif
ifdef BOARD_INCLUDE_RECOVERY_DTBO
ifdef BOARD_PREBUILT_RECOVERY_DTBOIMAGE
	cp $(BOARD_PREBUILT_RECOVERY_DTBOIMAGE) $(zip_root)/$(PRIVATE_RECOVERY_OUT)/recovery_dtbo
else
	cp $(BOARD_PREBUILT_DTBOIMAGE) $(zip_root)/$(PRIVATE_RECOVERY_OUT)/recovery_dtbo
endif
endif # BOARD_INCLUDE_RECOVERY_DTBO
ifdef BOARD_INCLUDE_RECOVERY_ACPIO
	cp $(BOARD_RECOVERY_ACPIO) $(zip_root)/$(PRIVATE_RECOVERY_OUT)/recovery_acpio
endif
ifdef INSTALLED_DTBIMAGE_TARGET
	cp $(INSTALLED_DTBIMAGE_TARGET) $(zip_root)/$(PRIVATE_RECOVERY_OUT)/dtb
endif
ifneq (true,$(BOARD_EXCLUDE_KERNEL_FROM_RECOVERY_IMAGE))
ifdef INTERNAL_KERNEL_CMDLINE
	echo "$(INTERNAL_KERNEL_CMDLINE)" > $(zip_root)/$(PRIVATE_RECOVERY_OUT)/cmdline
endif # INTERNAL_KERNEL_CMDLINE != ""
endif # BOARD_EXCLUDE_KERNEL_FROM_RECOVERY_IMAGE != true
ifdef BOARD_KERNEL_BASE
	echo "$(BOARD_KERNEL_BASE)" > $(zip_root)/$(PRIVATE_RECOVERY_OUT)/base
endif
ifdef BOARD_KERNEL_PAGESIZE
	echo "$(BOARD_KERNEL_PAGESIZE)" > $(zip_root)/$(PRIVATE_RECOVERY_OUT)/pagesize
endif
endif # not (BUILDING_VENDOR_BOOT_IMAGE and BOARD_USES_RECOVERY_AS_BOOT)
endif # INSTALLED_RECOVERYIMAGE_TARGET defined or BOARD_USES_RECOVERY_AS_BOOT is true
	@# Components of the boot image
	$(hide) mkdir -p $(zip_root)/BOOT
	$(hide) mkdir -p $(zip_root)/ROOT
	$(hide) $(call package_files-copy-root, \
	    $(TARGET_ROOT_OUT),$(zip_root)/ROOT)
	@# If we are using recovery as boot, this is already done when processing recovery.
ifneq ($(BOARD_USES_RECOVERY_AS_BOOT),true)
	$(hide) $(call package_files-copy-root, \
	    $(TARGET_RAMDISK_OUT),$(zip_root)/BOOT/RAMDISK)
ifdef INSTALLED_KERNEL_TARGET
	$(hide) cp $(INSTALLED_KERNEL_TARGET) $(zip_root)/BOOT/
endif
ifeq (true,$(BOARD_USES_GENERIC_KERNEL_IMAGE))
	echo "$(GENERIC_KERNEL_CMDLINE)" > $(zip_root)/BOOT/cmdline
else ifndef INSTALLED_VENDOR_BOOTIMAGE_TARGET # && BOARD_USES_GENERIC_KERNEL_IMAGE != true
	echo "$(INTERNAL_KERNEL_CMDLINE)" > $(zip_root)/BOOT/cmdline
ifdef INSTALLED_2NDBOOTLOADER_TARGET
	cp $(INSTALLED_2NDBOOTLOADER_TARGET) $(zip_root)/BOOT/second
endif
ifdef INSTALLED_DTBIMAGE_TARGET
	cp $(INSTALLED_DTBIMAGE_TARGET) $(zip_root)/BOOT/dtb
endif
ifdef BOARD_KERNEL_BASE
	echo "$(BOARD_KERNEL_BASE)" > $(zip_root)/BOOT/base
endif
ifdef BOARD_KERNEL_PAGESIZE
	echo "$(BOARD_KERNEL_PAGESIZE)" > $(zip_root)/BOOT/pagesize
endif
endif # INSTALLED_VENDOR_BOOTIMAGE_TARGET == "" && BOARD_USES_GENERIC_KERNEL_IMAGE != true
endif # BOARD_USES_RECOVERY_AS_BOOT not true
	$(hide) $(foreach t,$(INSTALLED_RADIOIMAGE_TARGET),\
	            mkdir -p $(zip_root)/RADIO; \
	            cp $(t) $(zip_root)/RADIO/$(notdir $(t));)
ifdef INSTALLED_VENDOR_BOOTIMAGE_TARGET
	mkdir -p $(zip_root)/VENDOR_BOOT
	$(call package_files-copy-root, \
	    $(TARGET_VENDOR_RAMDISK_OUT),$(zip_root)/VENDOR_BOOT/RAMDISK)
ifdef INSTALLED_DTBIMAGE_TARGET
ifneq ($(BUILDING_VENDOR_KERNEL_BOOT_IMAGE),true)
	cp $(INSTALLED_DTBIMAGE_TARGET) $(zip_root)/VENDOR_BOOT/dtb
endif
endif # end of INSTALLED_DTBIMAGE_TARGET
ifdef INTERNAL_VENDOR_BOOTCONFIG_TARGET
	cp $(INTERNAL_VENDOR_BOOTCONFIG_TARGET) $(zip_root)/VENDOR_BOOT/vendor_bootconfig
endif
ifdef BOARD_KERNEL_BASE
	echo "$(BOARD_KERNEL_BASE)" > $(zip_root)/VENDOR_BOOT/base
endif
ifdef BOARD_KERNEL_PAGESIZE
	echo "$(BOARD_KERNEL_PAGESIZE)" > $(zip_root)/VENDOR_BOOT/pagesize
endif
	echo "$(INTERNAL_KERNEL_CMDLINE)" > $(zip_root)/VENDOR_BOOT/vendor_cmdline
ifdef INTERNAL_VENDOR_RAMDISK_FRAGMENTS
	echo "$(INTERNAL_VENDOR_RAMDISK_FRAGMENTS)" > "$(zip_root)/VENDOR_BOOT/vendor_ramdisk_fragments"
	$(foreach vendor_ramdisk_fragment,$(INTERNAL_VENDOR_RAMDISK_FRAGMENTS), \
	  mkdir -p $(zip_root)/VENDOR_BOOT/RAMDISK_FRAGMENTS/$(vendor_ramdisk_fragment); \
	  echo "$(BOARD_VENDOR_RAMDISK_FRAGMENT.$(vendor_ramdisk_fragment).MKBOOTIMG_ARGS)" > "$(zip_root)/VENDOR_BOOT/RAMDISK_FRAGMENTS/$(vendor_ramdisk_fragment)/mkbootimg_args"; \
	  $(eval prebuilt_ramdisk := $(BOARD_VENDOR_RAMDISK_FRAGMENT.$(vendor_ramdisk_fragment).PREBUILT)) \
	  $(if $(prebuilt_ramdisk), \
	    cp "$(prebuilt_ramdisk)" "$(zip_root)/VENDOR_BOOT/RAMDISK_FRAGMENTS/$(vendor_ramdisk_fragment)/prebuilt_ramdisk";, \
	    $(call package_files-copy-root, \
	      $(VENDOR_RAMDISK_FRAGMENT.$(vendor_ramdisk_fragment).STAGING_DIR), \
	      $(zip_root)/VENDOR_BOOT/RAMDISK_FRAGMENTS/$(vendor_ramdisk_fragment)/RAMDISK); \
	  ))
endif # INTERNAL_VENDOR_RAMDISK_FRAGMENTS != ""
endif # INSTALLED_VENDOR_BOOTIMAGE_TARGET
ifdef INSTALLED_VENDOR_KERNEL_BOOTIMAGE_TARGET
	mkdir -p $(zip_root)/VENDOR_KERNEL_BOOT
	$(call package_files-copy-root, \
	    $(TARGET_VENDOR_KERNEL_RAMDISK_OUT),$(zip_root)/VENDOR_KERNEL_BOOT/RAMDISK)
ifdef INSTALLED_DTBIMAGE_TARGET
	cp $(INSTALLED_DTBIMAGE_TARGET) $(zip_root)/VENDOR_KERNEL_BOOT/dtb
endif
ifdef BOARD_KERNEL_PAGESIZE
	echo "$(BOARD_KERNEL_PAGESIZE)" > $(zip_root)/VENDOR_KERNEL_BOOT/pagesize
endif
endif # INSTALLED_VENDOR_BOOTIMAGE_TARGET
ifdef BUILDING_SYSTEM_IMAGE
	@# Contents of the system image
	$(hide) $(call package_files-copy-root, \
	    $(SYSTEMIMAGE_SOURCE_DIR),$(zip_root)/SYSTEM)
else ifdef INSTALLED_BUILD_PROP_TARGET
	@# Copy the system build.prop even if not building a system image
	@# because add_img_to_target_files may need it to build other partition
	@# images.
	$(hide) mkdir -p "$(zip_root)/SYSTEM"
	$(hide) cp "$(INSTALLED_BUILD_PROP_TARGET)" "$(patsubst $(TARGET_OUT)/%,$(zip_root)/SYSTEM/%,$(INSTALLED_BUILD_PROP_TARGET))"
endif
ifdef BUILDING_USERDATA_IMAGE
	@# Contents of the data image
	$(hide) $(call package_files-copy-root, \
	    $(TARGET_OUT_DATA),$(zip_root)/DATA)
endif
ifdef BUILDING_VENDOR_IMAGE
	@# Contents of the vendor image
	$(hide) $(call package_files-copy-root, \
	    $(TARGET_OUT_VENDOR),$(zip_root)/VENDOR)
endif
ifdef BUILDING_PRODUCT_IMAGE
	@# Contents of the product image
	$(hide) $(call package_files-copy-root, \
	    $(TARGET_OUT_PRODUCT),$(zip_root)/PRODUCT)
endif
ifdef BUILDING_SYSTEM_EXT_IMAGE
	@# Contents of the system_ext image
	$(hide) $(call package_files-copy-root, \
	    $(TARGET_OUT_SYSTEM_EXT),$(zip_root)/SYSTEM_EXT)
endif
ifdef BUILDING_ODM_IMAGE
	@# Contents of the odm image
	$(hide) $(call package_files-copy-root, \
	    $(TARGET_OUT_ODM),$(zip_root)/ODM)
endif
ifdef BUILDING_VENDOR_DLKM_IMAGE
	@# Contents of the vendor_dlkm image
	$(hide) $(call package_files-copy-root, \
	    $(TARGET_OUT_VENDOR_DLKM),$(zip_root)/VENDOR_DLKM)
endif
ifdef BUILDING_ODM_DLKM_IMAGE
	@# Contents of the odm_dlkm image
	$(hide) $(call package_files-copy-root, \
	    $(TARGET_OUT_ODM_DLKM),$(zip_root)/ODM_DLKM)
endif
ifdef BUILDING_SYSTEM_DLKM_IMAGE
	@# Contents of the system_dlkm image
	$(hide) $(call package_files-copy-root, \
	    $(TARGET_OUT_SYSTEM_DLKM),$(zip_root)/SYSTEM_DLKM)
endif
ifdef BUILDING_SYSTEM_OTHER_IMAGE
	@# Contents of the system_other image
	$(hide) $(call package_files-copy-root, \
	    $(TARGET_OUT_SYSTEM_OTHER),$(zip_root)/SYSTEM_OTHER)
endif
	@# Extra contents of the OTA package
	$(hide) mkdir -p $(zip_root)/OTA
	$(hide) cp $(INSTALLED_ANDROID_INFO_TXT_TARGET) $(zip_root)/OTA/
ifdef BUILDING_RAMDISK_IMAGE
ifeq (true,$(BOARD_IMG_USE_RAMDISK))
	@# Contents of the ramdisk image
	$(hide) mkdir -p $(zip_root)/IMAGES
	$(hide) cp $(INSTALLED_RAMDISK_TARGET) $(zip_root)/IMAGES/
endif
endif
ifeq ($(TARGET_OTA_ALLOW_NON_AB),true)
ifneq ($(built_ota_tools),)
	$(hide) mkdir -p $(zip_root)/OTA/bin
	$(hide) cp $(PRIVATE_OTA_TOOLS) $(zip_root)/OTA/bin/
endif
endif
	@# Files that do not end up in any images, but are necessary to
	@# build them.
	$(hide) mkdir -p $(zip_root)/META
	$(hide) cp $(APKCERTS_FILE) $(zip_root)/META/apkcerts.txt
	$(hide) cp $(SOONG_APEX_KEYS_FILE) $(zip_root)/META/apexkeys.txt
ifneq ($(tool_extension),)
	$(hide) cp $(PRIVATE_TOOL_EXTENSION) $(zip_root)/META/
endif
	$(hide) echo "$(PRODUCT_OTA_PUBLIC_KEYS)" > $(zip_root)/META/otakeys.txt
	$(hide) cp $(SELINUX_FC) $(zip_root)/META/file_contexts.bin
	$(hide) cp $(INSTALLED_MISC_INFO_TARGET) $(zip_root)/META/misc_info.txt
ifneq ($(INSTALLED_FASTBOOT_INFO_TARGET),)
	$(hide) cp $(INSTALLED_FASTBOOT_INFO_TARGET) $(zip_root)/META/fastboot-info.txt
endif
ifneq ($(PRODUCT_SYSTEM_BASE_FS_PATH),)
	$(hide) cp $(PRODUCT_SYSTEM_BASE_FS_PATH) \
	  $(zip_root)/META/$(notdir $(PRODUCT_SYSTEM_BASE_FS_PATH))
endif
ifneq ($(PRODUCT_VENDOR_BASE_FS_PATH),)
	$(hide) cp $(PRODUCT_VENDOR_BASE_FS_PATH) \
	  $(zip_root)/META/$(notdir $(PRODUCT_VENDOR_BASE_FS_PATH))
endif
ifneq ($(PRODUCT_PRODUCT_BASE_FS_PATH),)
	$(hide) cp $(PRODUCT_PRODUCT_BASE_FS_PATH) \
	  $(zip_root)/META/$(notdir $(PRODUCT_PRODUCT_BASE_FS_PATH))
endif
ifneq ($(PRODUCT_SYSTEM_EXT_BASE_FS_PATH),)
	$(hide) cp $(PRODUCT_SYSTEM_EXT_BASE_FS_PATH) \
	  $(zip_root)/META/$(notdir $(PRODUCT_SYSTEM_EXT_BASE_FS_PATH))
endif
ifneq ($(PRODUCT_ODM_BASE_FS_PATH),)
	$(hide) cp $(PRODUCT_ODM_BASE_FS_PATH) \
	  $(zip_root)/META/$(notdir $(PRODUCT_ODM_BASE_FS_PATH))
endif
ifneq ($(PRODUCT_VENDOR_DLKM_BASE_FS_PATH),)
	$(hide) cp $(PRODUCT_VENDOR_DLKM_BASE_FS_PATH) \
	  $(zip_root)/META/$(notdir $(PRODUCT_VENDOR_DLKM_BASE_FS_PATH))
endif
ifneq ($(PRODUCT_ODM_DLKM_BASE_FS_PATH),)
	$(hide) cp $(PRODUCT_ODM_DLKM_BASE_FS_PATH) \
	  $(zip_root)/META/$(notdir $(PRODUCT_ODM_DLKM_BASE_FS_PATH))
endif
ifneq ($(PRODUCT_SYSTEM_DLKM_BASE_FS_PATH),)
	$(hide) cp $(PRODUCT_SYSTEM_DLKM_BASE_FS_PATH) \
	  $(zip_root)/META/$(notdir $(PRODUCT_SYSTEM_DLKM_BASE_FS_PATH))
endif
ifeq ($(TARGET_OTA_ALLOW_NON_AB),true)
ifneq ($(INSTALLED_RECOVERYIMAGE_TARGET),)
	$(hide) PATH=$(INTERNAL_USERIMAGES_BINARY_PATHS):$$PATH MKBOOTIMG=$(MKBOOTIMG) \
	    $(MAKE_RECOVERY_PATCH) $(zip_root) $(zip_root)
endif
endif
ifeq ($(AB_OTA_UPDATER),true)
	@# When using the A/B updater, include the updater config files in the zip.
	$(hide) cp $(TOPDIR)system/update_engine/update_engine.conf $(zip_root)/META/update_engine_config.txt
	$(hide) cp $(TOPDIR)external/zucchini/version_info.h $(zip_root)/META/zucchini_config.txt
	$(hide) cp $(HOST_OUT_SHARED_LIBRARIES)/liblz4.so $(zip_root)/META/liblz4.so
	$(hide) for part in $(sort $(AB_OTA_PARTITIONS)); do \
	  echo "$${part}" >> $(zip_root)/META/ab_partitions.txt; \
	done
	$(hide) for conf in $(strip $(AB_OTA_POSTINSTALL_CONFIG)); do \
	  echo "$${conf}" >> $(zip_root)/META/postinstall_config.txt; \
	done
ifdef OSRELEASED_DIRECTORY
	$(hide) cp $(TARGET_OUT_OEM)/$(OSRELEASED_DIRECTORY)/product_id $(zip_root)/META/product_id.txt
	$(hide) cp $(TARGET_OUT_OEM)/$(OSRELEASED_DIRECTORY)/product_version $(zip_root)/META/product_version.txt
	$(hide) cp $(TARGET_OUT_ETC)/$(OSRELEASED_DIRECTORY)/system_version $(zip_root)/META/system_version.txt
endif
endif
ifeq ($(BREAKPAD_GENERATE_SYMBOLS),true)
	@# If breakpad symbols have been generated, add them to the zip.
	$(hide) cp -R $(TARGET_OUT_BREAKPAD) $(zip_root)/BREAKPAD
endif
ifdef BOARD_PREBUILT_VENDORIMAGE
	$(hide) mkdir -p $(zip_root)/IMAGES
	$(hide) cp $(INSTALLED_VENDORIMAGE_TARGET) $(zip_root)/IMAGES/
endif
ifdef BOARD_PREBUILT_PRODUCTIMAGE
	$(hide) mkdir -p $(zip_root)/IMAGES
	$(hide) cp $(INSTALLED_PRODUCTIMAGE_TARGET) $(zip_root)/IMAGES/
endif
ifdef BOARD_PREBUILT_SYSTEM_EXTIMAGE
	$(hide) mkdir -p $(zip_root)/IMAGES
	$(hide) cp $(INSTALLED_SYSTEM_EXTIMAGE_TARGET) $(zip_root)/IMAGES/
endif
ifdef BOARD_PREBUILT_INIT_BOOT_IMAGE
	$(hide) mkdir -p $(zip_root)/PREBUILT_IMAGES
	$(hide) cp $(INSTALLED_INIT_BOOT_IMAGE_TARGET) $(zip_root)/PREBUILT_IMAGES/
endif

ifndef BOARD_PREBUILT_BOOTIMAGE
ifneq (,$(strip $(INTERNAL_PREBUILT_BOOTIMAGE) $(filter true,$(BOARD_COPY_BOOT_IMAGE_TO_TARGET_FILES))))
ifdef INSTALLED_BOOTIMAGE_TARGET
	$(hide) mkdir -p $(zip_root)/IMAGES
	$(hide) cp $(INSTALLED_BOOTIMAGE_TARGET) $(zip_root)/IMAGES/
endif # INSTALLED_BOOTIMAGE_TARGET
endif # INTERNAL_PREBUILT_BOOTIMAGE != "" || BOARD_COPY_BOOT_IMAGE_TO_TARGET_FILES == true
else # BOARD_PREBUILT_BOOTIMAGE is defined
	$(hide) mkdir -p $(zip_root)/PREBUILT_IMAGES
	$(hide) cp $(INSTALLED_BOOTIMAGE_TARGET) $(zip_root)/PREBUILT_IMAGES/
endif # BOARD_PREBUILT_BOOTIMAGE
ifdef BOARD_PREBUILT_ODMIMAGE
	$(hide) mkdir -p $(zip_root)/IMAGES
	$(hide) cp $(INSTALLED_ODMIMAGE_TARGET) $(zip_root)/IMAGES/
endif
ifdef BOARD_PREBUILT_VENDOR_DLKMIMAGE
	$(hide) mkdir -p $(zip_root)/IMAGES
	$(hide) cp $(INSTALLED_VENDOR_DLKMIMAGE_TARGET) $(zip_root)/IMAGES/
endif
ifdef BOARD_PREBUILT_ODM_DLKMIMAGE
	$(hide) mkdir -p $(zip_root)/IMAGES
	$(hide) cp $(INSTALLED_ODM_DLKMIMAGE_TARGET) $(zip_root)/IMAGES/
endif
ifdef BOARD_PREBUILT_SYSTEM_DLKMIMAGE
	$(hide) mkdir -p $(zip_root)/IMAGES
	$(hide) cp $(INSTALLED_SYSTEM_DLKMIMAGE_TARGET) $(zip_root)/IMAGES/
endif
ifdef BOARD_PREBUILT_DTBOIMAGE
	$(hide) mkdir -p $(zip_root)/PREBUILT_IMAGES
	$(hide) cp $(INSTALLED_DTBOIMAGE_TARGET) $(zip_root)/PREBUILT_IMAGES/
endif # BOARD_PREBUILT_DTBOIMAGE
ifdef BUILT_KERNEL_16K_TARGET
	$(hide) mkdir -p $(zip_root)/PREBUILT_IMAGES
	$(hide) cp $(BUILT_KERNEL_16K_TARGET) $(zip_root)/PREBUILT_IMAGES/
endif # BUILT_KERNEL_16K_TARGET
ifdef BUILT_RAMDISK_16K_TARGET
	$(hide) mkdir -p $(zip_root)/PREBUILT_IMAGES
	$(hide) cp $(BUILT_RAMDISK_16K_TARGET) $(zip_root)/PREBUILT_IMAGES/
endif # BUILT_RAMDISK_16K_TARGET
ifeq ($(BOARD_USES_PVMFWIMAGE),true)
	$(hide) mkdir -p $(zip_root)/PREBUILT_IMAGES
	$(hide) cp $(INSTALLED_PVMFWIMAGE_TARGET) $(zip_root)/PREBUILT_IMAGES/
	$(hide) cp $(INSTALLED_PVMFW_EMBEDDED_AVBKEY_TARGET) $(zip_root)/PREBUILT_IMAGES/
	$(hide) mkdir -p $(zip_root)/PVMFW
	$(hide) cp $(INSTALLED_PVMFW_BINARY_TARGET) $(zip_root)/PVMFW/
endif
ifdef BOARD_PREBUILT_BOOTLOADER
	$(hide) mkdir -p $(zip_root)/IMAGES
	$(hide) cp $(INSTALLED_BOOTLOADER_MODULE) $(zip_root)/IMAGES/
endif
ifneq ($(strip $(BOARD_CUSTOMIMAGES_PARTITION_LIST)),)
	$(hide) mkdir -p $(zip_root)/PREBUILT_IMAGES
	$(hide) $(foreach partition,$(BOARD_CUSTOMIMAGES_PARTITION_LIST), \
	    $(foreach image,$(BOARD_AVB_$(call to-upper,$(partition))_IMAGE_LIST),cp $(image) $(zip_root)/PREBUILT_IMAGES/;))
endif # BOARD_CUSTOMIMAGES_PARTITION_LIST
	@# The radio images in BOARD_PACK_RADIOIMAGES will be additionally copied from RADIO/ into
	@# IMAGES/, which then will be added into <product>-img.zip. Such images must be listed in
	@# INSTALLED_RADIOIMAGE_TARGET.
	$(hide) $(foreach part,$(BOARD_PACK_RADIOIMAGES), \
	    echo $(part) >> $(zip_root)/META/pack_radioimages.txt;)
	@# Run fs_config on all the system, vendor, boot ramdisk,
	@# and recovery ramdisk files in the zip, and save the output
ifdef BUILDING_SYSTEM_IMAGE
	$(hide) $(call copy-image-and-generate-map,$(BUILT_SYSTEMIMAGE),$(zip_root)/IMAGES,system)
	$(hide) $(call fs_config,$(zip_root)/SYSTEM,system/) > $(zip_root)/META/filesystem_config.txt
endif
ifdef BUILDING_VENDOR_IMAGE
	$(hide) $(call copy-image-and-generate-map,$(BUILT_VENDORIMAGE_TARGET),$(zip_root)/IMAGES,vendor)
	$(hide) $(call fs_config,$(zip_root)/VENDOR,vendor/) > $(zip_root)/META/vendor_filesystem_config.txt
endif
ifdef BUILDING_PRODUCT_IMAGE
	$(hide) $(call copy-image-and-generate-map,$(BUILT_PRODUCTIMAGE_TARGET),$(zip_root)/IMAGES,product)
	$(hide) $(call fs_config,$(zip_root)/PRODUCT,product/) > $(zip_root)/META/product_filesystem_config.txt
endif
ifdef BUILDING_SYSTEM_EXT_IMAGE
	$(hide) $(call copy-image-and-generate-map,$(BUILT_SYSTEM_EXTIMAGE_TARGET),$(zip_root)/IMAGES,system_ext)
	$(hide) $(call fs_config,$(zip_root)/SYSTEM_EXT,system_ext/) > $(zip_root)/META/system_ext_filesystem_config.txt
endif
ifdef BUILDING_ODM_IMAGE
	$(hide) $(call copy-image-and-generate-map,$(BUILT_ODMIMAGE_TARGET),$(zip_root)/IMAGES,odm)
	$(hide) $(call fs_config,$(zip_root)/ODM,odm/) > $(zip_root)/META/odm_filesystem_config.txt
endif
ifdef BUILDING_VENDOR_DLKM_IMAGE
	$(hide)$(call copy-image-and-generate-map,$(BUILT_VENDOR_DLKMIMAGE_TARGET),$(zip_root)/IMAGES,vendor_dlkm)
	$(hide) $(call fs_config,$(zip_root)/VENDOR_DLKM,vendor_dlkm/) > $(zip_root)/META/vendor_dlkm_filesystem_config.txt
endif
ifdef BUILDING_ODM_DLKM_IMAGE
	$(hide) $(call copy-image-and-generate-map,$(BUILT_ODM_DLKMIMAGE_TARGET),$(zip_root)/IMAGES,odm_dlkm)
	$(hide) $(call fs_config,$(zip_root)/ODM_DLKM,odm_dlkm/) > $(zip_root)/META/odm_dlkm_filesystem_config.txt
endif
ifdef BUILDING_SYSTEM_DLKM_IMAGE
	$(hide) $(call copy-image-and-generate-map,$(BUILT_SYSTEM_DLKMIMAGE_TARGET),$(zip_root)/IMAGES,system_dlkm)
	$(hide) $(call fs_config,$(zip_root)/SYSTEM_DLKM,system_dlkm/) > $(zip_root)/META/system_dlkm_filesystem_config.txt
endif
	@# ROOT always contains the files for the root under normal boot.
	$(hide) $(call fs_config,$(zip_root)/ROOT,) > $(zip_root)/META/root_filesystem_config.txt
	@# BOOT/RAMDISK contains the first stage and recovery ramdisk.
	$(hide) $(call fs_config,$(zip_root)/BOOT/RAMDISK,) > $(zip_root)/META/boot_filesystem_config.txt
ifdef BUILDING_INIT_BOOT_IMAGE
	$(hide) $(call package_files-copy-root, $(TARGET_RAMDISK_OUT),$(zip_root)/INIT_BOOT/RAMDISK)
	$(hide) $(call fs_config,$(zip_root)/INIT_BOOT/RAMDISK,) > $(zip_root)/META/init_boot_filesystem_config.txt
	$(hide) cp $(RAMDISK_NODE_LIST) $(zip_root)/META/ramdisk_node_list
ifdef BOARD_KERNEL_PAGESIZE
	$(hide) echo "$(BOARD_KERNEL_PAGESIZE)" > $(zip_root)/INIT_BOOT/pagesize
endif # BOARD_KERNEL_PAGESIZE
endif # BUILDING_INIT_BOOT_IMAGE
ifneq ($(INSTALLED_VENDOR_BOOTIMAGE_TARGET),)
	$(call fs_config,$(zip_root)/VENDOR_BOOT/RAMDISK,) > $(zip_root)/META/vendor_boot_filesystem_config.txt
endif
ifneq ($(INSTALLED_RECOVERYIMAGE_TARGET),)
	$(hide) $(call fs_config,$(zip_root)/RECOVERY/RAMDISK,) > $(zip_root)/META/recovery_filesystem_config.txt
endif
ifdef BUILDING_SYSTEM_OTHER_IMAGE
	$(hide) $(call copy-image-and-generate-map,$(BUILT_SYSTEMOTHERIMAGE_TARGET),$(zip_root)/IMAGES)
	$(hide) $(call fs_config,$(zip_root)/SYSTEM_OTHER,system/) > $(zip_root)/META/system_other_filesystem_config.txt
endif
	@# Metadata for compatibility verification.
ifdef BUILT_KERNEL_CONFIGS_FILE
	$(hide) cp $(BUILT_KERNEL_CONFIGS_FILE) $(zip_root)/META/kernel_configs.txt
endif
ifdef BUILT_KERNEL_VERSION_FILE
	$(hide) cp $(BUILT_KERNEL_VERSION_FILE) $(zip_root)/META/kernel_version.txt
endif
	rm -rf $(zip_root)/META/dynamic_partitions_info.txt
ifeq (true,$(PRODUCT_USE_DYNAMIC_PARTITIONS))
	$(call dump-dynamic-partitions-info, $(zip_root)/META/dynamic_partitions_info.txt)
endif
	PATH=$(INTERNAL_USERIMAGES_BINARY_PATHS):$$PATH MKBOOTIMG=$(MKBOOTIMG) \
	    $(ADD_IMG_TO_TARGET_FILES) -a -v -p $(HOST_OUT) $(zip_root)
ifeq ($(BUILD_QEMU_IMAGES),true)
	$(hide) AVBTOOL=$(AVBTOOL) $(MK_VBMETA_BOOT_KERNEL_CMDLINE_SH) $(zip_root)/IMAGES/vbmeta.img \
	    $(zip_root)/IMAGES/system.img $(zip_root)/IMAGES/VerifiedBootParams.textproto
endif
	@# Zip everything up, preserving symlinks and placing META/ files first to
	@# help early validation of the .zip file while uploading it.
	$(hide) find $(zip_root)/META | sort >$@
	$(hide) find $(zip_root) -path $(zip_root)/META -prune -o -print | sort >>$@

$(BUILT_TARGET_FILES_PACKAGE): $(BUILT_TARGET_FILES_DIR)
	@echo "Packaging target files: $@"
	$(hide) $(SOONG_ZIP) -d -o $@ -C $(zip_root) -r $@.list

.PHONY: target-files-package
target-files-package: $(BUILT_TARGET_FILES_PACKAGE)

.PHONY: target-files-dir
target-files-dir: $(BUILT_TARGET_FILES_DIR)

$(call declare-1p-container,$(BUILT_TARGET_FILES_PACKAGE),)
$(call declare-container-license-deps,$(BUILT_TARGET_FILES_PACKAGE), $(INSTALLED_RADIOIMAGE_TARGET) \
            $(INSTALLED_RECOVERYIMAGE_TARGET) \
            $(INSTALLED_CACHEIMAGE_TARGET) \
            $(INSTALLED_DTBOIMAGE_TARGET) \
            $(INSTALLED_PVMFWIMAGE_TARGET) \
            $(INSTALLED_PVMFW_EMBEDDED_AVBKEY_TARGET) \
            $(INSTALLED_CUSTOMIMAGES_TARGET) \
            $(INSTALLED_ANDROID_INFO_TXT_TARGET) \
            $(INSTALLED_KERNEL_TARGET) \
            $(INSTALLED_RAMDISK_TARGET) \
            $(INSTALLED_DTBIMAGE_TARGET) \
            $(INSTALLED_2NDBOOTLOADER_TARGET) \
            $(BOARD_PREBUILT_DTBOIMAGE) \
            $(BOARD_PREBUILT_RECOVERY_DTBOIMAGE) \
            $(BOARD_RECOVERY_ACPIO) \
            $(PRODUCT_SYSTEM_BASE_FS_PATH) \
            $(PRODUCT_VENDOR_BASE_FS_PATH) \
            $(PRODUCT_PRODUCT_BASE_FS_PATH) \
            $(PRODUCT_SYSTEM_EXT_BASE_FS_PATH) \
            $(PRODUCT_ODM_BASE_FS_PATH) \
            $(PRODUCT_VENDOR_DLKM_BASE_FS_PATH) \
            $(PRODUCT_ODM_DLKM_BASE_FS_PATH) \
            $(PRODUCT_SYSTEM_DLKM_BASE_FS_PATH) \
            $(LPMAKE) \
            $(SELINUX_FC) \
            $(INSTALLED_MISC_INFO_TARGET) \
            $(INSTALLED_FASTBOOT_INFO_TARGET) \
            $(APKCERTS_FILE) \
            $(SOONG_APEX_KEYS_FILE) \
            $(HOST_OUT_EXECUTABLES)/fs_config \
            $(HOST_OUT_EXECUTABLES)/map_file_generator \
            $(ADD_IMG_TO_TARGET_FILES) \
            $(MAKE_RECOVERY_PATCH) \
            $(BUILT_KERNEL_CONFIGS_FILE) \
            $(BUILT_KERNEL_VERSION_FILE),$(BUILT_TARGET_FILES_PACKAGE):)

$(call dist-for-goals-with-filenametag, target-files-package, $(BUILT_TARGET_FILES_PACKAGE))

# -----------------------------------------------------------------
# NDK Sysroot Package
NDK_SYSROOT_TARGET := $(PRODUCT_OUT)/ndk_sysroot.tar.bz2
.PHONY: ndk_sysroot
ndk_sysroot: $(NDK_SYSROOT_TARGET)
$(NDK_SYSROOT_TARGET): $(SOONG_OUT_DIR)/ndk.timestamp
	@echo Package NDK sysroot...
	$(hide) tar cjf $@ -C $(SOONG_OUT_DIR) ndk

ifeq ($(HOST_OS),linux)
$(call dist-for-goals,sdk ndk_sysroot,$(NDK_SYSROOT_TARGET))
endif

ifeq ($(build_ota_package),true)
# -----------------------------------------------------------------
# OTA update package

# $(1): output file
# $(2): additional args
define build-ota-package-target
PATH=$(INTERNAL_USERIMAGES_BINARY_PATHS):$(dir $(ZIP2ZIP)):$$PATH \
    $(OTA_FROM_TARGET_FILES) \
        --verbose \
        --path $(HOST_OUT) \
        $(if $(OEM_OTA_CONFIG), --oem_settings $(OEM_OTA_CONFIG)) \
        $(2) \
        $(patsubst %.zip,%,$(BUILT_TARGET_FILES_PACKAGE)) $(1)
endef

product_name := $(TARGET_PRODUCT)
ifeq ($(TARGET_BUILD_TYPE),debug)
  product_name := $(product_name)_debug
endif
name := $(product_name)-ota

INTERNAL_OTA_PACKAGE_TARGET := $(PRODUCT_OUT)/$(name).zip
INTERNAL_OTA_METADATA := $(PRODUCT_OUT)/ota_metadata

$(call declare-0p-target,$(INTERNAL_OTA_METADATA))

$(INTERNAL_OTA_PACKAGE_TARGET): KEY_CERT_PAIR := $(DEFAULT_KEY_CERT_PAIR)
$(INTERNAL_OTA_PACKAGE_TARGET): .KATI_IMPLICIT_OUTPUTS := $(INTERNAL_OTA_METADATA)
$(INTERNAL_OTA_PACKAGE_TARGET): $(BUILT_TARGET_FILES_DIR) $(OTA_FROM_TARGET_FILES) $(INTERNAL_OTATOOLS_FILES)
	@echo "Package OTA: $@"
	$(call build-ota-package-target,$@,-k $(KEY_CERT_PAIR) --output_metadata_path $(INTERNAL_OTA_METADATA))

$(call declare-1p-container,$(INTERNAL_OTA_PACKAGE_TARGET),)
$(call declare-container-license-deps,$(INTERNAL_OTA_PACKAGE_TARGET),$(BUILT_TARGET_FILES_PACKAGE) $(OTA_FROM_TARGET_FILES) $(INTERNAL_OTATOOLS_FILES),$(PRODUCT_OUT)/:/)

.PHONY: otapackage
otapackage: $(INTERNAL_OTA_PACKAGE_TARGET)

ifeq ($(BOARD_BUILD_RETROFIT_DYNAMIC_PARTITIONS_OTA_PACKAGE),true)
name := $(product_name)-ota-retrofit

INTERNAL_OTA_RETROFIT_DYNAMIC_PARTITIONS_PACKAGE_TARGET := $(PRODUCT_OUT)/$(name).zip
$(INTERNAL_OTA_RETROFIT_DYNAMIC_PARTITIONS_PACKAGE_TARGET): KEY_CERT_PAIR := $(DEFAULT_KEY_CERT_PAIR)
$(INTERNAL_OTA_RETROFIT_DYNAMIC_PARTITIONS_PACKAGE_TARGET): \
    $(BUILT_TARGET_FILES_PACKAGE) \
    $(OTA_FROM_TARGET_FILES) \
    $(INTERNAL_OTATOOLS_FILES)
	@echo "Package OTA (retrofit dynamic partitions): $@"
	$(call build-ota-package-target,$@,-k $(KEY_CERT_PAIR) --retrofit_dynamic_partitions)

$(call declare-1p-container,$(INTERNAL_OTA_RETROFIT_DYNAMIC_PARTITIONS_PACKAGE_TARGET),)
$(call declare-container-license-deps,$(INTERNAL_OTA_RETROFIT_DYNAMIC_PARTITIONS_PACKAGE_TARGET),$(BUILT_TARGET_FILES_PACKAGE) $(OTA_FROM_TARGET_FILES) $(INTERNAL_OTATOOLS_FILES),$(PRODUCT_OUT)/:/)

.PHONY: otardppackage

otapackage otardppackage: $(INTERNAL_OTA_RETROFIT_DYNAMIC_PARTITIONS_PACKAGE_TARGET)

endif # BOARD_BUILD_RETROFIT_DYNAMIC_PARTITIONS_OTA_PACKAGE

ifneq ($(BOARD_PARTIAL_OTA_UPDATE_PARTITIONS_LIST),)
name := $(product_name)-partial-ota

INTERNAL_OTA_PARTIAL_PACKAGE_TARGET := $(PRODUCT_OUT)/$(name).zip
$(INTERNAL_OTA_PARTIAL_PACKAGE_TARGET): KEY_CERT_PAIR := $(DEFAULT_KEY_CERT_PAIR)
$(INTERNAL_OTA_PARTIAL_PACKAGE_TARGET): $(BUILT_TARGET_FILES_DIR) $(OTA_FROM_TARGET_FILES) $(INTERNAL_OTATOOLS_FILES)
	@echo "Package partial OTA: $@"
	$(call build-ota-package-target,$@,-k $(KEY_CERT_PAIR) --partial "$(BOARD_PARTIAL_OTA_UPDATE_PARTITIONS_LIST)")

$(call declare-1p-container,$(INTERNAL_OTA_PARTIAL_PACKAGE_TARGET),)
$(call declare-container-license-deps,$(INTERNAL_OTA_PARTIAL_PACKAGE_TARGET),$(BUILT_TARGET_FILES_PACKAGE) $(OTA_FROM_TARGET_FILES) $(INTERNAL_OTATOOLS_FILES),$(PRODUCT_OUT)/:/)


.PHONY: partialotapackage
partialotapackage: $(INTERNAL_OTA_PARTIAL_PACKAGE_TARGET)

endif # BOARD_PARTIAL_OTA_UPDATE_PARTITIONS_LIST

endif    # build_ota_package

# -----------------------------------------------------------------
# A zip of the appcompat directory containing logs
APPCOMPAT_ZIP := $(PRODUCT_OUT)/appcompat.zip
# For apps_only build we'll establish the dependency later in build/make/core/main.mk.
ifeq (,$(TARGET_BUILD_UNBUNDLED))
$(APPCOMPAT_ZIP): $(FULL_SYSTEMIMAGE_DEPS) \
	    $(INTERNAL_RAMDISK_FILES) \
	    $(INTERNAL_USERDATAIMAGE_FILES) \
	    $(INTERNAL_VENDORIMAGE_FILES) \
	    $(INTERNAL_PRODUCTIMAGE_FILES) \
	    $(INTERNAL_SYSTEM_EXTIMAGE_FILES)
endif
$(APPCOMPAT_ZIP): PRIVATE_LIST_FILE := $(call intermediates-dir-for,PACKAGING,appcompat)/filelist
$(APPCOMPAT_ZIP): $(SOONG_ZIP)
	@echo "appcompat logs: $@"
	$(hide) rm -rf $@ $(PRIVATE_LIST_FILE)
	$(hide) mkdir -p $(dir $@) $(PRODUCT_OUT)/appcompat $(dir $(PRIVATE_LIST_FILE))
	$(hide) find $(PRODUCT_OUT)/appcompat | sort >$(PRIVATE_LIST_FILE)
	$(hide) $(SOONG_ZIP) -d -o $@ -C $(PRODUCT_OUT)/appcompat -l $(PRIVATE_LIST_FILE)

# The mac build doesn't build dex2oat, so create the zip file only if the build OS is linux.
ifeq ($(BUILD_OS),linux)
ifneq ($(DEX2OAT),)
dexpreopt_tools_deps := $(DEXPREOPT_GEN_DEPS) $(DEXPREOPT_GEN)
dexpreopt_tools_deps += $(HOST_OUT_EXECUTABLES)/dexdump
dexpreopt_tools_deps += $(HOST_OUT_EXECUTABLES)/oatdump
DEXPREOPT_TOOLS_ZIP := $(PRODUCT_OUT)/dexpreopt_tools.zip
$(DEXPREOPT_TOOLS_ZIP): $(dexpreopt_tools_deps)
$(DEXPREOPT_TOOLS_ZIP): PRIVATE_DEXPREOPT_TOOLS_DEPS := $(dexpreopt_tools_deps)
$(DEXPREOPT_TOOLS_ZIP): $(SOONG_ZIP)
	$(hide) mkdir -p $(dir $@)
	$(hide) $(SOONG_ZIP) -d -o $@ -j $(addprefix -f ,$(PRIVATE_DEXPREOPT_TOOLS_DEPS)) -f $$(realpath $(DEX2OAT))
$(call declare-1p-target,$(DEXPREOPT_TOOLS_ZIP),)
endif # DEX2OAT is set
endif # BUILD_OS == linux

DEXPREOPT_CONFIG_ZIP := $(PRODUCT_OUT)/dexpreopt_config.zip

$(DEXPREOPT_CONFIG_ZIP): $(INSTALLED_SYSTEMIMAGE_TARGET) \
    $(INSTALLED_VENDORIMAGE_TARGET) \
    $(INSTALLED_ODMIMAGE_TARGET) \
    $(INSTALLED_PRODUCTIMAGE_TARGET) \

ifeq (,$(TARGET_BUILD_UNBUNDLED))
$(DEXPREOPT_CONFIG_ZIP): $(DEX_PREOPT_CONFIG_FOR_MAKE) \
	  $(DEX_PREOPT_SOONG_CONFIG_FOR_MAKE) \

endif

$(DEXPREOPT_CONFIG_ZIP): $(SOONG_ZIP)
	$(hide) mkdir -p $(dir $@) $(PRODUCT_OUT)/dexpreopt_config

ifeq (,$(TARGET_BUILD_UNBUNDLED))
ifneq (,$(DEX_PREOPT_CONFIG_FOR_MAKE))
	$(hide) cp $(DEX_PREOPT_CONFIG_FOR_MAKE) $(PRODUCT_OUT)/dexpreopt_config
endif
ifneq (,$(DEX_PREOPT_SOONG_CONFIG_FOR_MAKE))
	$(hide) cp $(DEX_PREOPT_SOONG_CONFIG_FOR_MAKE) $(PRODUCT_OUT)/dexpreopt_config
endif
endif #!TARGET_BUILD_UNBUNDLED
	$(hide) $(SOONG_ZIP) -d -o $@ -C $(PRODUCT_OUT)/dexpreopt_config -D $(PRODUCT_OUT)/dexpreopt_config

.PHONY: dexpreopt_config_zip
dexpreopt_config_zip: $(DEXPREOPT_CONFIG_ZIP)

$(call declare-1p-target,$(DEXPREOPT_CONFIG_ZIP),)

# -----------------------------------------------------------------
# A zip of the symbols directory.  Keep the full paths to make it
# more obvious where these files came from.
# Also produces a textproto containing mappings from elf IDs to symbols
# filename, which will allow finding the appropriate symbols to deobfuscate
# a stack trace frame.
#

name := $(TARGET_PRODUCT)
ifeq ($(TARGET_BUILD_TYPE),debug)
  name := $(name)_debug
endif

# The path to the zip file containing binaries with symbols.
SYMBOLS_ZIP := $(PRODUCT_OUT)/$(name)-symbols.zip
# The path to a file containing mappings from elf IDs to filenames.
SYMBOLS_MAPPING := $(PRODUCT_OUT)/$(name)-symbols-mapping.textproto
.KATI_READONLY := SYMBOLS_ZIP SYMBOLS_MAPPING
# For apps_only build we'll establish the dependency later in build/make/core/main.mk.
ifeq (,$(TARGET_BUILD_UNBUNDLED))
$(SYMBOLS_ZIP): $(INTERNAL_ALLIMAGES_FILES) $(updater_dep)
endif
$(SYMBOLS_ZIP): PRIVATE_LIST_FILE := $(call intermediates-dir-for,PACKAGING,symbols)/filelist
$(SYMBOLS_ZIP): PRIVATE_MAPPING_PACKAGING_DIR := $(call intermediates-dir-for,PACKAGING,elf_symbol_mapping)
$(SYMBOLS_ZIP): $(SOONG_ZIP) $(SYMBOLS_MAP)
	@echo "Package symbols: $@"
	$(hide) rm -rf $@ $(PRIVATE_LIST_FILE)
	$(hide) mkdir -p $(TARGET_OUT_UNSTRIPPED) $(dir $(PRIVATE_LIST_FILE)) $(PRIVATE_MAPPING_PACKAGING_DIR)
	# Find all of the files in the symbols directory and zip them into the symbols zip.
	$(hide) find -L $(TARGET_OUT_UNSTRIPPED) -type f | sort >$(PRIVATE_LIST_FILE)
	$(hide) $(SOONG_ZIP) --ignore_missing_files -d -o $@ -C $(OUT_DIR)/.. -l $(PRIVATE_LIST_FILE)
	# Find all of the files in the symbols mapping directory and merge them into the symbols mapping textproto.
	$(hide) find -L $(PRIVATE_MAPPING_PACKAGING_DIR) -type f | sort >$(PRIVATE_LIST_FILE)
	$(hide) $(SYMBOLS_MAP) -merge $(SYMBOLS_MAPPING) -ignore_missing_files @$(PRIVATE_LIST_FILE)
$(SYMBOLS_ZIP): .KATI_IMPLICIT_OUTPUTS := $(SYMBOLS_MAPPING)

$(call declare-1p-container,$(SYMBOLS_ZIP),)
ifeq (,$(TARGET_BUILD_UNBUNDLED))
$(call declare-container-license-deps,$(SYMBOLS_ZIP),$(INTERNAL_ALLIMAGES_FILES) $(updater_dep),$(PRODUCT_OUT)/:/)
endif

# -----------------------------------------------------------------
# A zip of the coverage directory.
#
name := gcov-report-files-all
ifeq ($(TARGET_BUILD_TYPE),debug)
name := $(name)_debug
endif
COVERAGE_ZIP := $(PRODUCT_OUT)/$(name).zip
ifeq (,$(TARGET_BUILD_UNBUNDLED))
$(COVERAGE_ZIP): $(INTERNAL_ALLIMAGES_FILES)
endif
$(COVERAGE_ZIP): PRIVATE_LIST_FILE := $(call intermediates-dir-for,PACKAGING,coverage)/filelist
$(COVERAGE_ZIP): $(SOONG_ZIP)
	@echo "Package coverage: $@"
	$(hide) rm -rf $@ $(PRIVATE_LIST_FILE)
	$(hide) mkdir -p $(dir $@) $(TARGET_OUT_COVERAGE) $(dir $(PRIVATE_LIST_FILE))
	$(hide) find $(TARGET_OUT_COVERAGE) | sort >$(PRIVATE_LIST_FILE)
	$(hide) $(SOONG_ZIP) -d -o $@ -C $(TARGET_OUT_COVERAGE) -l $(PRIVATE_LIST_FILE)

$(call declare-1p-container,$(COVERAGE_ZIP),)
ifeq (,$(TARGET_BUILD_UNBUNDLED))
$(call declare-container-license-deps,$(COVERAGE_ZIP),$(INTERNAL_ALLIMAGE_FILES),$(PRODUCT_OUT)/:/)
endif

SYSTEM_NOTICE_DEPS += $(COVERAGE_ZIP)

#------------------------------------------------------------------
# Export the LLVM profile data tool and dependencies for Clang coverage processing
#
ifeq (true,$(CLANG_COVERAGE))
  LLVM_PROFDATA := $(LLVM_PREBUILTS_BASE)/linux-x86/$(LLVM_PREBUILTS_VERSION)/bin/llvm-profdata
  LLVM_COV := $(LLVM_PREBUILTS_BASE)/linux-x86/$(LLVM_PREBUILTS_VERSION)/bin/llvm-cov
  LIBCXX := $(LLVM_PREBUILTS_BASE)/linux-x86/$(LLVM_PREBUILTS_VERSION)/lib/x86_64-unknown-linux-gnu/libc++.so.1
  # Use llvm-profdata.zip for backwards compatibility with tradefed code.
  LLVM_COVERAGE_TOOLS_ZIP := $(PRODUCT_OUT)/llvm-profdata.zip

  $(LLVM_COVERAGE_TOOLS_ZIP): $(SOONG_ZIP)
	$(hide) $(SOONG_ZIP) -d -o $@ -C $(LLVM_PREBUILTS_BASE)/linux-x86/$(LLVM_PREBUILTS_VERSION) -f $(LLVM_PROFDATA) -f $(LIBCXX) -f $(LLVM_COV)

  $(call dist-for-goals,droidcore-unbundled apps_only,$(LLVM_COVERAGE_TOOLS_ZIP))
endif

# -----------------------------------------------------------------
# A zip of the Android Apps. Not keeping full path so that we don't
# include product names when distributing
#
name := $(TARGET_PRODUCT)
ifeq ($(TARGET_BUILD_TYPE),debug)
  name := $(name)_debug
endif
name := $(name)-apps

APPS_ZIP := $(PRODUCT_OUT)/$(name).zip
$(APPS_ZIP): $(FULL_SYSTEMIMAGE_DEPS)
	@echo "Package apps: $@"
	$(hide) rm -rf $@
	$(hide) mkdir -p $(dir $@)
	$(hide) apps_to_zip=`find $(TARGET_OUT_APPS) $(TARGET_OUT_APPS_PRIVILEGED) -mindepth 2 -maxdepth 3 -name "*.apk"`; \
	if [ -z "$$apps_to_zip" ]; then \
	    echo "No apps to zip up. Generating empty apps archive." ; \
	    a=$$(mktemp /tmp/XXXXXXX) && touch $$a && zip $@ $$a && zip -d $@ $$a; \
	else \
	    zip -qjX $@ $$apps_to_zip; \
	fi

ifeq (true,$(EMMA_INSTRUMENT))
#------------------------------------------------------------------
# An archive of classes for use in generating code-coverage reports
# These are the uninstrumented versions of any classes that were
# to be instrumented.
# Any dependencies are set up later in build/make/core/main.mk.

JACOCO_REPORT_CLASSES_ALL := $(PRODUCT_OUT)/jacoco-report-classes-all.jar
$(JACOCO_REPORT_CLASSES_ALL): PRIVATE_TARGET_JACOCO_DIR := $(call intermediates-dir-for,PACKAGING,jacoco)
$(JACOCO_REPORT_CLASSES_ALL): PRIVATE_HOST_JACOCO_DIR := $(call intermediates-dir-for,PACKAGING,jacoco,HOST)
$(JACOCO_REPORT_CLASSES_ALL): PRIVATE_TARGET_PROGUARD_USAGE_DIR := $(call intermediates-dir-for,PACKAGING,proguard_usage)
$(JACOCO_REPORT_CLASSES_ALL): PRIVATE_HOST_PROGUARD_USAGE_DIR := $(call intermediates-dir-for,PACKAGING,proguard_usage,HOST)
$(JACOCO_REPORT_CLASSES_ALL) :
	@echo "Collecting uninstrumented classes"
	mkdir -p $(PRIVATE_TARGET_JACOCO_DIR) $(PRIVATE_HOST_JACOCO_DIR) $(PRIVATE_TARGET_PROGUARD_USAGE_DIR) $(PRIVATE_HOST_PROGUARD_USAGE_DIR)
	$(SOONG_ZIP) -o $@ -L 0 \
	  -C $(PRIVATE_TARGET_JACOCO_DIR) -P out/target/common/obj -D $(PRIVATE_TARGET_JACOCO_DIR) \
	  -C $(PRIVATE_HOST_JACOCO_DIR) -P out/target/common/obj -D $(PRIVATE_HOST_JACOCO_DIR) \
	  -C $(PRIVATE_TARGET_PROGUARD_USAGE_DIR) -P out/target/common/obj -D $(PRIVATE_TARGET_PROGUARD_USAGE_DIR) \
	  -C $(PRIVATE_HOST_PROGUARD_USAGE_DIR) -P out/target/common/obj -D $(PRIVATE_HOST_PROGUARD_USAGE_DIR)

ifeq (,$(TARGET_BUILD_UNBUNDLED))
  $(JACOCO_REPORT_CLASSES_ALL): $(INTERNAL_ALLIMAGES_FILES)
endif
endif # EMMA_INSTRUMENT=true


#------------------------------------------------------------------
# A zip of Proguard obfuscation dictionary files.
# Also produces a textproto containing mappings from the hashes of the
# dictionary contents (which are also stored in the dex files on the
# devices) to the filename of the proguard dictionary, which will allow
# finding the appropriate dictionary to deobfuscate a stack trace frame.
#

# The path to the zip file containing proguard dictionaries.
PROGUARD_DICT_ZIP := $(PRODUCT_OUT)/$(TARGET_PRODUCT)-proguard-dict.zip
# The path to the zip file containing mappings from dictionary hashes to filenames.
PROGUARD_DICT_MAPPING := $(PRODUCT_OUT)/$(TARGET_PRODUCT)-proguard-dict-mapping.textproto
.KATI_READONLY := PROGUARD_DICT_ZIP PROGUARD_DICT_MAPPING
# For apps_only build we'll establish the dependency later in build/make/core/main.mk.
ifeq (,$(TARGET_BUILD_UNBUNDLED))
$(PROGUARD_DICT_ZIP): $(INTERNAL_ALLIMAGES_FILES) $(updater_dep)
endif
$(PROGUARD_DICT_ZIP): PRIVATE_PACKAGING_DIR := $(call intermediates-dir-for,PACKAGING,proguard_dictionary)
$(PROGUARD_DICT_ZIP): PRIVATE_MAPPING_PACKAGING_DIR := $(call intermediates-dir-for,PACKAGING,proguard_dictionary_mapping)
$(PROGUARD_DICT_ZIP): PRIVATE_LIST_FILE := $(call intermediates-dir-for,PACKAGING,proguard_dictionary_filelist)/filelist
$(PROGUARD_DICT_ZIP): $(SOONG_ZIP) $(SYMBOLS_MAP)
	@echo "Packaging Proguard obfuscation dictionary files."
	rm -rf $@ $(PRIVATE_LIST_FILE)
	mkdir -p $(PRIVATE_PACKAGING_DIR) $(PRIVATE_MAPPING_PACKAGING_DIR) $(dir $(PRIVATE_LIST_FILE))
	# Zip all of the files in the proguard dictionary directory.
	$(SOONG_ZIP) --ignore_missing_files -d -o $@ -C $(PRIVATE_PACKAGING_DIR) -D $(PRIVATE_PACKAGING_DIR)
	# Find all of the files in the proguard dictionary mapping directory and merge them into the mapping textproto.
	# Strip the PRIVATE_PACKAGING_DIR off the filenames to match soong_zip's -C argument.
	$(hide) find -L $(PRIVATE_MAPPING_PACKAGING_DIR) -type f | sort >$(PRIVATE_LIST_FILE)
	$(SYMBOLS_MAP) -merge $(PROGUARD_DICT_MAPPING) -strip_prefix $(PRIVATE_PACKAGING_DIR)/ -ignore_missing_files @$(PRIVATE_LIST_FILE)
$(PROGUARD_DICT_ZIP): .KATI_IMPLICIT_OUTPUTS := $(PROGUARD_DICT_MAPPING)

$(call declare-1p-container,$(PROGUARD_DICT_ZIP),)
ifeq (,$(TARGET_BUILD_UNBUNDLED))
$(call declare-container-license-deps,$(PROGUARD_DICT_ZIP),$(INTERNAL_ALLIMAGES_FILES) $(updater_dep),$(PRODUCT_OUT)/:/)
endif

#------------------------------------------------------------------
# A zip of Proguard usage files.
#
PROGUARD_USAGE_ZIP := $(PRODUCT_OUT)/$(TARGET_PRODUCT)-proguard-usage.zip
# For apps_only build we'll establish the dependency later in build/make/core/main.mk.
ifeq (,$(TARGET_BUILD_UNBUNDLED))
$(PROGUARD_USAGE_ZIP): \
    $(INSTALLED_SYSTEMIMAGE_TARGET) \
    $(INSTALLED_RAMDISK_TARGET) \
    $(INSTALLED_BOOTIMAGE_TARGET) \
    $(INSTALLED_INIT_BOOT_IMAGE_TARGET) \
    $(INSTALLED_USERDATAIMAGE_TARGET) \
    $(INSTALLED_VENDORIMAGE_TARGET) \
    $(INSTALLED_PRODUCTIMAGE_TARGET) \
    $(INSTALLED_SYSTEM_EXTIMAGE_TARGET) \
    $(INSTALLED_ODMIMAGE_TARGET) \
    $(INSTALLED_VENDOR_DLKMIMAGE_TARGET) \
    $(INSTALLED_ODM_DLKMIMAGE_TARGET) \
    $(INSTALLED_SYSTEM_DLKMIMAGE_TARGET) \
    $(updater_dep)
endif
$(PROGUARD_USAGE_ZIP): PRIVATE_LIST_FILE := $(call intermediates-dir-for,PACKAGING,proguard_usage.zip)/filelist
$(PROGUARD_USAGE_ZIP): PRIVATE_PACKAGING_DIR := $(call intermediates-dir-for,PACKAGING,proguard_usage)
$(PROGUARD_USAGE_ZIP): $(MERGE_ZIPS)
	@echo "Packaging Proguard usage files."
	mkdir -p $(dir $@) $(PRIVATE_PACKAGING_DIR) $(dir $(PRIVATE_LIST_FILE))
	find $(PRIVATE_PACKAGING_DIR) -name proguard_usage.zip > $(PRIVATE_LIST_FILE)
	$(MERGE_ZIPS) $@ @$(PRIVATE_LIST_FILE)

$(call declare-1p-container,$(PROGUARD_USAGE_ZIP),)
ifeq (,$(TARGET_BUILD_UNBUNDLED))
$(call declare-container-license-deps,$(PROGUARD_USAGE_ZIP),$(INSTALLED_SYSTEMIMAGE_TARGET) \
    $(INSTALLED_RAMDISK_TARGET) \
    $(INSTALLED_BOOTIMAGE_TARGET) \
    $(INSTALLED_INIT_BOOT_IMAGE_TARGET) \
    $(INSTALLED_USERDATAIMAGE_TARGET) \
    $(INSTALLED_VENDORIMAGE_TARGET) \
    $(INSTALLED_PRODUCTIMAGE_TARGET) \
    $(INSTALLED_SYSTEM_EXTIMAGE_TARGET) \
    $(INSTALLED_ODMIMAGE_TARGET) \
    $(INSTALLED_VENDOR_DLKMIMAGE_TARGET) \
    $(INSTALLED_ODM_DLKMIMAGE_TARGET) \
    $(INSTALLED_SYSTEM_DLKMIMAGE_TARGET) \
    $(updater_dep),$(PROGUARD_USAGE_ZIP):/)
endif

ifeq (true,$(PRODUCT_USE_DYNAMIC_PARTITIONS))

# Dump variables used by build_super_image.py (for building super.img and super_empty.img).
# $(1): output file
define dump-super-image-info
  $(call dump-dynamic-partitions-info,$(1))
  $(if $(filter true,$(AB_OTA_UPDATER)), \
    echo "ab_update=true" >> $(1))
endef

endif # PRODUCT_USE_DYNAMIC_PARTITIONS

# -----------------------------------------------------------------
# super partition image (dist)

ifeq (true,$(PRODUCT_BUILD_SUPER_PARTITION))

# BOARD_SUPER_PARTITION_SIZE must be defined to build super image.
ifneq ($(BOARD_SUPER_PARTITION_SIZE),)

ifneq (true,$(PRODUCT_RETROFIT_DYNAMIC_PARTITIONS))

# For real devices and for dist builds, build super image from target files to an intermediate directory.
INTERNAL_SUPERIMAGE_DIST_TARGET := $(call intermediates-dir-for,PACKAGING,super.img)/super.img
$(INTERNAL_SUPERIMAGE_DIST_TARGET): extracted_input_target_files := $(patsubst %.zip,%,$(BUILT_TARGET_FILES_PACKAGE))
$(INTERNAL_SUPERIMAGE_DIST_TARGET): $(LPMAKE) $(BUILT_TARGET_FILES_DIR) $(BUILD_SUPER_IMAGE)
	$(call pretty,"Target super fs image from target files: $@")
	PATH=$(dir $(LPMAKE)):$$PATH \
	    $(BUILD_SUPER_IMAGE) -v $(extracted_input_target_files) $@

# Skip packing it in dist package because it is in update package.
ifneq (true,$(BOARD_SUPER_IMAGE_IN_UPDATE_PACKAGE))
$(call dist-for-goals,dist_files,$(INTERNAL_SUPERIMAGE_DIST_TARGET))
endif

.PHONY: superimage_dist
superimage_dist: $(INTERNAL_SUPERIMAGE_DIST_TARGET)

endif # PRODUCT_RETROFIT_DYNAMIC_PARTITIONS != "true"
endif # BOARD_SUPER_PARTITION_SIZE != ""
endif # PRODUCT_BUILD_SUPER_PARTITION == "true"

# -----------------------------------------------------------------
# super partition image for development

ifeq (true,$(PRODUCT_BUILD_SUPER_PARTITION))
ifneq ($(BOARD_SUPER_PARTITION_SIZE),)
ifneq (true,$(PRODUCT_RETROFIT_DYNAMIC_PARTITIONS))

# Build super.img by using $(INSTALLED_*IMAGE_TARGET) to $(1)
# $(1): built image path
# $(2): misc_info.txt path; its contents should match expectation of build_super_image.py
define build-superimage-target
  mkdir -p $(dir $(2))
  rm -rf $(2)
  $(call dump-super-image-info,$(2))
  $(foreach p,$(BOARD_SUPER_PARTITION_PARTITION_LIST), \
    echo "$(p)_image=$(INSTALLED_$(call to-upper,$(p))IMAGE_TARGET)" >> $(2);)
  $(if $(BUILDING_SYSTEM_OTHER_IMAGE), $(if $(filter system,$(BOARD_SUPER_PARTITION_PARTITION_LIST)), \
    echo "system_other_image=$(INSTALLED_SYSTEMOTHERIMAGE_TARGET)" >> $(2);))
  mkdir -p $(dir $(1))
  PATH=$(dir $(LPMAKE)):$$PATH \
    $(BUILD_SUPER_IMAGE) -v $(2) $(1)
endef

INSTALLED_SUPERIMAGE_TARGET := $(PRODUCT_OUT)/super.img
INSTALLED_SUPERIMAGE_DEPENDENCIES := $(LPMAKE) $(BUILD_SUPER_IMAGE) \
    $(foreach p, $(BOARD_SUPER_PARTITION_PARTITION_LIST), $(INSTALLED_$(call to-upper,$(p))IMAGE_TARGET))

ifdef BUILDING_SYSTEM_OTHER_IMAGE
ifneq ($(filter system,$(BOARD_SUPER_PARTITION_PARTITION_LIST)),)
INSTALLED_SUPERIMAGE_DEPENDENCIES += $(INSTALLED_SYSTEMOTHERIMAGE_TARGET)
endif
endif

$(INSTALLED_SUPERIMAGE_TARGET): $(INSTALLED_SUPERIMAGE_DEPENDENCIES)
	$(call pretty,"Target super fs image for debug: $@")
	$(call build-superimage-target,$(INSTALLED_SUPERIMAGE_TARGET),\
          $(call intermediates-dir-for,PACKAGING,superimage_debug)/misc_info.txt)

# For devices that uses super image directly, the superimage target points to the file in $(PRODUCT_OUT).
.PHONY: superimage
superimage: $(INSTALLED_SUPERIMAGE_TARGET)

# If BOARD_BUILD_SUPER_IMAGE_BY_DEFAULT is set, super.img is built from images in the
# $(PRODUCT_OUT) directory, and is built to $(PRODUCT_OUT)/super.img. Also, it will
# be built for non-dist builds. This is useful for devices that uses super.img directly, e.g.
# virtual devices.
ifeq (true,$(BOARD_BUILD_SUPER_IMAGE_BY_DEFAULT))
droidcore-unbundled: $(INSTALLED_SUPERIMAGE_TARGET)

$(call dist-for-goals,dist_files,$(INSTALLED_MISC_INFO_TARGET):super_misc_info.txt)
endif # BOARD_BUILD_SUPER_IMAGE_BY_DEFAULT

# Build $(PRODUCT_OUT)/super.img without dependencies.
.PHONY: superimage-nodeps supernod
superimage-nodeps supernod: intermediates :=
superimage-nodeps supernod: | $(INSTALLED_SUPERIMAGE_DEPENDENCIES)
	$(call pretty,"make $(INSTALLED_SUPERIMAGE_TARGET): ignoring dependencies")
	$(call build-superimage-target,$(INSTALLED_SUPERIMAGE_TARGET),\
	  $(call intermediates-dir-for,PACKAGING,superimage-nodeps)/misc_info.txt)

endif # PRODUCT_RETROFIT_DYNAMIC_PARTITIONS != "true"
endif # BOARD_SUPER_PARTITION_SIZE != ""
endif # PRODUCT_BUILD_SUPER_PARTITION == "true"

# -----------------------------------------------------------------
# super empty image
ifdef BUILDING_SUPER_EMPTY_IMAGE

INSTALLED_SUPERIMAGE_EMPTY_TARGET := $(PRODUCT_OUT)/super_empty.img
$(INSTALLED_SUPERIMAGE_EMPTY_TARGET): intermediates := $(call intermediates-dir-for,PACKAGING,super_empty)
$(INSTALLED_SUPERIMAGE_EMPTY_TARGET): $(LPMAKE) $(BUILD_SUPER_IMAGE)
	$(call pretty,"Target empty super fs image: $@")
	mkdir -p $(intermediates)
	rm -rf $(intermediates)/misc_info.txt
	$(call dump-super-image-info,$(intermediates)/misc_info.txt)
	PATH=$(dir $(LPMAKE)):$$PATH \
	    $(BUILD_SUPER_IMAGE) -v $(intermediates)/misc_info.txt $@

$(call dist-for-goals,dist_files,$(INSTALLED_SUPERIMAGE_EMPTY_TARGET))

$(call declare-0p-target,$(INSTALLED_SUPERIMAGE_EMPTY_TARGET))

endif # BUILDING_SUPER_EMPTY_IMAGE


# -----------------------------------------------------------------
# The update package

name := $(TARGET_PRODUCT)
ifeq ($(TARGET_BUILD_TYPE),debug)
  name := $(name)_debug
endif
name := $(name)-img

INTERNAL_UPDATE_PACKAGE_TARGET := $(PRODUCT_OUT)/$(name).zip

$(INTERNAL_UPDATE_PACKAGE_TARGET): $(BUILT_TARGET_FILES_PACKAGE) $(IMG_FROM_TARGET_FILES)
	$(call pretty,"Package: $@")
	PATH=$(INTERNAL_USERIMAGES_BINARY_PATHS):$(dir $(ZIP2ZIP)):$$PATH \
	    $(IMG_FROM_TARGET_FILES) \
	        --additional IMAGES/VerifiedBootParams.textproto:VerifiedBootParams.textproto \
	        $(BUILT_TARGET_FILES_PACKAGE) $@

$(call declare-1p-container,$(INTERNAL_UPDATE_PACKAGE_TARGET),)
$(call declare-container-license-deps,$(INTERNAL_UPDATE_PACKAGE_TARGET),$(BUILT_TARGET_FILES_PACKAGE) $(IMG_FROM_TARGET_FILES),$(PRODUCT_OUT)/:/)

.PHONY: updatepackage
updatepackage: $(INTERNAL_UPDATE_PACKAGE_TARGET)
$(call dist-for-goals-with-filenametag,updatepackage,$(INTERNAL_UPDATE_PACKAGE_TARGET))


# -----------------------------------------------------------------
# dalvik something
.PHONY: dalvikfiles
dalvikfiles: $(INTERNAL_DALVIK_MODULES)

ifeq ($(BUILD_QEMU_IMAGES),true)
MK_QEMU_IMAGE_SH := device/generic/goldfish/tools/mk_qemu_image.sh
MK_COMBINE_QEMU_IMAGE := $(HOST_OUT_EXECUTABLES)/mk_combined_img
SGDISK_HOST := $(HOST_OUT_EXECUTABLES)/sgdisk

ifdef INSTALLED_SYSTEMIMAGE_TARGET
INSTALLED_QEMU_SYSTEMIMAGE := $(PRODUCT_OUT)/system-qemu.img
INSTALLED_SYSTEM_QEMU_CONFIG := $(PRODUCT_OUT)/system-qemu-config.txt
$(INSTALLED_SYSTEM_QEMU_CONFIG): $(INSTALLED_SUPERIMAGE_TARGET) $(INSTALLED_VBMETAIMAGE_TARGET)
	@echo "$(PRODUCT_OUT)/vbmeta.img vbmeta 1" > $@
	@echo "$(INSTALLED_SUPERIMAGE_TARGET) super 2" >> $@
$(INSTALLED_QEMU_SYSTEMIMAGE): $(INSTALLED_VBMETAIMAGE_TARGET) $(MK_COMBINE_QEMU_IMAGE) $(SGDISK_HOST) $(SIMG2IMG) \
    $(INSTALLED_SUPERIMAGE_TARGET) $(INSTALLED_SYSTEM_QEMU_CONFIG)
	@echo Create system-qemu.img now
	(export SGDISK=$(SGDISK_HOST) SIMG2IMG=$(SIMG2IMG); \
     $(MK_COMBINE_QEMU_IMAGE) -i $(INSTALLED_SYSTEM_QEMU_CONFIG) -o $@)

systemimage: $(INSTALLED_QEMU_SYSTEMIMAGE)
droidcore-unbundled: $(INSTALLED_QEMU_SYSTEMIMAGE)
endif
ifdef INSTALLED_VENDORIMAGE_TARGET
INSTALLED_QEMU_VENDORIMAGE := $(PRODUCT_OUT)/vendor-qemu.img
$(INSTALLED_QEMU_VENDORIMAGE): $(INSTALLED_VENDORIMAGE_TARGET) $(MK_QEMU_IMAGE_SH) $(SGDISK_HOST) $(SIMG2IMG)
	@echo Create vendor-qemu.img
	(export SGDISK=$(SGDISK_HOST) SIMG2IMG=$(SIMG2IMG); $(MK_QEMU_IMAGE_SH) $(INSTALLED_VENDORIMAGE_TARGET))

vendorimage: $(INSTALLED_QEMU_VENDORIMAGE)
droidcore-unbundled: $(INSTALLED_QEMU_VENDORIMAGE)
endif

ifdef INSTALLED_RAMDISK_TARGET
ifdef INSTALLED_VENDOR_BOOTIMAGE_TARGET
ifdef INTERNAL_VENDOR_RAMDISK_TARGET
INSTALLED_QEMU_RAMDISKIMAGE := $(PRODUCT_OUT)/ramdisk-qemu.img
$(INSTALLED_QEMU_RAMDISKIMAGE): $(INTERNAL_VENDOR_RAMDISK_TARGET) $(INSTALLED_RAMDISK_TARGET)
	@echo Create ramdisk-qemu.img
	(cat $(INSTALLED_RAMDISK_TARGET) $(INTERNAL_VENDOR_RAMDISK_TARGET) > $(INSTALLED_QEMU_RAMDISKIMAGE))

droidcore-unbundled: $(INSTALLED_QEMU_RAMDISKIMAGE)
endif
endif
endif

ifdef INSTALLED_PRODUCTIMAGE_TARGET
INSTALLED_QEMU_PRODUCTIMAGE := $(PRODUCT_OUT)/product-qemu.img
$(INSTALLED_QEMU_PRODUCTIMAGE): $(INSTALLED_PRODUCTIMAGE_TARGET) $(MK_QEMU_IMAGE_SH) $(SGDISK_HOST) $(SIMG2IMG)
	@echo Create product-qemu.img
	(export SGDISK=$(SGDISK_HOST) SIMG2IMG=$(SIMG2IMG); $(MK_QEMU_IMAGE_SH) $(INSTALLED_PRODUCTIMAGE_TARGET))

productimage: $(INSTALLED_QEMU_PRODUCTIMAGE)
droidcore-unbundled: $(INSTALLED_QEMU_PRODUCTIMAGE)
endif
ifdef INSTALLED_SYSTEM_EXTIMAGE_TARGET
INSTALLED_QEMU_SYSTEM_EXTIMAGE := $(PRODUCT_OUT)/system_ext-qemu.img
$(INSTALLED_QEMU_SYSTEM_EXTIMAGE): $(INSTALLED_SYSTEM_EXTIMAGE_TARGET) $(MK_QEMU_IMAGE_SH) $(SGDISK_HOST) $(SIMG2IMG)
	@echo Create system_ext-qemu.img
	(export SGDISK=$(SGDISK_HOST) SIMG2IMG=$(SIMG2IMG); $(MK_QEMU_IMAGE_SH) $(INSTALLED_SYSTEM_EXTIMAGE_TARGET))

systemextimage: $(INSTALLED_QEMU_SYSTEM_EXTIMAGE)
droidcore-unbundled: $(INSTALLED_QEMU_SYSTEM_EXTIMAGE)
endif
ifdef INSTALLED_ODMIMAGE_TARGET
INSTALLED_QEMU_ODMIMAGE := $(PRODUCT_OUT)/odm-qemu.img
$(INSTALLED_QEMU_ODMIMAGE): $(INSTALLED_ODMIMAGE_TARGET) $(MK_QEMU_IMAGE_SH) $(SGDISK_HOST)
	@echo Create odm-qemu.img
	(export SGDISK=$(SGDISK_HOST); $(MK_QEMU_IMAGE_SH) $(INSTALLED_ODMIMAGE_TARGET))

odmimage: $(INSTALLED_QEMU_ODMIMAGE)
droidcore-unbundled: $(INSTALLED_QEMU_ODMIMAGE)
endif

ifdef INSTALLED_VENDOR_DLKMIMAGE_TARGET
INSTALLED_QEMU_VENDOR_DLKMIMAGE := $(PRODUCT_OUT)/vendor_dlkm-qemu.img
$(INSTALLED_QEMU_VENDOR_DLKMIMAGE): $(INSTALLED_VENDOR_DLKMIMAGE_TARGET) $(MK_QEMU_IMAGE_SH) $(SGDISK_HOST)
	@echo Create vendor_dlkm-qemu.img
	(export SGDISK=$(SGDISK_HOST); $(MK_QEMU_IMAGE_SH) $(INSTALLED_VENDOR_DLKMIMAGE_TARGET))

vendor_dlkmimage: $(INSTALLED_QEMU_VENDOR_DLKMIMAGE)
droidcore-unbundled: $(INSTALLED_QEMU_VENDOR_DLKMIMAGE)
endif

ifdef INSTALLED_ODM_DLKMIMAGE_TARGET
INSTALLED_QEMU_ODM_DLKMIMAGE := $(PRODUCT_OUT)/odm_dlkm-qemu.img
$(INSTALLED_QEMU_ODM_DLKMIMAGE): $(INSTALLED_ODM_DLKMIMAGE_TARGET) $(MK_QEMU_IMAGE_SH) $(SGDISK_HOST)
	@echo Create odm_dlkm-qemu.img
	(export SGDISK=$(SGDISK_HOST); $(MK_QEMU_IMAGE_SH) $(INSTALLED_ODM_DLKMIMAGE_TARGET))

odm_dlkmimage: $(INSTALLED_QEMU_ODM_DLKMIMAGE)
droidcore-unbundled: $(INSTALLED_QEMU_ODM_DLKMIMAGE)
endif

ifdef INSTALLED_SYSTEM_DLKMIMAGE_TARGET
INSTALLED_QEMU_SYSTEM_DLKMIMAGE := $(PRODUCT_OUT)/system_dlkm-qemu.img
$(INSTALLED_QEMU_SYSTEM_DLKMIMAGE): $(INSTALLED_SYSTEM_DLKMIMAGE_TARGET) $(MK_QEMU_IMAGE_SH) $(SGDISK_HOST)
	@echo Create system_dlkm-qemu.img
	(export SGDISK=$(SGDISK_HOST); $(MK_QEMU_IMAGE_SH) $(INSTALLED_SYSTEM_DLKMIMAGE_TARGET))

system_dlkmimage: $(INSTALLED_QEMU_SYSTEM_DLKMIMAGE)
droidcore-unbundled: $(INSTALLED_QEMU_SYSTEM_DLKMIMAGE)
endif

QEMU_VERIFIED_BOOT_PARAMS := $(PRODUCT_OUT)/VerifiedBootParams.textproto
$(QEMU_VERIFIED_BOOT_PARAMS): $(INSTALLED_VBMETAIMAGE_TARGET) $(INSTALLED_SYSTEMIMAGE_TARGET) \
    $(MK_VBMETA_BOOT_KERNEL_CMDLINE_SH) $(AVBTOOL)
	@echo Creating $@
	(export AVBTOOL=$(AVBTOOL); $(MK_VBMETA_BOOT_KERNEL_CMDLINE_SH) $(INSTALLED_VBMETAIMAGE_TARGET) \
    $(INSTALLED_SYSTEMIMAGE_TARGET) $(QEMU_VERIFIED_BOOT_PARAMS))

systemimage: $(QEMU_VERIFIED_BOOT_PARAMS)
droidcore-unbundled: $(QEMU_VERIFIED_BOOT_PARAMS)

endif
# -----------------------------------------------------------------
# The emulator package
ifeq ($(BUILD_EMULATOR),true)
INTERNAL_EMULATOR_PACKAGE_FILES += \
        $(HOST_OUT_EXECUTABLES)/emulator$(HOST_EXECUTABLE_SUFFIX) \
        $(INSTALLED_RAMDISK_TARGET) \
        $(INSTALLED_SYSTEMIMAGE_TARGET) \
        $(INSTALLED_USERDATAIMAGE_TARGET)

name := $(TARGET_PRODUCT)-emulator

INTERNAL_EMULATOR_PACKAGE_TARGET := $(PRODUCT_OUT)/$(name).zip

$(INTERNAL_EMULATOR_PACKAGE_TARGET): $(INTERNAL_EMULATOR_PACKAGE_FILES)
	@echo "Package: $@"
	$(hide) zip -qjX $@ $(INTERNAL_EMULATOR_PACKAGE_FILES)

endif


# -----------------------------------------------------------------
# The SDK

ifneq ($(filter sdk,$(MAKECMDGOALS)),)

# The SDK includes host-specific components, so it belongs under HOST_OUT.
sdk_dir := $(HOST_OUT)/sdk/$(TARGET_PRODUCT)

# Build a name that looks like:
#
#     linux-x86   --> android-sdk_12345_linux-x86
#     darwin-x86  --> android-sdk_12345_mac-x86
#     windows-x86 --> android-sdk_12345_windows
#
ifneq ($(HOST_OS),linux)
  $(error Building the monolithic SDK is only supported on Linux)
endif
sdk_name := android-sdk
INTERNAL_SDK_HOST_OS_NAME := linux-$(SDK_HOST_ARCH)
sdk_name := $(sdk_name)_$(INTERNAL_SDK_HOST_OS_NAME)

sdk_dep_file := $(sdk_dir)/sdk_deps.mk

ATREE_FILES :=
-include $(sdk_dep_file)

# if we don't have a real list, then use "everything"
ifeq ($(strip $(ATREE_FILES)),)
ATREE_FILES := \
	$(ALL_DOCS) \
	$(ALL_SDK_FILES)
endif

atree_dir := development/build


sdk_atree_files := $(atree_dir)/sdk.exclude.atree

# development/build/sdk-android-<abi>.atree is used to differentiate
# between architecture models (e.g. ARMv5TE versus ARMv7) when copying
# files like the kernel image. We use TARGET_CPU_ABI because we don't
# have a better way to distinguish between CPU models.
ifneq (,$(strip $(wildcard $(atree_dir)/sdk-android-$(TARGET_CPU_ABI).atree)))
  sdk_atree_files += $(atree_dir)/sdk-android-$(TARGET_CPU_ABI).atree
endif

ifneq ($(PRODUCT_SDK_ATREE_FILES),)
sdk_atree_files += $(PRODUCT_SDK_ATREE_FILES)
else
sdk_atree_files += $(atree_dir)/sdk.atree
endif

deps := \
	$(OUT_DOCS)/offline-sdk-timestamp \
	$(SDK_METADATA_FILES) \
  $(INSTALLED_SDK_BUILD_PROP_TARGET) \
	$(ATREE_FILES) \
	$(sdk_atree_files) \
	$(HOST_OUT_EXECUTABLES)/atree \
	$(HOST_OUT_EXECUTABLES)/line_endings

# The name of the subdir within the platforms dir of the sdk. One of:
# - android-<SDK_INT> (stable base dessert SDKs)
# - android-<CODENAME> (stable extension SDKs)
# - android-<SDK_INT>-ext<EXT_INT> (codename SDKs)
sdk_platform_dir_name := $(strip \
  $(if $(filter REL,$(PLATFORM_VERSION_CODENAME)), \
    $(if $(filter $(PLATFORM_SDK_EXTENSION_VERSION),$(PLATFORM_BASE_SDK_EXTENSION_VERSION)), \
      android-$(PLATFORM_SDK_VERSION), \
      android-$(PLATFORM_SDK_VERSION)-ext$(PLATFORM_SDK_EXTENSION_VERSION) \
    ), \
    android-$(PLATFORM_VERSION_CODENAME) \
  ) \
)

INTERNAL_SDK_TARGET := $(sdk_dir)/$(sdk_name).zip
$(INTERNAL_SDK_TARGET): PRIVATE_NAME := $(sdk_name)
$(INTERNAL_SDK_TARGET): PRIVATE_DIR := $(sdk_dir)/$(sdk_name)
$(INTERNAL_SDK_TARGET): PRIVATE_DEP_FILE := $(sdk_dep_file)
$(INTERNAL_SDK_TARGET): PRIVATE_INPUT_FILES := $(sdk_atree_files)
$(INTERNAL_SDK_TARGET): PRIVATE_PLATFORM_NAME := $(sdk_platform_dir_name)
# Set SDK_GNU_ERROR to non-empty to fail when a GNU target is built.
#
#SDK_GNU_ERROR := true

$(INTERNAL_SDK_TARGET): $(deps)
	@echo "Package SDK: $@"
	$(hide) rm -rf $(PRIVATE_DIR) $@
	$(hide) for f in $(strip $(target_gnu_MODULES)); do \
	  if [ -f $$f ]; then \
	    echo SDK: $(if $(SDK_GNU_ERROR),ERROR:,warning:) \
	        including GNU target $$f >&2; \
	    FAIL=$(SDK_GNU_ERROR); \
	  fi; \
	done; \
	if [ $$FAIL ]; then exit 1; fi
	$(hide) ( \
	    ATREE_STRIP="$(HOST_STRIP) -x" \
	    $(HOST_OUT_EXECUTABLES)/atree \
	    $(addprefix -f ,$(PRIVATE_INPUT_FILES)) \
	        -m $(PRIVATE_DEP_FILE) \
	        -I . \
	        -I $(PRODUCT_OUT) \
	        -I $(HOST_OUT) \
	        -I $(TARGET_COMMON_OUT_ROOT) \
	        -v "PLATFORM_NAME=$(PRIVATE_PLATFORM_NAME)" \
	        -v "OUT_DIR=$(OUT_DIR)" \
	        -v "HOST_OUT=$(HOST_OUT)" \
	        -v "TARGET_ARCH=$(TARGET_ARCH)" \
	        -v "TARGET_CPU_ABI=$(TARGET_CPU_ABI)" \
	        -v "DLL_EXTENSION=$(HOST_SHLIB_SUFFIX)" \
	        -o $(PRIVATE_DIR) && \
	    HOST_OUT_EXECUTABLES=$(HOST_OUT_EXECUTABLES) HOST_OS=$(HOST_OS) \
	        development/build/tools/sdk_clean.sh $(PRIVATE_DIR) && \
	    chmod -R ug+rwX $(PRIVATE_DIR) && \
	    cd $(dir $@) && zip -rqX $(notdir $@) $(PRIVATE_NAME) \
	) || ( rm -rf $(PRIVATE_DIR) $@ && exit 44 )

MAIN_SDK_DIR  := $(sdk_dir)
MAIN_SDK_ZIP  := $(INTERNAL_SDK_TARGET)

endif # sdk in MAKECMDGOALS

# -----------------------------------------------------------------
# Findbugs
INTERNAL_FINDBUGS_XML_TARGET := $(PRODUCT_OUT)/findbugs.xml
INTERNAL_FINDBUGS_HTML_TARGET := $(PRODUCT_OUT)/findbugs.html
$(INTERNAL_FINDBUGS_XML_TARGET): $(ALL_FINDBUGS_FILES)
	@echo UnionBugs: $@
	$(hide) $(FINDBUGS_DIR)/unionBugs $(ALL_FINDBUGS_FILES) \
	> $@
$(INTERNAL_FINDBUGS_HTML_TARGET): $(INTERNAL_FINDBUGS_XML_TARGET)
	@echo ConvertXmlToText: $@
	$(hide) $(FINDBUGS_DIR)/convertXmlToText -html:fancy.xsl \
	$(INTERNAL_FINDBUGS_XML_TARGET) > $@

# -----------------------------------------------------------------
# Findbugs

# -----------------------------------------------------------------
# These are some additional build tasks that need to be run.
ifneq ($(dont_bother),true)
include $(sort $(wildcard $(BUILD_SYSTEM)/tasks/*.mk))
-include $(sort $(wildcard vendor/*/build/tasks/*.mk))
-include $(sort $(wildcard device/*/build/tasks/*.mk))
-include $(sort $(wildcard product/*/build/tasks/*.mk))
# Also the project-specific tasks
-include $(sort $(wildcard vendor/*/*/build/tasks/*.mk))
-include $(sort $(wildcard device/*/*/build/tasks/*.mk))
-include $(sort $(wildcard product/*/*/build/tasks/*.mk))
# Also add test specifc tasks
include $(sort $(wildcard platform_testing/build/tasks/*.mk))
include $(sort $(wildcard test/vts/tools/build/tasks/*.mk))
endif

include $(BUILD_SYSTEM)/product-graph.mk

# -----------------------------------------------------------------
# Create SDK repository packages. Must be done after tasks/* since
# we need the addon rules defined.
ifneq ($(sdk_repo_goal),)
include $(TOPDIR)development/build/tools/sdk_repo.mk
endif

# -----------------------------------------------------------------
# Soong generates the list of all shared libraries that are depended on by fuzz
# targets. It saves this list as a source:destination pair to
# FUZZ_TARGET_SHARED_DEPS_INSTALL_PAIRS, where the source is the path to the
# build of the unstripped shared library, and the destination is the
# /data/fuzz/$ARCH/lib (for device) or /fuzz/$ARCH/lib (for host) directory
# where fuzz target shared libraries are to be "reinstalled". The
# copy-many-files below generates the rules to copy the unstripped shared
# libraries to the device or host "reinstallation" directory. These rules are
# depended on by each module in soong_cc_prebuilt.mk, where the module will have
# a dependency on each shared library that it needs to be "reinstalled".
FUZZ_SHARED_DEPS := $(call copy-many-files,$(strip $(FUZZ_TARGET_SHARED_DEPS_INSTALL_PAIRS)))

# -----------------------------------------------------------------
# The rule to build all fuzz targets for C++ and Rust, and package them.
# Note: The packages are created in Soong, and in a perfect world,
# we'd be able to create the phony rule there. But, if we want to
# have dist goals for the fuzz target, we need to have the PHONY
# target defined in make. MakeVarsContext.DistForGoal doesn't take
# into account that a PHONY rule create by Soong won't be available
# during make, and such will fail with `writing to readonly
# directory`, because kati will see 'haiku' as being a file, not a
# phony target.
.PHONY: haiku
haiku: $(SOONG_FUZZ_PACKAGING_ARCH_MODULES) $(ALL_FUZZ_TARGETS)
$(call dist-for-goals,haiku,$(SOONG_FUZZ_PACKAGING_ARCH_MODULES))
$(call dist-for-goals,haiku,$(PRODUCT_OUT)/module-info.json)
.PHONY: haiku-java
haiku-java: $(SOONG_JAVA_FUZZ_PACKAGING_ARCH_MODULES) $(ALL_JAVA_FUZZ_TARGETS)
$(call dist-for-goals,haiku-java,$(SOONG_JAVA_FUZZ_PACKAGING_ARCH_MODULES))
.PHONY: haiku-rust
haiku-rust: $(SOONG_RUST_FUZZ_PACKAGING_ARCH_MODULES) $(ALL_RUST_FUZZ_TARGETS)
$(call dist-for-goals,haiku-rust,$(SOONG_RUST_FUZZ_PACKAGING_ARCH_MODULES))
$(call dist-for-goals,haiku-rust,$(PRODUCT_OUT)/module-info.json)

# -----------------------------------------------------------------
# Extract platform fonts used in Layoutlib
include $(BUILD_SYSTEM)/layoutlib_fonts.mk

ifeq (true,$(PRODUCT_USE_DYNAMIC_PARTITIONS))
define build-dynamic-partition-metadata
    $(if $(filter true,$(AB_OTA_UPDATER)), \
       echo "ab_update=true" >> $(PRODUCT_OUT)/dynamic_partition_metadata.txt)
    $(call dump-dynamic-partitions-info,$(PRODUCT_OUT)/dynamic_partition_metadata.txt)
endef

.PHONY: BUILT_DYNAMIC_INFORMATION
BUILT_DYNAMIC_INFORMATION:
	@rm -f $(PRODUCT_OUT)/dynamic_partition_metadata.txt
	$(call build-dynamic-partition-metadata)
droidcore: BUILT_DYNAMIC_INFORMATION
endif


# -----------------------------------------------------------------
# OS Licensing

include $(BUILD_SYSTEM)/os_licensing.mk

# When appending new code to this file, please insert above OS Licensing<|MERGE_RESOLUTION|>--- conflicted
+++ resolved
@@ -27,39 +27,20 @@
 $(eval $(strip $(1)): PRIVATE_FLAG_NAMES := $(strip $(2)))
 $(strip $(1)):
 	mkdir -p $$(dir $$(PRIVATE_OUT))
-<<<<<<< HEAD
-	( \
-		echo '{' ; \
-		echo 'flags: [' ; \
-		$$(foreach flag, $$(PRIVATE_FLAG_NAMES), \
-=======
 	echo '{' > $$(PRIVATE_OUT)
 	echo '"flags": [' >> $$(PRIVATE_OUT)
 	$$(foreach flag, $$(PRIVATE_FLAG_NAMES), \
 		( \
->>>>>>> 2552a1b0
 			printf '  { "name": "%s", "value": "%s", ' \
 					'$$(flag)' \
 					'$$(_ALL_RELEASE_FLAGS.$$(flag).VALUE)' \
 					; \
-<<<<<<< HEAD
-			printf '"set": "%s", "default": "%s", "declared": "%s", }' \
-=======
 			printf '"set": "%s", "default": "%s", "declared": "%s" }' \
->>>>>>> 2552a1b0
 					'$$(_ALL_RELEASE_FLAGS.$$(flag).SET_IN)' \
 					'$$(_ALL_RELEASE_FLAGS.$$(flag).DEFAULT)' \
 					'$$(_ALL_RELEASE_FLAGS.$$(flag).DECLARED_IN)' \
 					; \
 			printf '$$(if $$(filter $$(lastword $$(PRIVATE_FLAG_NAMES)),$$(flag)),,$$(comma))\n' ; \
-<<<<<<< HEAD
-		) \
-		echo "]" ; \
-		echo "}" \
-	) >> $$(PRIVATE_OUT)
-endef
-
-=======
 		) >> $$(PRIVATE_OUT) \
 	)
 	echo "]" >> $$(PRIVATE_OUT)
@@ -68,7 +49,6 @@
 
 _FLAG_PARTITIONS := product system system_ext vendor
 
->>>>>>> 2552a1b0
 $(foreach partition, $(_FLAG_PARTITIONS), \
 	$(eval BUILD_FLAG_SUMMARIES.$(partition) \
 			:= $(TARGET_OUT_FLAGS)/$(partition)/etc/build_flags.json) \
@@ -3128,12 +3108,6 @@
 endef
 
 
-# -----------------------------------------------------------------
-# system image
-# -----------------------------------------------------------------
-INSTALLED_FILES_OUTSIDE_IMAGES := $(filter-out $(TARGET_OUT)/%, $(INSTALLED_FILES_OUTSIDE_IMAGES))
-ifdef BUILDING_SYSTEM_IMAGE
-
 # FSVerity metadata generation
 # Generate fsverity metadata files (.fsv_meta) and build manifest
 # (<partition>/etc/security/fsverity/BuildManifest<suffix>.apk) BEFORE filtering systemimage,
@@ -3234,6 +3208,7 @@
 # -----------------------------------------------------------------
 # system image
 
+INSTALLED_FILES_OUTSIDE_IMAGES := $(filter-out $(TARGET_OUT)/%, $(INSTALLED_FILES_OUTSIDE_IMAGES))
 INTERNAL_SYSTEMIMAGE_FILES := $(sort $(filter $(TARGET_OUT)/%, \
     $(ALL_DEFAULT_INSTALLED_MODULES)))
 
@@ -3284,6 +3259,9 @@
 endif
 
 FULL_SYSTEMIMAGE_DEPS += $(INTERNAL_ROOT_FILES) $(INSTALLED_FILES_FILE_ROOT)
+
+# -----------------------------------------------------------------
+ifdef BUILDING_SYSTEM_IMAGE
 
 # Install system linker configuration
 # Collect all available stub libraries installed in system and install with predefined linker configuration
@@ -3642,7 +3620,7 @@
 systemotherimage-nodeps: | $(INTERNAL_USERIMAGES_DEPS)
 	$(build-systemotherimage-target)
 
-endif # BOARD_USES_SYSTEM_OTHER
+endif # BUILDING_SYSTEM_OTHER_IMAGE
 
 
 # -----------------------------------------------------------------
@@ -4441,33 +4419,6 @@
 ifdef SYSTEM_DLKM_SECURITY_PATCH
 BOARD_AVB_SYSTEM_DLKM_ADD_HASHTREE_FOOTER_ARGS += \
     --prop com.android.build.system_dlkm.security_patch:$(SYSTEM_DLKM_SECURITY_PATCH)
-endif
-
-# Appends security patch level as a AVB property descriptor
-
-BOARD_AVB_SYSTEM_ADD_HASHTREE_FOOTER_ARGS += \
-    --prop com.android.build.system.security_patch:$(PLATFORM_SECURITY_PATCH)
-
-BOARD_AVB_PRODUCT_ADD_HASHTREE_FOOTER_ARGS += \
-    --prop com.android.build.product.security_patch:$(PLATFORM_SECURITY_PATCH)
-
-BOARD_AVB_PRODUCT_SERVICES_ADD_HASHTREE_FOOTER_ARGS += \
-    --prop com.android.build.product_services.security_patch:$(PLATFORM_SECURITY_PATCH)
-
-# The following vendor- and odm-specific images needs explicitly set per board.
-ifdef BOOT_SECURITY_PATCH
-BOARD_AVB_BOOT_ADD_HASH_FOOTER_ARGS += \
-    --prop com.android.build.boot.security_patch:$(BOOT_SECURITY_PATCH)
-endif
-
-ifdef VENDOR_SECURITY_PATCH
-BOARD_AVB_VENDOR_ADD_HASHTREE_FOOTER_ARGS += \
-    --prop com.android.build.vendor.security_patch:$(VENDOR_SECURITY_PATCH)
-endif
-
-ifdef ODM_SECURITY_PATCH
-BOARD_AVB_ODM_ADD_HASHTREE_FOOTER_ARGS += \
-    --prop com.android.build.odm.security_patch:$(ODM_SECURITY_PATCH)
 endif
 
 ifdef PVMFW_SECURITY_PATCH
@@ -5451,15 +5402,12 @@
 ifdef BOARD_PREBUILT_DTBOIMAGE
 	$(hide) echo "flash dtbo" >> $@
 endif
-<<<<<<< HEAD
-=======
 ifneq ($(INSTALLED_DTIMAGE_TARGET),)
 	$(hide) echo "flash dts dt.img" >> $@
 endif
 ifneq ($(INSTALLED_VENDOR_KERNEL_BOOTIMAGE_TARGET),)
 	$(hide) echo "flash vendor_kernel_boot" >> $@
 endif
->>>>>>> 2552a1b0
 ifeq ($(BOARD_USES_PVMFWIMAGE),true)
 	$(hide) echo "flash pvmfw" >> $@
 endif
@@ -5468,11 +5416,7 @@
 	$(hide) echo "flash --apply-vbmeta vbmeta" >> $@
 endif
 ifneq (,$(strip $(BOARD_AVB_VBMETA_SYSTEM)))
-<<<<<<< HEAD
-	$(hide) echo "flash --apply-vbmeta vbmeta_system" >> $@
-=======
 	$(hide) echo "flash vbmeta_system" >> $@
->>>>>>> 2552a1b0
 endif
 ifneq (,$(strip $(BOARD_AVB_VBMETA_VENDOR)))
 	$(hide) echo "flash --apply-vbmeta vbmeta_vendor" >> $@
@@ -5482,11 +5426,7 @@
 endif
 ifneq (,$(strip $(BOARD_AVB_VBMETA_CUSTOM_PARTITIONS)))
 	$(hide) $(foreach partition,$(BOARD_AVB_VBMETA_CUSTOM_PARTITIONS), \
-<<<<<<< HEAD
-	  echo "flash --apply-vbmeta vbmeta_$(partition)" >> $@;)
-=======
 	  echo "flash vbmeta_$(partition)" >> $@;)
->>>>>>> 2552a1b0
 endif
 endif # BOARD_AVB_ENABLE
 	$(hide) echo "reboot fastboot" >> $@
@@ -5947,8 +5887,6 @@
     echo "virtual_ab_retrofit=true" >> $(1))
   $(if $(PRODUCT_VIRTUAL_AB_COW_VERSION), \
     echo "virtual_ab_cow_version=$(PRODUCT_VIRTUAL_AB_COW_VERSION)" >> $(1))
-<<<<<<< HEAD
-=======
 endef
 
 # Copy an image file to a directory and generate a block list map file from the image,
@@ -5970,7 +5908,6 @@
   $(eval _img :=)
   $(eval _map_fs_type :=)
   $(eval _no_map_file :=)
->>>>>>> 2552a1b0
 endef
 
 # By conditionally including the dependency of the target files package on the
@@ -5978,10 +5915,7 @@
 # image.
 ifdef BUILDING_SYSTEM_IMAGE
   $(BUILT_TARGET_FILES_DIR): $(FULL_SYSTEMIMAGE_DEPS)
-<<<<<<< HEAD
-=======
   $(BUILT_TARGET_FILES_DIR): $(BUILT_SYSTEMIMAGE)
->>>>>>> 2552a1b0
 else
   # releasetools may need the system build.prop even when building a
   # system-image-less product.
@@ -5994,10 +5928,7 @@
 
 ifdef BUILDING_SYSTEM_OTHER_IMAGE
   $(BUILT_TARGET_FILES_DIR): $(INTERNAL_SYSTEMOTHERIMAGE_FILES)
-<<<<<<< HEAD
-=======
   $(BUILT_TARGET_FILES_DIR): $(BUILT_SYSTEMOTHERIMAGE_TARGET)
->>>>>>> 2552a1b0
 endif
 
 ifdef BUILDING_VENDOR_BOOT_IMAGE
@@ -6029,30 +5960,21 @@
 
 ifdef BUILDING_VENDOR_IMAGE
   $(BUILT_TARGET_FILES_DIR): $(INTERNAL_VENDORIMAGE_FILES)
-<<<<<<< HEAD
-=======
   $(BUILT_TARGET_FILES_DIR): $(BUILT_VENDORIMAGE_TARGET)
->>>>>>> 2552a1b0
 else ifdef BOARD_PREBUILT_VENDORIMAGE
   $(BUILT_TARGET_FILES_DIR): $(INSTALLED_VENDORIMAGE_TARGET)
 endif
 
 ifdef BUILDING_PRODUCT_IMAGE
   $(BUILT_TARGET_FILES_DIR): $(INTERNAL_PRODUCTIMAGE_FILES)
-<<<<<<< HEAD
-=======
   $(BUILT_TARGET_FILES_DIR): $(BUILT_PRODUCTIMAGE_TARGET)
->>>>>>> 2552a1b0
 else ifdef BOARD_PREBUILT_PRODUCTIMAGE
   $(BUILT_TARGET_FILES_DIR): $(INSTALLED_PRODUCTIMAGE_TARGET)
 endif
 
 ifdef BUILDING_SYSTEM_EXT_IMAGE
   $(BUILT_TARGET_FILES_DIR): $(INTERNAL_SYSTEM_EXTIMAGE_FILES)
-<<<<<<< HEAD
-=======
   $(BUILT_TARGET_FILES_DIR): $(BUILT_SYSTEM_EXTIMAGE_TARGET)
->>>>>>> 2552a1b0
 else ifdef BOARD_PREBUILT_SYSTEM_EXTIMAGE
   $(BUILT_TARGET_FILES_DIR): $(INSTALLED_SYSTEM_EXTIMAGE_TARGET)
 endif
@@ -6067,40 +5989,28 @@
 
 ifdef BUILDING_ODM_IMAGE
   $(BUILT_TARGET_FILES_DIR): $(INTERNAL_ODMIMAGE_FILES)
-<<<<<<< HEAD
-=======
   $(BUILT_TARGET_FILES_DIR): $(BUILT_ODMIMAGE_TARGET)
->>>>>>> 2552a1b0
 else ifdef BOARD_PREBUILT_ODMIMAGE
   $(BUILT_TARGET_FILES_DIR): $(INSTALLED_ODMIMAGE_TARGET)
 endif
 
 ifdef BUILDING_VENDOR_DLKM_IMAGE
   $(BUILT_TARGET_FILES_DIR): $(INTERNAL_VENDOR_DLKMIMAGE_FILES)
-<<<<<<< HEAD
-=======
   $(BUILT_TARGET_FILES_DIR): $(BUILT_VENDOR_DLKMIMAGE_TARGET)
->>>>>>> 2552a1b0
 else ifdef BOARD_PREBUILT_VENDOR_DLKMIMAGE
   $(BUILT_TARGET_FILES_DIR): $(INSTALLED_VENDOR_DLKMIMAGE_TARGET)
 endif
 
 ifdef BUILDING_ODM_DLKM_IMAGE
   $(BUILT_TARGET_FILES_DIR): $(INTERNAL_ODM_DLKMIMAGE_FILES)
-<<<<<<< HEAD
-=======
   $(BUILT_TARGET_FILES_DIR): $(BUILT_ODM_DLKMIMAGE_TARGET)
->>>>>>> 2552a1b0
 else ifdef BOARD_PREBUILT_ODM_DLKMIMAGE
   $(BUILT_TARGET_FILES_DIR): $(INSTALLED_ODM_DLKMIMAGE_TARGET)
 endif
 
 ifdef BUILDING_SYSTEM_DLKM_IMAGE
   $(BUILT_TARGET_FILES_DIR): $(INTERNAL_SYSTEM_DLKMIMAGE_FILES)
-<<<<<<< HEAD
-=======
   $(BUILT_TARGET_FILES_DIR): $(BUILT_SYSTEM_DLKMIMAGE_TARGET)
->>>>>>> 2552a1b0
 else ifdef BOARD_PREBUILT_SYSTEM_DLKMIMAGE
   $(BUILT_TARGET_FILES_DIR): $(INSTALLED_SYSTEM_DLKMIMAGE_TARGET)
 endif
@@ -7502,20 +7412,6 @@
 # Extract platform fonts used in Layoutlib
 include $(BUILD_SYSTEM)/layoutlib_fonts.mk
 
-ifeq (true,$(PRODUCT_USE_DYNAMIC_PARTITIONS))
-define build-dynamic-partition-metadata
-    $(if $(filter true,$(AB_OTA_UPDATER)), \
-       echo "ab_update=true" >> $(PRODUCT_OUT)/dynamic_partition_metadata.txt)
-    $(call dump-dynamic-partitions-info,$(PRODUCT_OUT)/dynamic_partition_metadata.txt)
-endef
-
-.PHONY: BUILT_DYNAMIC_INFORMATION
-BUILT_DYNAMIC_INFORMATION:
-	@rm -f $(PRODUCT_OUT)/dynamic_partition_metadata.txt
-	$(call build-dynamic-partition-metadata)
-droidcore: BUILT_DYNAMIC_INFORMATION
-endif
-
 
 # -----------------------------------------------------------------
 # OS Licensing
