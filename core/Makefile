--- conflicted
+++ resolved
@@ -2794,10 +2794,8 @@
 
 # -----------------------------------------------------------------
 # system image
-<<<<<<< HEAD
 # -----------------------------------------------------------------
 ifdef BUILDING_SYSTEM_IMAGE
-=======
 
 # FSVerity metadata generation
 # Generate fsverity metadata files (.fsv_meta) and build manifest
@@ -2852,7 +2850,6 @@
 
 endif  # PRODUCT_SYSTEM_FSVERITY_GENERATE_METADATA
 
->>>>>>> d70bd88c
 INTERNAL_SYSTEMIMAGE_FILES := $(sort $(filter $(TARGET_OUT)/%, \
     $(ALL_GENERATED_SOURCES) \
     $(ALL_DEFAULT_INSTALLED_MODULES)))
