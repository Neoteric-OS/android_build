--- conflicted
+++ resolved
@@ -488,13 +488,9 @@
 
 ifndef $(_local_path_target)
   $(_local_path_target) := true
-<<<<<<< HEAD
-  $(eval $(call my_path_comp,$(_local_path),$(_local_path_target)))
-=======
   ifneq (,$(findstring /,$(_local_path)))
     $(eval $(call my_path_comp,$(_local_path),$(_local_path_target)))
   endif
->>>>>>> f72c2709
 endif
 
 _local_path :=
