--- conflicted
+++ resolved
@@ -102,32 +102,6 @@
   endif
 endif
 
-ifeq ($(strip $(ENABLE_XOM)),true)
-  ifndef LOCAL_IS_HOST_MODULE
-    my_xom := true
-    # Disable XOM in excluded paths.
-    combined_xom_exclude_paths := $(XOM_EXCLUDE_PATHS) \
-                                  $(PRODUCT_XOM_EXCLUDE_PATHS)
-    ifneq ($(strip $(foreach dir,$(subst $(comma),$(space),$(combined_xom_exclude_paths)),\
-           $(filter $(dir)%,$(LOCAL_PATH)))),)
-      my_xom := false
-    endif
-
-    # Allow LOCAL_XOM to override the above
-    ifdef LOCAL_XOM
-      my_xom := $(LOCAL_XOM)
-    endif
-
-    ifeq ($(strip $(my_xom)),true)
-      ifeq (arm64,$(TARGET_$(LOCAL_2ND_ARCH_VAR_PREFIX)ARCH))
-        ifeq ($(my_use_clang_lld),true)
-          my_ldflags += -Wl,-execute-only
-        endif
-      endif
-    endif
-  endif
-endif
-
 my_allow_undefined_symbols := $(strip $(LOCAL_ALLOW_UNDEFINED_SYMBOLS))
 ifdef SANITIZE_HOST
 ifdef LOCAL_IS_HOST_MODULE
@@ -399,7 +373,6 @@
 endif
 ifeq ($(my_clang),false)
     $(call pretty-error,LOCAL_CLANG false is no longer supported)
-<<<<<<< HEAD
 endif
 
 my_sdclang := $(strip $(LOCAL_SDCLANG))
@@ -415,8 +388,6 @@
             my_sdclang := true
         endif
     endif
-=======
->>>>>>> 724451f8
 endif
 
 ifeq ($(LOCAL_C_STD),)
@@ -517,163 +488,6 @@
 my_asflags += -D__ASSEMBLY__
 
 ###########################################################
-<<<<<<< HEAD
-## Define PRIVATE_ variables from global vars
-###########################################################
-ifndef LOCAL_IS_HOST_MODULE
-ifdef LOCAL_USE_VNDK
-my_target_global_c_includes := \
-    $($(LOCAL_2ND_ARCH_VAR_PREFIX)$(my_prefix)PROJECT_INCLUDES)
-my_target_global_c_system_includes := \
-    $(TARGET_OUT_HEADERS) \
-    $($(LOCAL_2ND_ARCH_VAR_PREFIX)$(my_prefix)PROJECT_SYSTEM_INCLUDES)
-else ifdef LOCAL_SDK_VERSION
-my_target_global_c_includes :=
-my_target_global_c_system_includes := $(my_ndk_stl_include_path) $(my_ndk_sysroot_include)
-else ifdef BOARD_VNDK_VERSION
-my_target_global_c_includes := $(SRC_HEADERS) \
-    $($(LOCAL_2ND_ARCH_VAR_PREFIX)$(my_prefix)PROJECT_INCLUDES) \
-    $($(LOCAL_2ND_ARCH_VAR_PREFIX)$(my_prefix)C_INCLUDES)
-my_target_global_c_system_includes := $(SRC_SYSTEM_HEADERS) \
-    $($(LOCAL_2ND_ARCH_VAR_PREFIX)$(my_prefix)PROJECT_SYSTEM_INCLUDES) \
-    $($(LOCAL_2ND_ARCH_VAR_PREFIX)$(my_prefix)C_SYSTEM_INCLUDES)
-else
-my_target_global_c_includes := $(SRC_HEADERS) \
-    $($(LOCAL_2ND_ARCH_VAR_PREFIX)$(my_prefix)PROJECT_INCLUDES) \
-    $($(LOCAL_2ND_ARCH_VAR_PREFIX)$(my_prefix)C_INCLUDES)
-my_target_global_c_system_includes := $(SRC_SYSTEM_HEADERS) $(TARGET_OUT_HEADERS) \
-    $($(LOCAL_2ND_ARCH_VAR_PREFIX)$(my_prefix)PROJECT_SYSTEM_INCLUDES) \
-    $($(LOCAL_2ND_ARCH_VAR_PREFIX)$(my_prefix)C_SYSTEM_INCLUDES)
-endif
-
-my_target_global_cflags := $($(LOCAL_2ND_ARCH_VAR_PREFIX)CLANG_$(my_prefix)GLOBAL_CFLAGS)
-my_target_global_conlyflags := $($(LOCAL_2ND_ARCH_VAR_PREFIX)CLANG_$(my_prefix)GLOBAL_CONLYFLAGS) $(my_c_std_conlyflags)
-my_target_global_cppflags := $($(LOCAL_2ND_ARCH_VAR_PREFIX)CLANG_$(my_prefix)GLOBAL_CPPFLAGS) $(my_cpp_std_cppflags)
-ifeq ($(my_use_clang_lld),true)
-  my_target_global_ldflags := $($(LOCAL_2ND_ARCH_VAR_PREFIX)CLANG_$(my_prefix)GLOBAL_LLDFLAGS)
-  include $(BUILD_SYSTEM)/pack_dyn_relocs_setup.mk
-  ifeq ($(my_pack_module_relocations),false)
-    my_target_global_ldflags += -Wl,--pack-dyn-relocs=none
-  endif
-else
-  my_target_global_ldflags := $($(LOCAL_2ND_ARCH_VAR_PREFIX)CLANG_$(my_prefix)GLOBAL_LDFLAGS)
-endif # my_use_clang_lld
-ifeq ($(my_sdclang),true)
-    ifeq ($(strip $(my_cc)),)
-        my_cc := $(SDCLANG_PATH)/clang
-    endif
-    ifeq ($(strip $(my_cxx)),)
-        my_cxx := $(SDCLANG_PATH)/clang++
-    endif
-endif
-ifeq ($(my_sdclang_2),true)
-    ifeq ($(strip $(my_cc)),)
-        my_cc := $(SDCLANG_PATH_2)/clang
-    endif
-    ifeq ($(strip $(my_cxx)),)
-        my_cxx := $(SDCLANG_PATH_2)/clang++
-    endif
-endif
-
-$(LOCAL_INTERMEDIATE_TARGETS): PRIVATE_GLOBAL_C_INCLUDES := $(my_target_global_c_includes)
-$(LOCAL_INTERMEDIATE_TARGETS): PRIVATE_GLOBAL_C_SYSTEM_INCLUDES := $(my_target_global_c_system_includes)
-$(LOCAL_INTERMEDIATE_TARGETS): PRIVATE_TARGET_GLOBAL_CFLAGS := $(my_target_global_cflags)
-$(LOCAL_INTERMEDIATE_TARGETS): PRIVATE_TARGET_GLOBAL_CONLYFLAGS := $(my_target_global_conlyflags)
-$(LOCAL_INTERMEDIATE_TARGETS): PRIVATE_TARGET_GLOBAL_CPPFLAGS := $(my_target_global_cppflags)
-$(LOCAL_INTERMEDIATE_TARGETS): PRIVATE_TARGET_GLOBAL_LDFLAGS := $(my_target_global_ldflags)
-
-else # LOCAL_IS_HOST_MODULE
-
-my_host_global_c_includes := $(SRC_HEADERS) \
-    $($(LOCAL_2ND_ARCH_VAR_PREFIX)$(my_prefix)C_INCLUDES)
-my_host_global_c_system_includes := $(SRC_SYSTEM_HEADERS) \
-    $($(LOCAL_2ND_ARCH_VAR_PREFIX)$(my_prefix)C_SYSTEM_INCLUDES)
-
-my_host_global_cflags := $($(LOCAL_2ND_ARCH_VAR_PREFIX)CLANG_$(my_prefix)GLOBAL_CFLAGS)
-my_host_global_conlyflags := $($(LOCAL_2ND_ARCH_VAR_PREFIX)CLANG_$(my_prefix)GLOBAL_CONLYFLAGS) $(my_c_std_conlyflags)
-my_host_global_cppflags := $($(LOCAL_2ND_ARCH_VAR_PREFIX)CLANG_$(my_prefix)GLOBAL_CPPFLAGS) $(my_cpp_std_cppflags)
-ifeq ($(my_use_clang_lld),true)
-  my_host_global_ldflags := $($(LOCAL_2ND_ARCH_VAR_PREFIX)CLANG_$(my_prefix)GLOBAL_LLDFLAGS)
-else
-  my_host_global_ldflags := $($(LOCAL_2ND_ARCH_VAR_PREFIX)CLANG_$(my_prefix)GLOBAL_LDFLAGS)
-endif # my_use_clang_lld
-
-$(LOCAL_INTERMEDIATE_TARGETS): PRIVATE_GLOBAL_C_INCLUDES := $(my_host_global_c_includes)
-$(LOCAL_INTERMEDIATE_TARGETS): PRIVATE_GLOBAL_C_SYSTEM_INCLUDES := $(my_host_global_c_system_includes)
-$(LOCAL_INTERMEDIATE_TARGETS): PRIVATE_HOST_GLOBAL_CFLAGS := $(my_host_global_cflags)
-$(LOCAL_INTERMEDIATE_TARGETS): PRIVATE_HOST_GLOBAL_CONLYFLAGS := $(my_host_global_conlyflags)
-$(LOCAL_INTERMEDIATE_TARGETS): PRIVATE_HOST_GLOBAL_CPPFLAGS := $(my_host_global_cppflags)
-$(LOCAL_INTERMEDIATE_TARGETS): PRIVATE_HOST_GLOBAL_LDFLAGS := $(my_host_global_ldflags)
-endif # LOCAL_IS_HOST_MODULE
-
-# To enable coverage for a given module, set LOCAL_NATIVE_COVERAGE=true and
-# build with NATIVE_COVERAGE=true in your enviornment. Note that the build
-# system is not sensitive to changes to NATIVE_COVERAGE, so you should do a
-# clean build of your module after toggling it.
-ifeq ($(NATIVE_COVERAGE),true)
-    ifeq ($(my_native_coverage),true)
-        # Note that clang coverage doesn't play nicely with acov out of the box.
-        # Clang apparently generates .gcno files that aren't compatible with
-        # gcov-4.8.  This can be solved by installing gcc-4.6 and invoking lcov
-        # with `--gcov-tool /usr/bin/gcov-4.6`.
-        #
-        # http://stackoverflow.com/questions/17758126/clang-code-coverage-invalid-output
-        my_cflags += --coverage -O0
-        my_ldflags += --coverage
-    endif
-
-    my_coverage_lib := $($(LOCAL_2ND_ARCH_VAR_PREFIX)$(my_prefix)LIBPROFILE_RT)
-
-    $(LOCAL_INTERMEDIATE_TARGETS): PRIVATE_TARGET_COVERAGE_LIB := $(my_coverage_lib)
-    $(LOCAL_INTERMEDIATE_TARGETS): $(my_coverage_lib)
-else
-    my_native_coverage := false
-endif
-
-###########################################################
-## Define PRIVATE_ variables used by multiple module types
-###########################################################
-$(LOCAL_INTERMEDIATE_TARGETS): PRIVATE_NO_DEFAULT_COMPILER_FLAGS := \
-    $(strip $(LOCAL_NO_DEFAULT_COMPILER_FLAGS))
-
-ifeq ($(strip $(WITH_STATIC_ANALYZER)),)
-  LOCAL_NO_STATIC_ANALYZER := true
-endif
-
-ifneq ($(strip $(LOCAL_IS_HOST_MODULE)),)
-  my_syntax_arch := host
-else
-  my_syntax_arch := $($(my_prefix)$(LOCAL_2ND_ARCH_VAR_PREFIX)ARCH)
-endif
-
-ifeq ($(strip $(my_cc)),)
-  my_cc := $(my_cc_wrapper) $(CLANG)
-endif
-
-SYNTAX_TOOLS_PREFIX := \
-    $(LLVM_PREBUILTS_BASE)/$(BUILD_OS)-x86/$(LLVM_PREBUILTS_VERSION)/libexec
-
-ifneq ($(LOCAL_NO_STATIC_ANALYZER),true)
-  my_cc := CCC_CC=$(CLANG) CLANG=$(CLANG) \
-           $(SYNTAX_TOOLS_PREFIX)/ccc-analyzer
-endif
-
-$(LOCAL_INTERMEDIATE_TARGETS): PRIVATE_CC := $(my_cc)
-
-ifeq ($(strip $(my_cxx)),)
-  my_cxx := $(my_cxx_wrapper) $(CLANG_CXX)
-endif
-
-ifneq ($(LOCAL_NO_STATIC_ANALYZER),true)
-  my_cxx := CCC_CXX=$(CLANG_CXX) CLANG_CXX=$(CLANG_CXX) \
-            $(SYNTAX_TOOLS_PREFIX)/c++-analyzer
-endif
-
-$(LOCAL_INTERMEDIATE_TARGETS): PRIVATE_LINKER := $(my_linker)
-$(LOCAL_INTERMEDIATE_TARGETS): PRIVATE_CXX := $(my_cxx)
-
-=======
->>>>>>> 724451f8
 # TODO: support a mix of standard extensions so that this isn't necessary
 LOCAL_CPP_EXTENSION := $(strip $(LOCAL_CPP_EXTENSION))
 ifeq ($(LOCAL_CPP_EXTENSION),)
@@ -864,11 +678,7 @@
 my_proto_c_includes := external/nanopb-c
 my_protoc_flags := --nanopb_out=$(proto_gen_dir) \
     --plugin=$(HOST_OUT_EXECUTABLES)/protoc-gen-nanopb
-<<<<<<< HEAD
 my_protoc_deps := $(NANOPB_SRCS) $(wildcard $(proto_sources_fullpath:%.proto=%.options))
-=======
-my_protoc_deps := $(NANOPB_SRCS) $(proto_sources_fullpath:%.proto=%.options)
->>>>>>> 724451f8
 else
 my_proto_source_suffix := $(LOCAL_CPP_EXTENSION)
 ifneq ($(my_proto_source_suffix),.cc)
@@ -1858,6 +1668,22 @@
 else
   my_target_global_ldflags := $($(LOCAL_2ND_ARCH_VAR_PREFIX)CLANG_$(my_prefix)GLOBAL_LDFLAGS)
 endif # my_use_clang_lld
+ifeq ($(my_sdclang),true)
+    ifeq ($(strip $(my_cc)),)
+        my_cc := $(SDCLANG_PATH)/clang
+    endif
+    ifeq ($(strip $(my_cxx)),)
+        my_cxx := $(SDCLANG_PATH)/clang++
+    endif
+endif
+ifeq ($(my_sdclang_2),true)
+    ifeq ($(strip $(my_cc)),)
+        my_cc := $(SDCLANG_PATH_2)/clang
+    endif
+    ifeq ($(strip $(my_cxx)),)
+        my_cxx := $(SDCLANG_PATH_2)/clang++
+    endif
+endif
 
 $(LOCAL_INTERMEDIATE_TARGETS): PRIVATE_GLOBAL_C_INCLUDES := $(my_target_global_c_includes)
 $(LOCAL_INTERMEDIATE_TARGETS): PRIVATE_GLOBAL_C_SYSTEM_INCLUDES := $(my_target_global_c_system_includes)
