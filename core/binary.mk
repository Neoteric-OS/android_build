###########################################################
## Standard rules for building binary object files from
## asm/c/cpp/yacc/lex/etc source files.
##
## The list of object files is exported in $(all_objects).
###########################################################

#######################################
include $(BUILD_SYSTEM)/base_rules.mk
include $(BUILD_SYSTEM)/use_lld_setup.mk
#######################################

##################################################
# Compute the dependency of the shared libraries
##################################################
# On the target, we compile with -nostdlib, so we must add in the
# default system shared libraries, unless they have requested not
# to by supplying a LOCAL_SYSTEM_SHARED_LIBRARIES value.  One would
# supply that, for example, when building libc itself.
ifdef LOCAL_IS_HOST_MODULE
  ifeq ($(LOCAL_SYSTEM_SHARED_LIBRARIES),none)
    ifdef USE_HOST_MUSL
      my_system_shared_libraries := libc_musl
    else
      my_system_shared_libraries :=
    endif
  else
      my_system_shared_libraries := $(LOCAL_SYSTEM_SHARED_LIBRARIES)
  endif
else
  ifeq ($(LOCAL_SYSTEM_SHARED_LIBRARIES),none)
      my_system_shared_libraries := libc libm libdl
  else
      my_system_shared_libraries := $(LOCAL_SYSTEM_SHARED_LIBRARIES)
      my_system_shared_libraries := $(patsubst libc,libc libdl,$(my_system_shared_libraries))
  endif
endif

# Third party code has additional no-override flags.
is_third_party :=
ifneq ($(filter external/% hardware/% vendor/%,$(LOCAL_PATH)),)
  is_third_party := true
endif

my_soong_problems :=

# The following LOCAL_ variables will be modified in this file.
# Because the same LOCAL_ variables may be used to define modules for both 1st arch and 2nd arch,
# we can't modify them in place.
my_src_files := $(LOCAL_SRC_FILES)
my_src_files_exclude := $(LOCAL_SRC_FILES_EXCLUDE)
my_static_libraries := $(LOCAL_STATIC_LIBRARIES)
my_whole_static_libraries := $(LOCAL_WHOLE_STATIC_LIBRARIES)
my_shared_libraries := $(filter-out $(my_system_shared_libraries),$(LOCAL_SHARED_LIBRARIES))
my_header_libraries := $(LOCAL_HEADER_LIBRARIES)
my_cflags := $(LOCAL_CFLAGS)
my_conlyflags := $(LOCAL_CONLYFLAGS)
my_cppflags := $(LOCAL_CPPFLAGS)
my_cflags_no_override := $(GLOBAL_CLANG_CFLAGS_NO_OVERRIDE)
my_cppflags_no_override := $(GLOBAL_CLANG_CPPFLAGS_NO_OVERRIDE)
ifeq ($(my_32_64_bit_suffix), 64)
  my_cflags_no_override += $(GLOBAL_CLANG_CFLAGS_64_NO_OVERRIDE)
endif
ifdef is_third_party
    my_cflags_no_override += $(GLOBAL_CLANG_EXTERNAL_CFLAGS_NO_OVERRIDE)
    my_cppflags_no_override += $(GLOBAL_CLANG_EXTERNAL_CFLAGS_NO_OVERRIDE)
endif
my_ldflags := $(LOCAL_LDFLAGS)
my_ldlibs := $(LOCAL_LDLIBS)
my_asflags := $(LOCAL_ASFLAGS)
my_cc := $(LOCAL_CC)
my_cc_wrapper := $(CC_WRAPPER)
my_cxx := $(LOCAL_CXX)
my_cxx_link := $(LOCAL_CXX)
my_cxx_ldlibs :=
my_cxx_wrapper := $(CXX_WRAPPER)
my_c_includes := $(LOCAL_C_INCLUDES)
my_generated_sources := $(LOCAL_GENERATED_SOURCES)
my_additional_dependencies := $(LOCAL_ADDITIONAL_DEPENDENCIES)
my_export_c_include_dirs := $(LOCAL_EXPORT_C_INCLUDE_DIRS)
my_export_c_include_deps := $(LOCAL_EXPORT_C_INCLUDE_DEPS)
my_arflags :=

# Disable clang-tidy if it is not found.
ifeq ($(PATH_TO_CLANG_TIDY),)
  my_tidy_enabled := false
else
  # If LOCAL_TIDY is not defined, use global WITH_TIDY
  my_tidy_enabled := $(LOCAL_TIDY)
  ifeq ($(my_tidy_enabled),)
    my_tidy_enabled := $(WITH_TIDY)
  endif
endif

# my_tidy_checks is empty if clang-tidy is disabled.
my_tidy_checks :=
my_tidy_flags :=
ifneq (,$(filter 1 true,$(my_tidy_enabled)))
  # Set up global default checks
  my_tidy_checks := $(WITH_TIDY_CHECKS)
  ifeq ($(my_tidy_checks),)
    my_tidy_checks := $(call default_global_tidy_checks,$(LOCAL_PATH))
  endif
  # Append local clang-tidy checks.
  ifneq ($(LOCAL_TIDY_CHECKS),)
    my_tidy_checks := $(my_tidy_checks),$(LOCAL_TIDY_CHECKS)
  endif
  my_tidy_flags := $(strip $(WITH_TIDY_FLAGS) $(LOCAL_TIDY_FLAGS))
  # If tidy flags are not specified, default to check all header files.
  ifeq ($(my_tidy_flags),)
    my_tidy_flags := $(call default_tidy_header_filter,$(LOCAL_PATH))
  endif
  # If clang-tidy is not enabled globally, add the -quiet flag.
  ifeq (,$(filter 1 true,$(WITH_TIDY)))
    my_tidy_flags += -quiet -extra-arg-before=-fno-caret-diagnostics
  endif

  ifneq ($(my_tidy_checks),)
    # We might be using the static analyzer through clang-tidy.
    # https://bugs.llvm.org/show_bug.cgi?id=32914
    my_tidy_flags += -extra-arg-before=-D__clang_analyzer__

    # A recent change in clang-tidy (r328258) enabled destructor inlining,
    # which appears to cause a number of false positives. Until that's
    # resolved, this turns off the effects of r328258.
    # https://bugs.llvm.org/show_bug.cgi?id=37459
    my_tidy_flags += -extra-arg-before=-Xclang
    my_tidy_flags += -extra-arg-before=-analyzer-config
    my_tidy_flags += -extra-arg-before=-Xclang
    my_tidy_flags += -extra-arg-before=c++-temp-dtor-inlining=false
  endif
endif

my_tidy_checks := $(subst $(space),,$(my_tidy_checks))

# Configure the pool to use for clang rules.
# If LOCAL_CC or LOCAL_CXX is set don't use goma or RBE.
# If clang-tidy is being used, don't use the RBE pool (as clang-tidy runs in
# the same action, and is not remoted)
my_pool :=
ifeq (,$(strip $(my_cc))$(strip $(my_cxx))$(strip $(my_tidy_checks)$(strip LOCAL_SDCLANG)$(strip LOCAL_SDCLANG_2)))
  my_pool := $(GOMA_OR_RBE_POOL)
endif

ifneq (,$(strip $(foreach dir,$(NATIVE_COVERAGE_PATHS),$(filter $(dir)%,$(LOCAL_PATH)))))
ifeq (,$(strip $(foreach dir,$(NATIVE_COVERAGE_EXCLUDE_PATHS),$(filter $(dir)%,$(LOCAL_PATH)))))
  my_native_coverage := true
  my_clang_coverage := true
else
  my_native_coverage := false
  my_clang_coverage := false
endif
else
  my_native_coverage := false
  my_clang_coverage := false
endif
ifneq ($(NATIVE_COVERAGE),true)
  my_native_coverage := false
endif
ifneq ($(CLANG_COVERAGE),true)
  my_clang_coverage := false
endif

# Exclude directories from checking allowed manual binder interface lists.
# TODO(b/145621474): Move this check into IInterface.h when clang-tidy no longer uses absolute paths.
ifneq (,$(filter $(addsuffix %,$(ALLOWED_MANUAL_INTERFACE_PATHS)),$(LOCAL_PATH)))
  my_cflags += -DDO_NOT_CHECK_MANUAL_BINDER_INTERFACES
endif

my_allow_undefined_symbols := $(strip $(LOCAL_ALLOW_UNDEFINED_SYMBOLS))
ifdef SANITIZE_HOST
ifdef LOCAL_IS_HOST_MODULE
my_allow_undefined_symbols := true
endif
endif

my_ndk_sysroot_include :=
my_ndk_sysroot_lib :=
my_api_level := 10000

my_arch := $(TARGET_$(LOCAL_2ND_ARCH_VAR_PREFIX)ARCH)

ifneq ($(LOCAL_SDK_VERSION),)
  ifdef LOCAL_IS_HOST_MODULE
    $(error $(LOCAL_PATH): LOCAL_SDK_VERSION cannot be used in host module)
  endif

  # Make sure we've built the NDK.
  my_additional_dependencies += $(SOONG_OUT_DIR)/ndk_base.timestamp

  my_min_sdk_version := $(MIN_SUPPORTED_SDK_VERSION)

  # Historically we've just set up a bunch of symlinks in prebuilts/ndk to map
  # missing API levels to existing ones where necessary, but we're not doing
  # that for the generated libraries. Clip the API level to the minimum where
  # appropriate.
  my_ndk_api := $(LOCAL_SDK_VERSION)
  ifneq ($(my_ndk_api),current)
    my_ndk_api := $(call math_max,$(my_ndk_api),$(my_min_sdk_version))
  endif

  my_ndk_crt_version := $(my_ndk_api)

  ifneq ($(my_ndk_api),current)
    my_api_level := $(my_ndk_api)
  endif

  my_built_ndk := $(SOONG_OUT_DIR)/ndk
  my_ndk_triple := $($(LOCAL_2ND_ARCH_VAR_PREFIX)TARGET_NDK_TRIPLE)
  my_ndk_sysroot_include := \
      $(my_built_ndk)/sysroot/usr/include \
      $(my_built_ndk)/sysroot/usr/include/$(my_ndk_triple) \

  my_ndk_sysroot_lib := $(my_built_ndk)/sysroot/usr/lib/$(my_ndk_triple)/$(my_ndk_api)

  # The bionic linker now has support for packed relocations and gnu style
  # hashes (which are much faster!), but shipping to older devices requires
  # the old style hash. Fortunately, we can build with both and it'll work
  # anywhere.
  my_ldflags += -Wl,--hash-style=both

  # We don't want to expose the relocation packer to the NDK just yet.
  LOCAL_PACK_MODULE_RELOCATIONS := false

  # Set up the NDK stl variant. Starting from NDK-r5 the c++ stl resides in a separate location.
  # See ndk/docs/CPLUSPLUS-SUPPORT.html
  my_ndk_stl_include_path :=
  my_ndk_stl_shared_lib_fullpath :=
  my_ndk_stl_static_lib :=
  my_cpu_variant := $(TARGET_$(LOCAL_2ND_ARCH_VAR_PREFIX)CPU_ABI)
  LOCAL_NDK_STL_VARIANT := $(strip $(LOCAL_NDK_STL_VARIANT))
  ifeq (,$(LOCAL_NDK_STL_VARIANT))
    LOCAL_NDK_STL_VARIANT := system
  endif
  ifneq (1,$(words $(filter none system c++_static c++_shared, $(LOCAL_NDK_STL_VARIANT))))
    $(error $(LOCAL_PATH): Unknown LOCAL_NDK_STL_VARIANT $(LOCAL_NDK_STL_VARIANT))
  endif

  ifeq (system,$(LOCAL_NDK_STL_VARIANT))
    my_ndk_source_root := \
        $(HISTORICAL_NDK_VERSIONS_ROOT)/$(LOCAL_NDK_VERSION)/sources
    my_ndk_stl_include_path := $(my_ndk_source_root)/cxx-stl/system/include
    my_system_shared_libraries += libstdc++
  else ifneq (,$(filter c++_%, $(LOCAL_NDK_STL_VARIANT)))
    my_llvm_dir := $(LLVM_PREBUILTS_BASE)/$(BUILD_OS)-x86/$(LLVM_PREBUILTS_VERSION)
    my_libcxx_arch_dir := $(my_llvm_dir)/android_libc++/ndk/$($(LOCAL_2ND_ARCH_VAR_PREFIX)PREBUILT_LIBCXX_ARCH_DIR)

    # Include the target-specific __config_site file followed by the generic libc++ headers.
    my_ndk_stl_include_path := $(my_libcxx_arch_dir)/include/c++/v1
    my_ndk_stl_include_path += $(my_llvm_dir)/include/c++/v1
    my_libcxx_libdir := $(my_libcxx_arch_dir)/lib

    ifeq (c++_static,$(LOCAL_NDK_STL_VARIANT))
      my_ndk_stl_static_lib := \
        $(my_libcxx_libdir)/libc++_static.a \
        $(my_libcxx_libdir)/libc++abi.a
    else
      my_ndk_stl_shared_lib_fullpath := $(my_libcxx_libdir)/libc++_shared.so
    endif

    my_ndk_stl_static_lib += $($(LOCAL_2ND_ARCH_VAR_PREFIX)TARGET_LIBUNWIND)
    my_ldlibs += -ldl
  else # LOCAL_NDK_STL_VARIANT must be none
    # Do nothing.
  endif

  # Clang's coverage/profile runtime needs symbols like 'stderr' that were not
  # exported from libc prior to API level 23
  ifneq ($(my_ndk_api),current)
    ifeq ($(call math_lt, $(my_ndk_api),23),true)
      my_native_coverage := false
      my_clang_coverage := false
    endif
  endif
endif

ifneq ($(LOCAL_MIN_SDK_VERSION),)
  ifdef LOCAL_IS_HOST_MODULE
    $(error $(LOCAL_PATH): LOCAL_MIN_SDK_VERSION cannot be used in host module)
  endif
  my_api_level := $(LOCAL_MIN_SDK_VERSION)
endif

ifeq ($(NATIVE_COVERAGE),true)
  ifndef LOCAL_IS_HOST_MODULE
    my_ldflags += -Wl,--wrap,getenv

    ifneq ($(LOCAL_MODULE_CLASS),STATIC_LIBRARIES)
      ifeq ($(LOCAL_SDK_VERSION),)
        my_whole_static_libraries += libprofile-extras
      else
        my_whole_static_libraries += libprofile-extras_ndk
      endif
    endif
  endif
endif

ifeq ($(CLANG_COVERAGE),true)
  ifndef LOCAL_IS_HOST_MODULE
    my_ldflags += $(CLANG_COVERAGE_HOST_LDFLAGS)
    ifneq ($(LOCAL_MODULE_CLASS),STATIC_LIBRARIES)
      my_whole_static_libraries += libclang_rt.profile
      ifeq ($(LOCAL_SDK_VERSION),)
        my_whole_static_libraries += libprofile-clang-extras
      else
        my_whole_static_libraries += libprofile-clang-extras_ndk
      endif
    endif
  endif
  ifeq ($(my_clang_coverage),true)
    my_profile_instr_generate := $(CLANG_COVERAGE_INSTR_PROFILE)
    ifeq ($(CLANG_COVERAGE_CONTINUOUS_MODE),true)
      my_cflags += $(CLANG_COVERAGE_CONTINUOUS_FLAGS)
      my_ldflags += $(CLANG_COVERAGE_CONTINUOUS_FLAGS)
    endif

    my_profile_instr_generate += $(CLANG_COVERAGE_CONFIG_COMMFLAGS)
    my_cflags += $(CLANG_COVERAGE_INSTR_PROFILE) $(CLANG_COVERAGE_CONFIG_CFLAGS) $(CLANG_COVERAGE_CONFIG_COMMFLAGS)
    my_ldflags += $(CLANG_COVERAGE_CONFIG_COMMFLAGS)

    ifneq ($(filter hwaddress,$(my_sanitize)),)
      my_cflags += $(CLANG_COVERAGE_HWASAN_FLAGS)
      my_ldflags += $(CLANG_COVERAGE_HWASAN_FLAGS)
    endif
  endif
endif

ifneq ($(call module-in-vendor-or-product),)
  my_cflags += -D__ANDROID_VNDK__
  ifneq ($(LOCAL_IN_VENDOR),)
    # Vendor modules have LOCAL_IN_VENDOR
    my_cflags += -D__ANDROID_VENDOR__
  else ifneq ($(LOCAL_IN_PRODUCT),)
    # Product modules have LOCAL_IN_PRODUCT
    my_cflags += -D__ANDROID_PRODUCT__
  endif

  # Define __ANDROID_VENDOR_API__ for both product and vendor variants because
  # they both use the same LLNDK libraries.
  ifeq ($(BOARD_API_LEVEL),)
    # TODO(b/314036847): This is a fallback for UDC targets.
    # This must be a build failure when UDC is no longer built from this source tree.
    my_cflags += -D__ANDROID_VENDOR_API__=$(PLATFORM_SDK_VERSION)
  else
    my_cflags += -D__ANDROID_VENDOR_API__=$(BOARD_API_LEVEL)
  endif
endif

ifndef LOCAL_IS_HOST_MODULE
# For device libraries, move LOCAL_LDLIBS references to my_shared_libraries. We
# no longer need to use my_ldlibs to pick up NDK prebuilt libraries since we're
# linking my_shared_libraries by full path now.
my_allowed_ldlibs :=

# Sort ldlibs and ldflags between -l and other linker flags
# We'll do this again later, since there are still changes happening, but that's fine.
my_ldlib_flags := $(my_ldflags) $(my_ldlibs)
my_ldlibs := $(filter -l%,$(my_ldlib_flags))
my_ldflags := $(filter-out -l%,$(my_ldlib_flags))
my_ldlib_flags :=

# Move other ldlibs back to shared libraries
my_shared_libraries += $(patsubst -l%,lib%,$(filter-out $(my_allowed_ldlibs),$(my_ldlibs)))
my_ldlibs := $(filter $(my_allowed_ldlibs),$(my_ldlibs))
else # LOCAL_IS_HOST_MODULE
  # Add -ldl, -lpthread, -lm and -lrt to host builds to match the default behavior of
  # device builds
  ifndef USE_HOST_MUSL
    my_ldlibs += -ldl -lpthread -lm
    ifneq ($(HOST_OS),darwin)
      my_ldlibs += -lrt
    endif
  endif
endif

ifneq ($(LOCAL_SDK_VERSION),)
  my_all_ndk_libraries := $(NDK_KNOWN_LIBS)
  my_ndk_shared_libraries := \
      $(filter $(my_all_ndk_libraries),\
        $(my_shared_libraries) $(my_system_shared_libraries))

  my_shared_libraries := \
      $(filter-out $(my_all_ndk_libraries),$(my_shared_libraries))
  my_system_shared_libraries := \
      $(filter-out $(my_all_ndk_libraries),$(my_system_shared_libraries))
endif

# MinGW spits out warnings about -fPIC even for -fpie?!) being ignored because
# all code is position independent, and then those warnings get promoted to
# errors.
ifneq ($(filter EXECUTABLES NATIVE_TESTS,$(LOCAL_MODULE_CLASS)),)
  my_cflags += -fPIE
  ifndef BUILD_HOST_static
    ifneq ($(LOCAL_FORCE_STATIC_EXECUTABLE),true)
      my_ldflags += -pie
    endif
  endif
else
  my_cflags += -fPIC
endif

ifdef LOCAL_IS_HOST_MODULE
my_src_files += $(LOCAL_SRC_FILES_$($(my_prefix)OS)) $(LOCAL_SRC_FILES_$($(my_prefix)OS)_$($(my_prefix)$(LOCAL_2ND_ARCH_VAR_PREFIX)ARCH))
my_static_libraries += $(LOCAL_STATIC_LIBRARIES_$($(my_prefix)OS))
my_shared_libraries += $(LOCAL_SHARED_LIBRARIES_$($(my_prefix)OS))
my_header_libraries += $(LOCAL_HEADER_LIBRARIES_$($(my_prefix)OS))
my_cflags += $(LOCAL_CFLAGS_$($(my_prefix)OS))
my_cppflags += $(LOCAL_CPPFLAGS_$($(my_prefix)OS))
my_ldflags += $(LOCAL_LDFLAGS_$($(my_prefix)OS))
my_ldlibs += $(LOCAL_LDLIBS_$($(my_prefix)OS))
my_asflags += $(LOCAL_ASFLAGS_$($(my_prefix)OS))
my_c_includes += $(LOCAL_C_INCLUDES_$($(my_prefix)OS))
my_generated_sources += $(LOCAL_GENERATED_SOURCES_$($(my_prefix)OS))
endif

my_src_files += $(LOCAL_SRC_FILES_$($(my_prefix)$(LOCAL_2ND_ARCH_VAR_PREFIX)ARCH)) $(LOCAL_SRC_FILES_$(my_32_64_bit_suffix))
my_src_files_exclude += $(LOCAL_SRC_FILES_EXCLUDE_$($(my_prefix)$(LOCAL_2ND_ARCH_VAR_PREFIX)ARCH)) $(LOCAL_SRC_FILES_EXCLUDE_$(my_32_64_bit_suffix))
my_shared_libraries += $(LOCAL_SHARED_LIBRARIES_$($(my_prefix)$(LOCAL_2ND_ARCH_VAR_PREFIX)ARCH)) $(LOCAL_SHARED_LIBRARIES_$(my_32_64_bit_suffix))
my_cflags += $(LOCAL_CFLAGS_$($(my_prefix)$(LOCAL_2ND_ARCH_VAR_PREFIX)ARCH)) $(LOCAL_CFLAGS_$(my_32_64_bit_suffix))
my_cppflags += $(LOCAL_CPPFLAGS_$($(my_prefix)$(LOCAL_2ND_ARCH_VAR_PREFIX)ARCH)) $(LOCAL_CPPFLAGS_$(my_32_64_bit_suffix))
my_ldflags += $(LOCAL_LDFLAGS_$($(my_prefix)$(LOCAL_2ND_ARCH_VAR_PREFIX)ARCH)) $(LOCAL_LDFLAGS_$(my_32_64_bit_suffix))
my_asflags += $(LOCAL_ASFLAGS_$($(my_prefix)$(LOCAL_2ND_ARCH_VAR_PREFIX)ARCH)) $(LOCAL_ASFLAGS_$(my_32_64_bit_suffix))
my_c_includes += $(LOCAL_C_INCLUDES_$($(my_prefix)$(LOCAL_2ND_ARCH_VAR_PREFIX)ARCH)) $(LOCAL_C_INCLUDES_$(my_32_64_bit_suffix))
my_generated_sources += $(LOCAL_GENERATED_SOURCES_$($(my_prefix)$(LOCAL_2ND_ARCH_VAR_PREFIX)ARCH)) $(LOCAL_GENERATED_SOURCES_$(my_32_64_bit_suffix))

my_missing_exclude_files := $(filter-out $(my_src_files),$(my_src_files_exclude))
ifneq ($(my_missing_exclude_files),)
$(warning Files are listed in LOCAL_SRC_FILES_EXCLUDE but not LOCAL_SRC_FILES)
$(error $(my_missing_exclude_files))
endif
my_src_files := $(filter-out $(my_src_files_exclude),$(my_src_files))

# Strip '/' from the beginning of each src file. This helps the ../ detection in case
# the source file is in the form of /../file
my_src_files := $(patsubst /%,%,$(my_src_files))

my_clang := $(strip $(LOCAL_CLANG))
ifdef LOCAL_CLANG_$(my_32_64_bit_suffix)
my_clang := $(strip $(LOCAL_CLANG_$(my_32_64_bit_suffix)))
endif
ifdef LOCAL_CLANG_$($(my_prefix)$(LOCAL_2ND_ARCH_VAR_PREFIX)ARCH)
my_clang := $(strip $(LOCAL_CLANG_$($(my_prefix)$(LOCAL_2ND_ARCH_VAR_PREFIX)ARCH)))
endif
ifeq ($(my_clang),false)
    $(call pretty-error,LOCAL_CLANG false is no longer supported)
endif

my_sdclang := $(strip $(LOCAL_SDCLANG))
ifeq ($(SDCLANG),true)
    ifeq ($(my_sdclang),)
        my_sdclang := true
    endif
endif

ifeq ($(FORCE_SDCLANG_OFF),true)
    my_sdclang := false
endif

ifeq ($(LOCAL_C_STD),)
    my_c_std_version := $(DEFAULT_C_STD_VERSION)
else ifeq ($(LOCAL_C_STD),experimental)
    my_c_std_version := $(EXPERIMENTAL_C_STD_VERSION)
else
    my_c_std_version := $(LOCAL_C_STD)
endif

ifeq ($(LOCAL_CPP_STD),)
    my_cpp_std_version := $(DEFAULT_CPP_STD_VERSION)
else ifeq ($(LOCAL_CPP_STD),experimental)
    my_cpp_std_version := $(EXPERIMENTAL_CPP_STD_VERSION)
else
    my_cpp_std_version := $(LOCAL_CPP_STD)
endif

my_c_std_conlyflags :=
my_cpp_std_cppflags :=
ifneq (,$(my_c_std_version))
    my_c_std_conlyflags := -std=$(my_c_std_version)
endif

ifneq (,$(my_cpp_std_version))
   my_cpp_std_cppflags := -std=$(my_cpp_std_version)
endif

# Extra cflags for projects under external/ directory
ifneq ($(filter external/%,$(LOCAL_PATH)),)
    my_cflags += $(CLANG_EXTERNAL_CFLAGS)
endif

# Extra cflags for projects under hardware/ directory.
# This should match the definition of `thirdPartyDirPrefixExceptions`
# in build/soong/android/paths.go.
# Get the second element of LOCAL_PATH
ifneq ($(filter hardware/%,$(LOCAL_PATH)),)
  my_subdir := $(word 2,$(subst /,$(space),$(LOCAL_PATH)))
  must_compile_hardware_subdirs := \
                  hardware/google/% \
                  hardware/interfaces/% \
                  hardware/libhardware/% \
                  hardware/libhardware_legacy/% \
                  hardware/ril/%
  ifeq ($(filter $(must_compile_hardware_subdirs),$(my_subdir)),)
    my_cflags += $(CLANG_EXTERNAL_CFLAGS)
  endif
endif

# Extra cflags for projects under vendor/ directory.
# This should match the definition of `thirdPartyDirPrefixExceptions`
# in build/soong/android/paths.go.
ifneq ($(filter vendor/%,$(LOCAL_PATH)),)
  my_subdir := $(word 2,$(subst /,$(space),$(LOCAL_PATH)))
  # Do not add the flags for any subdir that contains the string "google".
  ifneq ($(findstring google,$(my_subdir)),)
    my_cflags += $(CLANG_EXTERNAL_CFLAGS)
  endif
endif

# arch-specific static libraries go first so that generic ones can depend on them
my_static_libraries := $(LOCAL_STATIC_LIBRARIES_$($(my_prefix)$(LOCAL_2ND_ARCH_VAR_PREFIX)ARCH)) $(LOCAL_STATIC_LIBRARIES_$(my_32_64_bit_suffix)) $(my_static_libraries)
my_whole_static_libraries := $(LOCAL_WHOLE_STATIC_LIBRARIES_$($(my_prefix)$(LOCAL_2ND_ARCH_VAR_PREFIX)ARCH)) $(LOCAL_WHOLE_STATIC_LIBRARIES_$(my_32_64_bit_suffix)) $(my_whole_static_libraries)
my_header_libraries := $(LOCAL_HEADER_LIBRARIES_$($(my_prefix)$(LOCAL_2ND_ARCH_VAR_PREFIX)ARCH)) $(LOCAL_HEADER_LIBRARIES_$(my_32_64_bit_suffix)) $(my_header_libraries)

include $(BUILD_SYSTEM)/cxx_stl_setup.mk

ifneq ($(strip $(CUSTOM_$(my_prefix)$(LOCAL_2ND_ARCH_VAR_PREFIX)LINKER)),)
  my_linker := $(CUSTOM_$(my_prefix)$(LOCAL_2ND_ARCH_VAR_PREFIX)LINKER)
else
  my_linker := $($(LOCAL_2ND_ARCH_VAR_PREFIX)$(my_prefix)LINKER)
endif

include $(BUILD_SYSTEM)/config_sanitizers.mk

ifneq ($(filter ../%,$(my_src_files)),)
my_soong_problems += dotdot_srcs
endif
ifneq ($(foreach i,$(my_c_includes),$(filter %/..,$(i))$(findstring /../,$(i))),)
my_soong_problems += dotdot_incs
endif

###########################################################
## Explicitly declare assembly-only __ASSEMBLY__ macro for
## assembly source
###########################################################
my_asflags += -D__ASSEMBLY__

###########################################################
# TODO: support a mix of standard extensions so that this isn't necessary
LOCAL_CPP_EXTENSION := $(strip $(LOCAL_CPP_EXTENSION))
ifeq ($(LOCAL_CPP_EXTENSION),)
  LOCAL_CPP_EXTENSION := .cpp
endif

# Certain modules like libdl have to have symbols resolved at runtime and blow
# up if --no-undefined is passed to the linker.
ifeq ($(strip $(LOCAL_NO_DEFAULT_COMPILER_FLAGS)),)
  ifeq ($(my_allow_undefined_symbols),)
    ifneq ($(HOST_OS),darwin)
      my_ldflags += -Wl,--no-undefined
    endif
  else
    ifdef LOCAL_IS_HOST_MODULE
      ifeq ($(HOST_OS),darwin)
        # darwin defaults to treating undefined symbols as errors
        my_ldflags += -Wl,-undefined,dynamic_lookup
      endif
    endif
  endif
endif

ifeq (true,$(LOCAL_GROUP_STATIC_LIBRARIES))
$(LOCAL_BUILT_MODULE): PRIVATE_GROUP_STATIC_LIBRARIES := true
else
$(LOCAL_BUILT_MODULE): PRIVATE_GROUP_STATIC_LIBRARIES :=
endif

###########################################################
## Define arm-vs-thumb-mode flags.
###########################################################
LOCAL_ARM_MODE := $(strip $(LOCAL_ARM_MODE))
ifeq ($($(my_prefix)$(LOCAL_2ND_ARCH_VAR_PREFIX)ARCH),arm)
normal_objects_mode := $(if $(LOCAL_ARM_MODE),$(LOCAL_ARM_MODE),thumb)

# Read the values from something like TARGET_arm_CFLAGS or
# TARGET_thumb_CFLAGS.  HOST_(arm|thumb)_CFLAGS values aren't
# actually used (although they are usually empty).
normal_objects_cflags := $($(LOCAL_2ND_ARCH_VAR_PREFIX)$(my_prefix)$(normal_objects_mode)_CFLAGS)

else
normal_objects_mode :=
normal_objects_cflags :=
endif

###########################################################
## Define per-module debugging flags.  Users can turn on
## debugging for a particular module by setting DEBUG_MODULE_ModuleName
## to a non-empty value in their environment or buildspec.mk,
## and setting HOST_/TARGET_CUSTOM_DEBUG_CFLAGS to the
## debug flags that they want to use.
###########################################################
ifdef DEBUG_MODULE_$(strip $(LOCAL_MODULE))
  debug_cflags := $($(my_prefix)CUSTOM_DEBUG_CFLAGS)
else
  debug_cflags :=
endif

####################################################
## Keep track of src -> obj mapping
####################################################

my_tracked_gen_files :=
my_tracked_src_files :=

###########################################################
## Stuff source generated from one-off tools
###########################################################
$(my_generated_sources): PRIVATE_MODULE := $(my_register_name)

my_gen_sources_copy := $(patsubst $(generated_sources_dir)/%,$(intermediates)/%,$(filter $(generated_sources_dir)/%,$(my_generated_sources)))

$(my_gen_sources_copy): $(intermediates)/% : $(generated_sources_dir)/%
	@echo "Copy: $@"
	$(copy-file-to-target)

my_generated_sources := $(patsubst $(generated_sources_dir)/%,$(intermediates)/%,$(my_generated_sources))

# Generated sources that will actually produce object files.
# Other files (like headers) are allowed in LOCAL_GENERATED_SOURCES,
# since other compiled sources may depend on them, and we set up
# the dependencies.
my_gen_src_files := $(filter %.c %$(LOCAL_CPP_EXTENSION) %.S %.s,$(my_generated_sources))

####################################################
## Compile RenderScript with reflected C++
####################################################

renderscript_sources := $(filter %.rscript %.fs,$(my_src_files))

ifneq (,$(renderscript_sources))
my_soong_problems += rs

renderscript_sources_fullpath := $(addprefix $(LOCAL_PATH)/, $(renderscript_sources))
RenderScript_file_stamp := $(intermediates)/RenderScriptCPP.stamp
renderscript_intermediate := $(intermediates)/renderscript

renderscript_target_api :=

ifneq (,$(LOCAL_RENDERSCRIPT_TARGET_API))
renderscript_target_api := $(LOCAL_RENDERSCRIPT_TARGET_API)
else
ifneq (,$(LOCAL_SDK_VERSION))
# Set target-api for LOCAL_SDK_VERSIONs other than current.
ifneq (,$(filter-out current system_current test_current, $(LOCAL_SDK_VERSION)))
renderscript_target_api := $(call get-numeric-sdk-version,$(LOCAL_SDK_VERSION))
endif
endif  # LOCAL_SDK_VERSION is set
endif  # LOCAL_RENDERSCRIPT_TARGET_API is set


ifeq ($(LOCAL_RENDERSCRIPT_CC),)
LOCAL_RENDERSCRIPT_CC := $(LLVM_RS_CC)
endif

# Turn on all warnings and warnings as errors for RS compiles.
# This can be disabled with LOCAL_RENDERSCRIPT_FLAGS := -Wno-error
renderscript_flags := -Wall -Werror
renderscript_flags += $(LOCAL_RENDERSCRIPT_FLAGS)
# -m32 or -m64
renderscript_flags += -m$(my_32_64_bit_suffix)

renderscript_includes := \
    $(TOPDIR)external/clang/lib/Headers \
    $(TOPDIR)frameworks/rs/script_api/include \
    $(LOCAL_RENDERSCRIPT_INCLUDES)

ifneq ($(LOCAL_RENDERSCRIPT_INCLUDES_OVERRIDE),)
renderscript_includes := $(LOCAL_RENDERSCRIPT_INCLUDES_OVERRIDE)
endif

bc_dep_files := $(addprefix $(renderscript_intermediate)/, \
    $(patsubst %.fs,%.d, $(patsubst %.rscript,%.d, $(notdir $(renderscript_sources)))))

$(RenderScript_file_stamp): PRIVATE_RS_INCLUDES := $(renderscript_includes)
$(RenderScript_file_stamp): PRIVATE_RS_CC := $(LOCAL_RENDERSCRIPT_CC)
$(RenderScript_file_stamp): PRIVATE_RS_FLAGS := $(renderscript_flags)
$(RenderScript_file_stamp): PRIVATE_RS_SOURCE_FILES := $(renderscript_sources_fullpath)
$(RenderScript_file_stamp): PRIVATE_RS_OUTPUT_DIR := $(renderscript_intermediate)
$(RenderScript_file_stamp): PRIVATE_RS_TARGET_API := $(patsubst current,0,$(renderscript_target_api))
$(RenderScript_file_stamp): PRIVATE_DEP_FILES := $(bc_dep_files)
$(RenderScript_file_stamp): $(renderscript_sources_fullpath) $(LOCAL_RENDERSCRIPT_CC)
	$(transform-renderscripts-to-cpp-and-bc)

# include the dependency files (.d) generated by llvm-rs-cc.
$(call include-depfile,$(RenderScript_file_stamp).d,$(RenderScript_file_stamp))

LOCAL_INTERMEDIATE_TARGETS += $(RenderScript_file_stamp)

rs_generated_cpps := $(addprefix \
    $(renderscript_intermediate)/ScriptC_,$(patsubst %.fs,%.cpp, $(patsubst %.rscript,%.cpp, \
    $(notdir $(renderscript_sources)))))

$(call track-src-file-gen,$(renderscript_sources),$(rs_generated_cpps))

# This is just a no-op rule to make sure gmake doesn't skip updating the dependents.
$(rs_generated_cpps) : $(RenderScript_file_stamp)
	@echo "Updated RS generated cpp file $@."
	$(hide) touch $@

my_c_includes += $(renderscript_intermediate)
my_generated_sources += $(rs_generated_cpps)

endif


###########################################################
## Compile the .proto files to .cc (or .c) and then to .o
###########################################################
ifeq ($(strip $(LOCAL_PROTOC_OPTIMIZE_TYPE)),)
  LOCAL_PROTOC_OPTIMIZE_TYPE := lite
endif
proto_sources := $(filter %.proto,$(my_src_files))
ifneq ($(proto_sources),)
proto_gen_dir := $(generated_sources_dir)/proto
proto_sources_fullpath := $(addprefix $(LOCAL_PATH)/, $(proto_sources))

my_rename_cpp_ext :=
ifneq (,$(filter nanopb-c nanopb-c-enable_malloc nanopb-c-16bit nanopb-c-enable_malloc-16bit nanopb-c-32bit nanopb-c-enable_malloc-32bit, $(LOCAL_PROTOC_OPTIMIZE_TYPE)))
my_proto_source_suffix := .c
my_proto_c_includes := external/nanopb-c
my_protoc_flags := --nanopb_out=$(proto_gen_dir) \
    --plugin=$(HOST_OUT_EXECUTABLES)/protoc-gen-nanopb
my_protoc_deps := $(NANOPB_SRCS) $(wildcard $(proto_sources_fullpath:%.proto=%.options))
else
my_proto_source_suffix := $(LOCAL_CPP_EXTENSION)
ifneq ($(my_proto_source_suffix),.cc)
# aprotoc is hardcoded to write out only .cc file.
# We need to rename the extension to $(LOCAL_CPP_EXTENSION) if it's not .cc.
my_rename_cpp_ext := true
endif
my_proto_c_includes := external/protobuf/src
my_cflags += -DGOOGLE_PROTOBUF_NO_RTTI
my_protoc_flags := --cpp_out=$(if $(filter lite lite-static,$(LOCAL_PROTOC_OPTIMIZE_TYPE)),lite:,)$(proto_gen_dir)
my_protoc_deps :=
endif
my_proto_c_includes += $(proto_gen_dir)

proto_generated_cpps := $(addprefix $(proto_gen_dir)/, \
    $(patsubst %.proto,%.pb$(my_proto_source_suffix),$(proto_sources_fullpath)))

# Ensure the transform-proto-to-cc rule is only defined once in multilib build.
ifndef $(my_host)$(LOCAL_MODULE_CLASS)_$(LOCAL_MODULE)_proto_defined
$(proto_generated_cpps): PRIVATE_PROTO_INCLUDES := $(TOP)
$(proto_generated_cpps): PRIVATE_PROTOC_FLAGS := $(LOCAL_PROTOC_FLAGS) $(my_protoc_flags)
$(proto_generated_cpps): PRIVATE_RENAME_CPP_EXT := $(my_rename_cpp_ext)
$(proto_generated_cpps): $(proto_gen_dir)/%.pb$(my_proto_source_suffix): %.proto $(my_protoc_deps) $(PROTOC)
	$(transform-proto-to-cc)

$(my_host)$(LOCAL_MODULE_CLASS)_$(LOCAL_MODULE)_proto_defined := true
endif
# Ideally we can generate the source directly into $(intermediates).
# But many Android.mks assume the .pb.hs are in $(generated_sources_dir).
# As a workaround, we make a copy in the $(intermediates).
proto_intermediate_dir := $(intermediates)/proto
proto_intermediate_cpps := $(patsubst $(proto_gen_dir)/%,$(proto_intermediate_dir)/%,\
    $(proto_generated_cpps))
$(proto_intermediate_cpps) : $(proto_intermediate_dir)/% : $(proto_gen_dir)/%
	@echo "Copy: $@"
	$(copy-file-to-target)
	$(hide) cp $(basename $<).h $(basename $@).h
$(call track-src-file-gen,$(proto_sources),$(proto_intermediate_cpps))

my_generated_sources += $(proto_intermediate_cpps)

my_c_includes += $(my_proto_c_includes)
# Auto-export the generated proto source dir.
my_export_c_include_dirs += $(my_proto_c_includes)

ifeq ($(LOCAL_PROTOC_OPTIMIZE_TYPE),nanopb-c-enable_malloc)
    my_static_libraries += libprotobuf-c-nano-enable_malloc
else ifeq ($(LOCAL_PROTOC_OPTIMIZE_TYPE),nanopb-c)
    my_static_libraries += libprotobuf-c-nano
else ifeq ($(LOCAL_PROTOC_OPTIMIZE_TYPE),nanopb-c-enable_malloc-16bit)
    my_static_libraries += libprotobuf-c-nano-enable_malloc-16bit
else ifeq ($(LOCAL_PROTOC_OPTIMIZE_TYPE),nanopb-c-16bit)
    my_static_libraries += libprotobuf-c-nano-16bit
else ifeq ($(LOCAL_PROTOC_OPTIMIZE_TYPE),nanopb-c-enable_malloc-32bit)
    my_static_libraries += libprotobuf-c-nano-enable_malloc-32bit
else ifeq ($(LOCAL_PROTOC_OPTIMIZE_TYPE),nanopb-c-32bit)
    my_static_libraries += libprotobuf-c-nano-32bit
else ifeq ($(LOCAL_PROTOC_OPTIMIZE_TYPE),full)
    ifdef LOCAL_SDK_VERSION
        my_static_libraries += libprotobuf-cpp-full-ndk
    else
        my_shared_libraries += libprotobuf-cpp-full
    endif
else ifeq ($(LOCAL_PROTOC_OPTIMIZE_TYPE),lite-static)
    my_static_libraries += libprotobuf-cpp-lite
else
    ifdef LOCAL_SDK_VERSION
        my_static_libraries += libprotobuf-cpp-lite-ndk
    else
        my_shared_libraries += libprotobuf-cpp-lite
    endif
endif
endif  # $(proto_sources) non-empty

###########################################################
## AIDL: Compile .aidl files to .cpp and .h files
###########################################################
aidl_src := $(strip $(filter %.aidl,$(my_src_files)))
aidl_gen_cpp :=
ifneq ($(aidl_src),)

# Use the intermediates directory to avoid writing our own .cpp -> .o rules.
aidl_gen_cpp_root := $(intermediates)/aidl-generated/src
aidl_gen_include_root := $(intermediates)/aidl-generated/include

# Multi-architecture builds have distinct intermediates directories.
# Thus we'll actually generate source for each architecture.
$(foreach s,$(aidl_src),\
    $(eval $(call define-aidl-cpp-rule,$(s),$(aidl_gen_cpp_root),aidl_gen_cpp)))
$(foreach cpp,$(aidl_gen_cpp), \
    $(call include-depfile,$(addsuffix .aidl.d,$(basename $(cpp))),$(cpp)))
$(call track-src-file-gen,$(aidl_src),$(aidl_gen_cpp))

$(aidl_gen_cpp) : PRIVATE_MODULE := $(LOCAL_MODULE)
$(aidl_gen_cpp) : PRIVATE_HEADER_OUTPUT_DIR := $(aidl_gen_include_root)
$(aidl_gen_cpp) : PRIVATE_AIDL_FLAGS := $(addprefix -I,$(LOCAL_AIDL_INCLUDES))

# Add generated headers to include paths.
my_c_includes += $(aidl_gen_include_root)
my_export_c_include_dirs += $(aidl_gen_include_root)
# Pick up the generated C++ files later for transformation to .o files.
my_generated_sources += $(aidl_gen_cpp)

endif  # $(aidl_src) non-empty

###########################################################
## Compile the .vts files to .cc (or .c) and then to .o
###########################################################

vts_src := $(strip $(filter %.vts,$(my_src_files)))
vts_gen_cpp :=
ifneq ($(vts_src),)
my_soong_problems += vts

# Use the intermediates directory to avoid writing our own .cpp -> .o rules.
vts_gen_cpp_root := $(intermediates)/vts-generated/src
vts_gen_include_root := $(intermediates)/vts-generated/include

# Multi-architecture builds have distinct intermediates directories.
# Thus we'll actually generate source for each architecture.
$(foreach s,$(vts_src),\
    $(eval $(call define-vts-cpp-rule,$(s),$(vts_gen_cpp_root),vts_gen_cpp)))
$(call track-src-file-gen,$(vts_src),$(vts_gen_cpp))

$(vts_gen_cpp) : PRIVATE_MODULE := $(LOCAL_MODULE)
$(vts_gen_cpp) : PRIVATE_HEADER_OUTPUT_DIR := $(vts_gen_include_root)
$(vts_gen_cpp) : PRIVATE_VTS_FLAGS := $(addprefix -I,$(LOCAL_VTS_INCLUDES)) $(addprefix -m,$(LOCAL_VTS_MODE))

# Add generated headers to include paths.
my_c_includes += $(vts_gen_include_root)
my_export_c_include_dirs += $(vts_gen_include_root)
# Pick up the generated C++ files later for transformation to .o files.
my_generated_sources += $(vts_gen_cpp)

endif  # $(vts_src) non-empty

###########################################################
## YACC: Compile .y/.yy files to .c/.cpp and then to .o.
###########################################################

y_yacc_sources := $(filter %.y,$(my_src_files))
y_yacc_cs := $(addprefix \
    $(intermediates)/,$(y_yacc_sources:.y=.c))
ifneq ($(y_yacc_cs),)
$(y_yacc_cs): $(intermediates)/%.c: \
    $(TOPDIR)$(LOCAL_PATH)/%.y $(BISON) $(BISON_DATA) $(M4) \
    $(my_additional_dependencies)
	$(call transform-y-to-c-or-cpp)
$(call track-src-file-gen,$(y_yacc_sources),$(y_yacc_cs))

my_generated_sources += $(y_yacc_cs)
endif

yy_yacc_sources := $(filter %.yy,$(my_src_files))
yy_yacc_cpps := $(addprefix \
    $(intermediates)/,$(yy_yacc_sources:.yy=$(LOCAL_CPP_EXTENSION)))
ifneq ($(yy_yacc_cpps),)
$(yy_yacc_cpps): $(intermediates)/%$(LOCAL_CPP_EXTENSION): \
    $(TOPDIR)$(LOCAL_PATH)/%.yy $(BISON) $(BISON_DATA) $(M4) \
    $(my_additional_dependencies)
	$(call transform-y-to-c-or-cpp)
$(call track-src-file-gen,$(yy_yacc_sources),$(yy_yacc_cpps))

my_generated_sources += $(yy_yacc_cpps)
endif

###########################################################
## LEX: Compile .l/.ll files to .c/.cpp and then to .o.
###########################################################

l_lex_sources := $(filter %.l,$(my_src_files))
l_lex_cs := $(addprefix \
    $(intermediates)/,$(l_lex_sources:.l=.c))
ifneq ($(l_lex_cs),)
$(l_lex_cs): $(LEX) $(M4)
$(l_lex_cs): $(intermediates)/%.c: \
    $(TOPDIR)$(LOCAL_PATH)/%.l
	$(transform-l-to-c-or-cpp)
$(call track-src-file-gen,$(l_lex_sources),$(l_lex_cs))

my_generated_sources += $(l_lex_cs)
endif

ll_lex_sources := $(filter %.ll,$(my_src_files))
ll_lex_cpps := $(addprefix \
    $(intermediates)/,$(ll_lex_sources:.ll=$(LOCAL_CPP_EXTENSION)))
ifneq ($(ll_lex_cpps),)
$(ll_lex_cpps): $(LEX) $(M4)
$(ll_lex_cpps): $(intermediates)/%$(LOCAL_CPP_EXTENSION): \
    $(TOPDIR)$(LOCAL_PATH)/%.ll
	$(transform-l-to-c-or-cpp)
$(call track-src-file-gen,$(ll_lex_sources),$(ll_lex_cpps))

my_generated_sources += $(ll_lex_cpps)
endif

###########################################################
## C++: Compile .cpp files to .o.
###########################################################

ifneq ($(filter %$(LOCAL_CPP_EXTENSION).arm,$(my_src_files)),)
$(call pretty-error,Files ending in $(LOCAL_CPP_EXTENSION).arm are deprecated. See $(CHANGES_URL)#file_arm)
endif

dotdot_sources := $(filter ../%$(LOCAL_CPP_EXTENSION),$(my_src_files))
dotdot_objects :=
$(foreach s,$(dotdot_sources),\
  $(eval $(call compile-dotdot-cpp-file,$(s),\
    $(my_additional_dependencies),\
    dotdot_objects,\
    $(my_pool))))
$(call track-src-file-obj,$(dotdot_sources),$(dotdot_objects))

cpp_normal_sources := $(filter-out ../%,$(filter %$(LOCAL_CPP_EXTENSION),$(my_src_files)))
cpp_objects := $(addprefix $(intermediates)/,$(cpp_normal_sources:$(LOCAL_CPP_EXTENSION)=.o))
$(call track-src-file-obj,$(cpp_normal_sources),$(cpp_objects))

$(dotdot_objects) $(cpp_objects): PRIVATE_ARM_MODE := $(normal_objects_mode)
$(dotdot_objects) $(cpp_objects): PRIVATE_ARM_CFLAGS := $(normal_objects_cflags)

ifneq ($(strip $(cpp_objects)),)
$(cpp_objects): .KATI_NINJA_POOL := $(my_pool)
$(cpp_objects): $(intermediates)/%.o: \
    $(TOPDIR)$(LOCAL_PATH)/%$(LOCAL_CPP_EXTENSION) \
    $(my_additional_dependencies) $(CLANG_CXX)
	$(transform-$(PRIVATE_HOST)cpp-to-o)
$(call include-depfiles-for-objs, $(cpp_objects))
endif

cpp_objects += $(dotdot_objects)

###########################################################
## C++: Compile generated .cpp files to .o.
###########################################################

gen_cpp_sources := $(filter %$(LOCAL_CPP_EXTENSION),$(my_generated_sources))
gen_cpp_objects := $(gen_cpp_sources:%$(LOCAL_CPP_EXTENSION)=%.o)
$(call track-gen-file-obj,$(gen_cpp_sources),$(gen_cpp_objects))

ifneq ($(strip $(gen_cpp_objects)),)
# Compile all generated files as thumb.
$(gen_cpp_objects): .KATI_NINJA_POOL := $(my_pool)
$(gen_cpp_objects): PRIVATE_ARM_MODE := $(normal_objects_mode)
$(gen_cpp_objects): PRIVATE_ARM_CFLAGS := $(normal_objects_cflags)
$(gen_cpp_objects): $(intermediates)/%.o: \
    $(intermediates)/%$(LOCAL_CPP_EXTENSION) \
    $(my_additional_dependencies) $(CLANG_CXX)
	$(transform-$(PRIVATE_HOST)cpp-to-o)
$(call include-depfiles-for-objs, $(gen_cpp_objects))
endif

###########################################################
## S: Compile generated .S and .s files to .o.
###########################################################

gen_S_sources := $(filter %.S,$(my_generated_sources))
gen_S_objects := $(gen_S_sources:%.S=%.o)
$(call track-gen-file-obj,$(gen_S_sources),$(gen_S_objects))

ifneq ($(strip $(gen_S_sources)),)
$(gen_S_objects): .KATI_NINJA_POOL := $(my_pool)
$(gen_S_objects): $(intermediates)/%.o: $(intermediates)/%.S \
    $(my_additional_dependencies) $(CLANG)
	$(transform-$(PRIVATE_HOST)s-to-o)
$(call include-depfiles-for-objs, $(gen_S_objects))
endif

gen_s_sources := $(filter %.s,$(my_generated_sources))
gen_s_objects := $(gen_s_sources:%.s=%.o)
$(call track-gen-file-obj,$(gen_s_sources),$(gen_s_objects))

ifneq ($(strip $(gen_s_objects)),)
$(gen_s_objects): .KATI_NINJA_POOL := $(my_pool)
$(gen_s_objects): $(intermediates)/%.o: $(intermediates)/%.s \
    $(my_additional_dependencies) $(CLANG)
	$(transform-$(PRIVATE_HOST)s-to-o)
endif

gen_asm_objects := $(gen_S_objects) $(gen_s_objects)
$(gen_asm_objects): PRIVATE_ARM_CFLAGS := $(normal_objects_cflags)

###########################################################
## o: Include generated .o files in output.
###########################################################

gen_o_objects := $(filter %.o,$(my_generated_sources))

###########################################################
## C: Compile .c files to .o.
###########################################################

ifneq ($(filter %.c.arm,$(my_src_files)),)
$(call pretty-error,Files ending in .c.arm are deprecated. See $(CHANGES_URL)#file_arm)
endif

dotdot_sources := $(filter ../%.c, $(my_src_files))
dotdot_objects :=
$(foreach s, $(dotdot_sources),\
  $(eval $(call compile-dotdot-c-file,$(s),\
    $(my_additional_dependencies),\
    dotdot_objects,\
    $(my_pool))))
$(call track-src-file-obj,$(dotdot_sources),$(dotdot_objects))

c_normal_sources := $(filter-out ../%,$(filter %.c,$(my_src_files)))
c_objects := $(addprefix $(intermediates)/,$(c_normal_sources:.c=.o))
$(call track-src-file-obj,$(c_normal_sources),$(c_objects))

$(dotdot_objects) $(c_objects): PRIVATE_ARM_MODE := $(normal_objects_mode)
$(dotdot_objects) $(c_objects): PRIVATE_ARM_CFLAGS := $(normal_objects_cflags)

ifneq ($(strip $(c_objects)),)
$(c_objects): .KATI_NINJA_POOL := $(my_pool)
$(c_objects): $(intermediates)/%.o: $(TOPDIR)$(LOCAL_PATH)/%.c \
    $(my_additional_dependencies) $(CLANG)
	$(transform-$(PRIVATE_HOST)c-to-o)
$(call include-depfiles-for-objs, $(c_objects))
endif

c_objects += $(dotdot_objects)

###########################################################
## C: Compile generated .c files to .o.
###########################################################

gen_c_sources := $(filter %.c,$(my_generated_sources))
gen_c_objects := $(gen_c_sources:%.c=%.o)
$(call track-gen-file-obj,$(gen_c_sources),$(gen_c_objects))

ifneq ($(strip $(gen_c_objects)),)
# Compile all generated files as thumb.
$(gen_c_objects): .KATI_NINJA_POOL := $(my_pool)
$(gen_c_objects): PRIVATE_ARM_MODE := $(normal_objects_mode)
$(gen_c_objects): PRIVATE_ARM_CFLAGS := $(normal_objects_cflags)
$(gen_c_objects): $(intermediates)/%.o: $(intermediates)/%.c \
    $(my_additional_dependencies) $(CLANG)
	$(transform-$(PRIVATE_HOST)c-to-o)
$(call include-depfiles-for-objs, $(gen_c_objects))
endif

###########################################################
## ObjC: Compile .m files to .o
###########################################################

objc_sources := $(filter %.m,$(my_src_files))
objc_objects := $(addprefix $(intermediates)/,$(objc_sources:.m=.o))
$(call track-src-file-obj,$(objc_sources),$(objc_objects))

ifneq ($(strip $(objc_objects)),)
my_soong_problems += objc
$(objc_objects): .KATI_NINJA_POOL := $(my_pool)
$(objc_objects): $(intermediates)/%.o: $(TOPDIR)$(LOCAL_PATH)/%.m \
    $(my_additional_dependencies) $(CLANG)
	$(transform-$(PRIVATE_HOST)m-to-o)
$(call include-depfiles-for-objs, $(objc_objects))
endif

###########################################################
## ObjC++: Compile .mm files to .o
###########################################################

objcpp_sources := $(filter %.mm,$(my_src_files))
objcpp_objects := $(addprefix $(intermediates)/,$(objcpp_sources:.mm=.o))
$(call track-src-file-obj,$(objcpp_sources),$(objcpp_objects))

ifneq ($(strip $(objcpp_objects)),)
$(objcpp_objects): .KATI_NINJA_POOL := $(my_pool)
$(objcpp_objects): $(intermediates)/%.o: $(TOPDIR)$(LOCAL_PATH)/%.mm \
    $(my_additional_dependencies) $(CLANG_CXX)
	$(transform-$(PRIVATE_HOST)mm-to-o)
$(call include-depfiles-for-objs, $(objcpp_objects))
endif

###########################################################
## AS: Compile .S files to .o.
###########################################################

asm_sources_S := $(filter %.S,$(my_src_files))
dotdot_sources := $(filter ../%,$(asm_sources_S))
asm_sources_S := $(filter-out ../%,$(asm_sources_S))
asm_objects_S := $(addprefix $(intermediates)/,$(asm_sources_S:.S=.o))
$(call track-src-file-obj,$(asm_sources_S),$(asm_objects_S))

dotdot_objects_S :=
$(foreach s,$(dotdot_sources),\
  $(eval $(call compile-dotdot-s-file,$(s),\
    $(my_additional_dependencies),\
    dotdot_objects_S,\
    $(my_pool))))
$(call track-src-file-obj,$(dotdot_sources),$(dotdot_objects_S))

ifneq ($(strip $(asm_objects_S)),)
$(asm_objects_S): .KATI_NINJA_POOL := $(my_pool)
$(asm_objects_S): $(intermediates)/%.o: $(TOPDIR)$(LOCAL_PATH)/%.S \
    $(my_additional_dependencies) $(CLANG)
	$(transform-$(PRIVATE_HOST)s-to-o)
$(call include-depfiles-for-objs, $(asm_objects_S))
endif

asm_sources_s := $(filter %.s,$(my_src_files))
dotdot_sources := $(filter ../%,$(asm_sources_s))
asm_sources_s := $(filter-out ../%,$(asm_sources_s))
asm_objects_s := $(addprefix $(intermediates)/,$(asm_sources_s:.s=.o))
$(call track-src-file-obj,$(asm_sources_s),$(asm_objects_s))

dotdot_objects_s :=
$(foreach s,$(dotdot_sources),\
  $(eval $(call compile-dotdot-s-file-no-deps,$(s),\
    $(my_additional_dependencies),\
    dotdot_objects_s,\
    $(my_pool))))
$(call track-src-file-obj,$(dotdot_sources),$(dotdot_objects_s))

ifneq ($(strip $(asm_objects_s)),)
$(asm_objects_s): .KATI_NINJA_POOL := $(my_pool)
$(asm_objects_s): $(intermediates)/%.o: $(TOPDIR)$(LOCAL_PATH)/%.s \
    $(my_additional_dependencies) $(CLANG)
	$(transform-$(PRIVATE_HOST)s-to-o)
endif

asm_objects := $(dotdot_objects_S) $(dotdot_objects_s) $(asm_objects_S) $(asm_objects_s)
$(asm_objects): PRIVATE_ARM_CFLAGS := $(normal_objects_cflags)


# .asm for x86/x86_64 needs to be compiled with yasm.
asm_sources_asm := $(filter %.asm,$(my_src_files))
ifneq ($(strip $(asm_sources_asm)),)
asm_objects_asm := $(addprefix $(intermediates)/,$(asm_sources_asm:.asm=.o))
$(asm_objects_asm): $(intermediates)/%.o: $(TOPDIR)$(LOCAL_PATH)/%.asm \
    $(my_additional_dependencies) $(YASM)
	$(transform-asm-to-o)
$(call track-src-file-obj,$(asm_sources_asm),$(asm_objects_asm))

asm_objects += $(asm_objects_asm)
endif

###################################################################
## Convert to sanitized names where they exist.
## These lists come from sanitizerStaticLibsMap; see
## build/soong/cc/sanitize.go
##
## $(1): list of static dependencies
## $(2): name of sanitizer (e.g. cfi, hwasan)
##################################################################
define use_soong_sanitized_static_libraries
  $(foreach lib,$(1),$(if $(filter $(lib),\
      $(SOONG_$(2)_$(my_image_variant)_$(my_arch)_STATIC_LIBRARIES)),\
      $(lib).$(2),$(lib)))
endef

###################################################################
## When compiling a CFI enabled target, use the .cfi variant of any
## static dependencies (where they exist).
##################################################################
ifneq ($(filter cfi,$(my_sanitize)),)
  my_whole_static_libraries := $(call use_soong_sanitized_static_libraries,\
    $(my_whole_static_libraries),cfi)
  my_static_libraries := $(call use_soong_sanitized_static_libraries,\
    $(my_static_libraries),cfi)
endif

###################################################################
## When compiling a hwasan enabled target, use the .hwasan variant
## of any static dependencies (where they exist).
##################################################################
ifneq ($(filter hwaddress,$(my_sanitize)),)
  my_whole_static_libraries := $(call use_soong_sanitized_static_libraries,\
    $(my_whole_static_libraries),hwasan)
  my_static_libraries := $(call use_soong_sanitized_static_libraries,\
    $(my_static_libraries),hwasan)
endif

###################################################################
## When compiling a memtag_stack enabled target, use the .memtag_stack variant
## of any static dependencies (where they exist).
##################################################################
ifneq ($(filter memtag_stack,$(my_sanitize)),)
  my_whole_static_libraries := $(call use_soong_sanitized_static_libraries,\
    $(my_whole_static_libraries),memtag_stack)
  my_static_libraries := $(call use_soong_sanitized_static_libraries,\
    $(my_static_libraries),memtag_stack)
endif

###################################################################
## When compiling against API imported module, use API import stub
## libraries.
##################################################################

apiimport_postfix := .apiimport

ifneq ($(call module-in-vendor-or-product),)
  ifeq ($(LOCAL_IN_PRODUCT),true)
    apiimport_postfix := .apiimport.product
  else
    apiimport_postfix := .apiimport.vendor
  endif
endif

my_shared_libraries := $(foreach l,$(my_shared_libraries), \
 $(if $(filter $(l), $(API_IMPORTED_SHARED_LIBRARIES)), $(l)$(apiimport_postfix), $(l)))
my_system_shared_libraries := $(foreach l,$(my_system_shared_libraries), \
 $(if $(filter $(l), $(API_IMPORTED_SHARED_LIBRARIES)), $(l)$(apiimport_postfix), $(l)))
my_header_libraries := $(foreach l,$(my_header_libraries), \
 $(if $(filter $(l), $(API_IMPORTED_HEADER_LIBRARIES)), $(l)$(apiimport_postfix), $(l)))

###########################################################
## When compiling against the VNDK, use LL-NDK libraries
###########################################################
ifneq ($(call module-in-vendor-or-product),)
  #####################################################
  ## Soong modules may be built three times, once for
  ## /system, once for /vendor and once for /product.
  ## If we're using the VNDK, switch all soong
  ## libraries over to the /vendor or /product variant.
  #####################################################
  ifeq ($(LOCAL_IN_PRODUCT),true)
    my_whole_static_libraries := $(foreach l,$(my_whole_static_libraries),\
      $(if $(SPLIT_PRODUCT.STATIC_LIBRARIES.$(l)),$(l).product,$(l)))
    my_static_libraries := $(foreach l,$(my_static_libraries),\
      $(if $(SPLIT_PRODUCT.STATIC_LIBRARIES.$(l)),$(l).product,$(l)))
    my_shared_libraries := $(foreach l,$(my_shared_libraries),\
      $(if $(SPLIT_PRODUCT.SHARED_LIBRARIES.$(l)),$(l).product,$(l)))
    my_system_shared_libraries := $(foreach l,$(my_system_shared_libraries),\
      $(if $(SPLIT_PRODUCT.SHARED_LIBRARIES.$(l)),$(l).product,$(l)))
    my_header_libraries := $(foreach l,$(my_header_libraries),\
      $(if $(SPLIT_PRODUCT.HEADER_LIBRARIES.$(l)),$(l).product,$(l)))
  else
    my_whole_static_libraries := $(foreach l,$(my_whole_static_libraries),\
      $(if $(SPLIT_VENDOR.STATIC_LIBRARIES.$(l)),$(l).vendor,$(l)))
    my_static_libraries := $(foreach l,$(my_static_libraries),\
      $(if $(SPLIT_VENDOR.STATIC_LIBRARIES.$(l)),$(l).vendor,$(l)))
    my_shared_libraries := $(foreach l,$(my_shared_libraries),\
      $(if $(SPLIT_VENDOR.SHARED_LIBRARIES.$(l)),$(l).vendor,$(l)))
    my_system_shared_libraries := $(foreach l,$(my_system_shared_libraries),\
      $(if $(SPLIT_VENDOR.SHARED_LIBRARIES.$(l)),$(l).vendor,$(l)))
    my_header_libraries := $(foreach l,$(my_header_libraries),\
      $(if $(SPLIT_VENDOR.HEADER_LIBRARIES.$(l)),$(l).vendor,$(l)))
  endif
endif

# Platform can use vendor public libraries. If a required shared lib is one of
# the vendor public libraries, the lib is switched to the stub version of the lib.
ifeq ($(call module-in-vendor-or-product),)
  my_shared_libraries := $(foreach l,$(my_shared_libraries),\
    $(if $(filter $(l),$(VENDOR_PUBLIC_LIBRARIES)),$(l).vendorpublic,$(l)))
endif

###########################################################
## When compiling against the NDK, use SDK variants of Soong libraries
###########################################################

ifneq ($(LOCAL_SDK_VERSION),)
  my_whole_static_libraries := $(call use_soong_sdk_libraries,$(my_whole_static_libraries))
  my_static_libraries := $(call use_soong_sdk_libraries,$(my_static_libraries))
  my_shared_libraries := $(call use_soong_sdk_libraries,$(my_shared_libraries))
  my_system_shared_libraries := $(call use_soong_sdk_libraries,$(my_system_shared_libraries))
  my_header_libraries := $(call use_soong_sdk_libraries,$(my_header_libraries))
endif

##########################################################
## Set up installed module dependency
## We cannot compute the full path of the LOCAL_SHARED_LIBRARIES for
## they may cusomize their install path with LOCAL_MODULE_PATH
##########################################################
# Get the list of INSTALLED libraries as module names.
ifneq ($(LOCAL_SDK_VERSION),)
  installed_shared_library_module_names := \
      $(my_shared_libraries)
else
  installed_shared_library_module_names := \
      $(my_shared_libraries) $(my_system_shared_libraries)
endif

# The real dependency will be added after all Android.mks are loaded and the install paths
# of the shared libraries are determined.
ifdef LOCAL_INSTALLED_MODULE
ifdef installed_shared_library_module_names
$(LOCAL_2ND_ARCH_VAR_PREFIX)$(my_prefix)DEPENDENCIES_ON_SHARED_LIBRARIES += \
    $(my_register_name):$(LOCAL_INSTALLED_MODULE):$(subst $(space),$(comma),$(installed_shared_library_module_names))
endif
endif


####################################################
## Verify that NDK-built libraries only link against
## other NDK-built libraries
####################################################

include $(BUILD_SYSTEM)/allowed_ndk_types.mk

ifdef LOCAL_SDK_VERSION
my_link_type := native:ndk:$(my_ndk_stl_family):$(my_ndk_stl_link_type)
my_warn_types := $(my_warn_ndk_types)
my_allowed_types := $(my_allowed_ndk_types)
else ifeq ($(call module-in-vendor-or-product),true)
    _name := $(patsubst %.vendor,%,$(LOCAL_MODULE))
    _name := $(patsubst %.product,%,$(LOCAL_MODULE))
    ifneq ($(filter $(_name),$(VNDK_CORE_LIBRARIES) $(VNDK_SAMEPROCESS_LIBRARIES) $(LLNDK_LIBRARIES)),)
        ifeq ($(filter $(_name),$(VNDK_PRIVATE_LIBRARIES)),)
            my_link_type := native:vndk
        else
            my_link_type := native:vndk_private
        endif
        my_warn_types :=
        my_allowed_types := native:vndk native:vndk_private
    else ifeq ($(LOCAL_IN_PRODUCT),true)
        # Modules installed to /product cannot directly depend on modules marked
        # with vendor_available: false
        my_link_type := native:product
        my_warn_types :=
        my_allowed_types := native:product native:vndk native:platform_vndk
    else
        # Modules installed to /vendor cannot directly depend on modules marked
        # with vendor_available: false
        my_link_type := native:vendor
        my_warn_types :=
        my_allowed_types := native:vendor native:vndk native:platform_vndk
    endif
else ifneq ($(filter $(TARGET_RECOVERY_OUT)/%,$(call get_non_asan_path,$(LOCAL_MODULE_PATH))),)
my_link_type := native:recovery
my_warn_types :=
# TODO(b/113303515) remove native:platform and my_allowed_ndk_types
my_allowed_types := native:recovery native:platform native:platform_vndk $(my_allowed_ndk_types)
else
my_link_type := native:platform
my_warn_types := $(my_warn_ndk_types)
my_allowed_types := $(my_allowed_ndk_types) native:platform native:platform_vndk
endif

ALL_MODULES.$(my_register_name).WHOLE_STATIC_LIBS := $(my_whole_static_libraries)

my_link_deps := $(addprefix STATIC_LIBRARIES:,$(my_whole_static_libraries) $(my_static_libraries))
ifneq ($(filter-out STATIC_LIBRARIES HEADER_LIBRARIES,$(LOCAL_MODULE_CLASS)),)
my_link_deps += $(addprefix SHARED_LIBRARIES:,$(my_shared_libraries))
endif

my_2nd_arch_prefix := $(LOCAL_2ND_ARCH_VAR_PREFIX)
my_common :=
include $(BUILD_SYSTEM)/link_type.mk

###########################################################
## Common object handling.
###########################################################

my_unused_src_files := $(filter-out $(logtags_sources) $(my_tracked_src_files),$(my_src_files) $(my_gen_src_files))
ifneq ($(my_unused_src_files),)
  $(error $(LOCAL_MODULE_MAKEFILE): $(LOCAL_MODULE): Unused source files: $(my_unused_src_files))
endif

# some rules depend on asm_objects being first.  If your code depends on
# being first, it's reasonable to require it to be assembly
normal_objects := \
    $(asm_objects) \
    $(cpp_objects) \
    $(gen_cpp_objects) \
    $(gen_asm_objects) \
    $(c_objects) \
    $(gen_c_objects) \
    $(objc_objects) \
    $(objcpp_objects)

new_order_normal_objects := $(foreach f,$(my_src_files),$(my_src_file_obj_$(f)))
new_order_normal_objects += $(foreach f,$(my_gen_src_files),$(my_src_file_obj_$(f)))

ifneq ($(sort $(normal_objects)),$(sort $(new_order_normal_objects)))
$(warning $(LOCAL_MODULE_MAKEFILE) Internal build system warning: New object list does not match old)
$(info Only in old: $(filter-out $(new_order_normal_objects),$(sort $(normal_objects))))
$(info Only in new: $(filter-out $(normal_objects),$(sort $(new_order_normal_objects))))
endif

ifeq ($(BINARY_OBJECTS_ORDER),soong)
normal_objects := $(new_order_normal_objects)
endif

normal_objects += $(addprefix $(TOPDIR)$(LOCAL_PATH)/,$(LOCAL_PREBUILT_OBJ_FILES))

all_objects := $(normal_objects) $(gen_o_objects)

LOCAL_INTERMEDIATE_TARGETS += $(all_objects)

# Cleanup file tracking
$(foreach f,$(my_tracked_gen_files),$(eval my_src_file_gen_$(s):=))
my_tracked_gen_files :=
$(foreach f,$(my_tracked_src_files),$(eval my_src_file_obj_$(s):=))
my_tracked_src_files :=

my_c_includes += $(TOPDIR)$(LOCAL_PATH) $(intermediates) $(generated_sources_dir)

my_c_includes := $(foreach inc,$(my_c_includes),$(call clean-path,$(inc)))

# Find $1 in the exception project list.
define find_in_cincludes_exception_projects
$(subst $(space),, \
  $(foreach project,$(TARGET_CINCLUDES_EXCEPTION_PROJECTS), \
    $(if $(filter $(project)%,$(1)),$(project)) \
  ) \
)
endef

my_outside_includes := $(filter-out $(OUT_DIR)/%,$(filter /%,$(my_c_includes)) $(filter ../%,$(my_c_includes)))
ifneq ($(my_outside_includes),)
# Further filter out optional exceptions
  ifeq ($(call find_in_cincludes_exception_projects,$(LOCAL_MODULE_MAKEFILE)),)
    ifeq ($(BUILD_BROKEN_OUTSIDE_INCLUDE_DIRS),true)
      $(call pretty-warning,C_INCLUDES must be under the source or output directories: $(my_outside_includes))
    else
      $(call pretty-error,C_INCLUDES must be under the source or output directories: $(my_outside_includes))
    endif
  endif
endif

# all_objects includes gen_o_objects which were part of LOCAL_GENERATED_SOURCES;
# use normal_objects here to avoid creating circular dependencies. This assumes
# that custom build rules which generate .o files don't consume other generated
# sources as input (or if they do they take care of that dependency themselves).
$(normal_objects) : | $(my_generated_sources)
ALL_C_CPP_ETC_OBJECTS += $(all_objects)


###########################################################
# Standard library handling.
###########################################################

###########################################################
# The list of libraries that this module will link against are in
# these variables.  Each is a list of bare module names like "libc libm".
#
# LOCAL_SHARED_LIBRARIES
# LOCAL_STATIC_LIBRARIES
# LOCAL_WHOLE_STATIC_LIBRARIES
#
# We need to convert the bare names into the dependencies that
# we'll use for LOCAL_BUILT_MODULE and LOCAL_INSTALLED_MODULE.
# LOCAL_BUILT_MODULE should depend on the BUILT versions of the
# libraries, so that simply building this module doesn't force
# an install of a library.  Similarly, LOCAL_INSTALLED_MODULE
# should depend on the INSTALLED versions of the libraries so
# that they get installed when this module does.
###########################################################
# NOTE:
# WHOLE_STATIC_LIBRARIES are libraries that are pulled into the
# module without leaving anything out, which is useful for turning
# a collection of .a files into a .so file.  Linking against a
# normal STATIC_LIBRARY will only pull in code/symbols that are
# referenced by the module. (see gcc/ld's --whole-archive option)
###########################################################

# Get the list of BUILT libraries, which are under
# various intermediates directories.
so_suffix := $($(my_prefix)SHLIB_SUFFIX)
a_suffix := $($(my_prefix)STATIC_LIB_SUFFIX)

ifneq ($(LOCAL_SDK_VERSION),)
built_shared_libraries := \
    $(foreach lib,$(my_shared_libraries), \
      $(call intermediates-dir-for, \
        SHARED_LIBRARIES,$(lib),$(my_kind),,$(LOCAL_2ND_ARCH_VAR_PREFIX),$(my_host_cross))/$(lib)$(so_suffix))
built_shared_library_deps := $(addsuffix .toc, $(built_shared_libraries))

# Add the NDK libraries to the built module dependency
my_system_shared_libraries_fullpath := \
    $(my_ndk_stl_shared_lib_fullpath) \
    $(addprefix $(my_ndk_sysroot_lib)/, \
        $(addsuffix $(so_suffix), $(my_system_shared_libraries)))

# We need to preserve the ordering of LOCAL_SHARED_LIBRARIES regardless of
# whether the libs are generated or prebuilt, so we simply can't split into two
# lists and use addprefix.
my_ndk_shared_libraries_fullpath := \
    $(foreach _lib,$(my_ndk_shared_libraries),\
        $(if $(filter $(NDK_KNOWN_LIBS),$(_lib)),\
            $(my_ndk_sysroot_lib)/$(_lib)$(so_suffix)))

built_shared_libraries += \
    $(my_ndk_shared_libraries_fullpath) \
    $(my_system_shared_libraries_fullpath) \

built_shared_library_deps += \
    $(my_ndk_shared_libraries_fullpath) \
    $(my_system_shared_libraries_fullpath) \

else
built_shared_libraries := \
    $(foreach lib,$(installed_shared_library_module_names), \
      $(call intermediates-dir-for, \
        SHARED_LIBRARIES,$(lib),$(my_kind),,$(LOCAL_2ND_ARCH_VAR_PREFIX),$(my_host_cross))/$(lib)$(so_suffix))
built_shared_library_deps := $(addsuffix .toc, $(built_shared_libraries))
my_system_shared_libraries_fullpath :=
endif

built_static_libraries := \
    $(foreach lib,$(my_static_libraries), \
      $(call intermediates-dir-for, \
        STATIC_LIBRARIES,$(lib),$(my_kind),,$(LOCAL_2ND_ARCH_VAR_PREFIX),$(my_host_cross))/$(lib)$(a_suffix))

ifdef LOCAL_SDK_VERSION
built_static_libraries += $(my_ndk_stl_static_lib)
endif

built_whole_libraries := \
    $(foreach lib,$(my_whole_static_libraries), \
      $(call intermediates-dir-for, \
        STATIC_LIBRARIES,$(lib),$(my_kind),,$(LOCAL_2ND_ARCH_VAR_PREFIX),$(my_host_cross))/$(lib)$(a_suffix))

# Default is -fno-rtti.
ifeq ($(strip $(LOCAL_RTTI_FLAG)),)
LOCAL_RTTI_FLAG := -fno-rtti
endif

###########################################################
# Rule-specific variable definitions
###########################################################

my_cflags += $(LOCAL_CLANG_CFLAGS)
my_conlyflags += $(LOCAL_CLANG_CONLYFLAGS)
my_cppflags += $(LOCAL_CLANG_CPPFLAGS)
my_asflags += $(LOCAL_CLANG_ASFLAGS)
my_ldflags += $(LOCAL_CLANG_LDFLAGS)
my_cflags += $(LOCAL_CLANG_CFLAGS_$($(my_prefix)$(LOCAL_2ND_ARCH_VAR_PREFIX)ARCH)) $(LOCAL_CLANG_CFLAGS_$(my_32_64_bit_suffix))
my_conlyflags += $(LOCAL_CLANG_CONLYFLAGS_$($(my_prefix)$(LOCAL_2ND_ARCH_VAR_PREFIX)ARCH)) $(LOCAL_CLANG_CONLYFLAGS_$(my_32_64_bit_suffix))
my_cppflags += $(LOCAL_CLANG_CPPFLAGS_$($(my_prefix)$(LOCAL_2ND_ARCH_VAR_PREFIX)ARCH)) $(LOCAL_CLANG_CPPFLAGS_$(my_32_64_bit_suffix))
my_ldflags += $(LOCAL_CLANG_LDFLAGS_$($(my_prefix)$(LOCAL_2ND_ARCH_VAR_PREFIX)ARCH)) $(LOCAL_CLANG_LDFLAGS_$(my_32_64_bit_suffix))
my_asflags += $(LOCAL_CLANG_ASFLAGS_$($(my_prefix)$(LOCAL_2ND_ARCH_VAR_PREFIX)ARCH)) $(LOCAL_CLANG_ASFLAGS_$(my_32_64_bit_suffix))
my_cflags := $(call convert-to-clang-flags,$(my_cflags))
my_cppflags := $(call convert-to-clang-flags,$(my_cppflags))
my_asflags := $(call convert-to-clang-flags,$(my_asflags))
my_ldflags := $(call convert-to-clang-flags,$(my_ldflags))

# No one should ever use this flag. On GCC it's mere presence will disable all
# warnings, even those that are specified after it (contrary to typical warning
# flag behavior). This circumvents CFLAGS_NO_OVERRIDE from forcibly enabling the
# warnings that are *always* bugs.
my_illegal_flags := -w
my_cflags := $(filter-out $(my_illegal_flags),$(my_cflags))
my_cppflags := $(filter-out $(my_illegal_flags),$(my_cppflags))
my_conlyflags := $(filter-out $(my_illegal_flags),$(my_conlyflags))

# We can enforce some rules more strictly in the code we own. my_strict
# indicates if this is code that we can be stricter with. If we have rules that
# we want to apply to *our* code (but maybe can't for vendor/device specific
# things), we could extend this to be a ternary value.
my_strict := true
ifneq ($(filter external/%,$(LOCAL_PATH)),)
    my_strict := false
endif

# Can be used to make some annotations stricter for code we can fix (such as
# when we mark functions as deprecated).
ifeq ($(my_strict),true)
    my_cflags += -DANDROID_STRICT
endif

# Check if -Werror or -Wno-error is used in C compiler flags.
# Header libraries do not need cflags.
my_all_cflags := $(my_cflags) $(my_cppflags) $(my_cflags_no_override)
ifneq (HEADER_LIBRARIES,$(LOCAL_MODULE_CLASS))
  # Prebuilt modules do not need cflags.
  ifeq (,$(LOCAL_PREBUILT_MODULE_FILE))
    # Issue warning if -Wno-error is used.
    ifneq (,$(filter -Wno-error,$(my_all_cflags)))
      $(eval MODULES_USING_WNO_ERROR := $(MODULES_USING_WNO_ERROR) $(LOCAL_MODULE_MAKEFILE):$(LOCAL_MODULE))
    else
      # Issue warning if -Werror is not used. Add it.
      ifeq (,$(filter -Werror,$(my_all_cflags)))
        # Add -Wall -Werror unless the project is in the WARNING_ALLOWED project list.
        ifeq (,$(strip $(call find_warning_allowed_projects,$(LOCAL_PATH))))
          my_cflags := -Wall -Werror $(my_cflags)
        else
          $(eval MODULES_WARNINGS_ALLOWED := $(MODULES_USING_WNO_ERROR) $(LOCAL_MODULE_MAKEFILE):$(LOCAL_MODULE))
          my_cflags := -Wall $(my_cflags)
        endif
      endif
    endif
  endif
endif

ifneq (,$(filter -Weverything,$(my_all_cflags)))
  ifeq (,$(ANDROID_TEMPORARILY_ALLOW_WEVERYTHING))
    $(call pretty-error, -Weverything is not allowed in Android.mk files.\
      Build with `m ANDROID_TEMPORARILY_ALLOW_WEVERYTHING=true` to experiment locally with -Weverything.)
  endif
endif

ifneq ($(my_tidy_checks),)
  tidy_only: $(cpp_objects) $(c_objects) $(gen_c_objects) $(gen_cpp_objects)

  # Add dependency of clang-tidy and clang-tidy.sh
  $(cpp_objects): $(intermediates)/%.o: $(PATH_TO_CLANG_TIDY)
  $(c_objects): $(intermediates)/%.o: $(PATH_TO_CLANG_TIDY)
  $(gen_cpp_objects): $(intermediates)/%.o: $(PATH_TO_CLANG_TIDY)
  $(gen_c_objects): $(intermediates)/%.o: $(PATH_TO_CLANG_TIDY)
endif

# Move -l* entries from ldflags to ldlibs, and everything else to ldflags
my_ldlib_flags := $(my_ldflags) $(my_ldlibs)
my_ldlibs := $(filter -l%,$(my_ldlib_flags))
my_ldflags := $(filter-out -l%,$(my_ldlib_flags))

# One last verification check for ldlibs
my_allowed_ldlibs :=
ifndef LOCAL_IS_HOST_MODULE
  ifneq ($(LOCAL_SDK_VERSION),)
    my_allowed_ldlibs := $(NDK_KNOWN_LIBS:lib%=-l%)
  endif
else
  my_allowed_ldlibs := $($(my_prefix)AVAILABLE_LIBRARIES)
endif

my_bad_ldlibs := $(filter-out $(my_allowed_ldlibs),$(my_ldlibs))
ifneq ($(my_bad_ldlibs),)
  $(error $(LOCAL_MODULE_MAKEFILE): $(LOCAL_MODULE): Bad LOCAL_LDLIBS entries: $(my_bad_ldlibs))
endif

# my_cxx_ldlibs may contain linker flags need to wrap certain libraries
# (start-group/end-group), so append after the check above.
my_ldlibs += $(my_cxx_ldlibs)

###########################################################
## Define PRIVATE_ variables from global vars
###########################################################
ifndef LOCAL_IS_HOST_MODULE

ifeq ($(call module-in-vendor-or-product),true)
  my_target_global_c_includes :=
  my_target_global_c_system_includes := $(TARGET_OUT_HEADERS)
else ifdef LOCAL_SDK_VERSION
  my_target_global_c_includes :=
  my_target_global_c_system_includes := $(my_ndk_stl_include_path) $(my_ndk_sysroot_include)
else
  my_target_global_c_includes := $(SRC_HEADERS) \
    $($(LOCAL_2ND_ARCH_VAR_PREFIX)$(my_prefix)C_INCLUDES)
  my_target_global_c_system_includes := $(SRC_SYSTEM_HEADERS) \
    $($(LOCAL_2ND_ARCH_VAR_PREFIX)$(my_prefix)C_SYSTEM_INCLUDES)
endif

my_target_global_cflags := $($(LOCAL_2ND_ARCH_VAR_PREFIX)CLANG_$(my_prefix)GLOBAL_CFLAGS)
my_target_global_conlyflags := $($(LOCAL_2ND_ARCH_VAR_PREFIX)CLANG_$(my_prefix)GLOBAL_CONLYFLAGS) $(my_c_std_conlyflags)
my_target_global_cppflags := $($(LOCAL_2ND_ARCH_VAR_PREFIX)CLANG_$(my_prefix)GLOBAL_CPPFLAGS) $(my_cpp_std_cppflags)
ifeq ($(my_use_clang_lld),true)
  my_target_global_ldflags := $($(LOCAL_2ND_ARCH_VAR_PREFIX)CLANG_$(my_prefix)GLOBAL_LLDFLAGS)
  include $(BUILD_SYSTEM)/pack_dyn_relocs_setup.mk
  ifeq ($(my_pack_module_relocations),true)
    my_target_global_ldflags += -Wl,--pack-dyn-relocs=android+relr -Wl,--use-android-relr-tags
  else
    my_target_global_ldflags += -Wl,--pack-dyn-relocs=none
  endif
else
  my_target_global_ldflags := $($(LOCAL_2ND_ARCH_VAR_PREFIX)CLANG_$(my_prefix)GLOBAL_LDFLAGS)
endif # my_use_clang_lld
<<<<<<< HEAD
ifeq ($(my_sdclang),true)
    ifeq ($(strip $(my_cc)),)
        my_cc := $(SDCLANG_PATH)/clang
    endif
    ifeq ($(strip $(my_cxx)),)
        my_cxx := $(SDCLANG_PATH)/clang++
    endif
    ifeq ($(strip $(my_cxx_link)),)
        my_cxx_link := $(SDCLANG_PATH)/clang++
    endif
=======

ifeq ($(call module-in-vendor-or-product),true)
  my_target_global_c_includes :=
  my_target_global_c_system_includes := $(TARGET_OUT_HEADERS)
  my_target_global_cflags += -nostdlibinc
else ifdef LOCAL_SDK_VERSION
  my_target_global_c_includes :=
  my_target_global_c_system_includes := $(my_ndk_stl_include_path)
  my_target_global_cflags += --sysroot $(my_ndk_sysroot)
else
  my_target_global_c_includes := $(SRC_HEADERS) \
    $($(LOCAL_2ND_ARCH_VAR_PREFIX)$(my_prefix)C_INCLUDES)
  my_target_global_c_system_includes := $(SRC_SYSTEM_HEADERS) \
    $($(LOCAL_2ND_ARCH_VAR_PREFIX)$(my_prefix)C_SYSTEM_INCLUDES)
  my_target_global_cflags += -nostdlibinc
>>>>>>> 3f082f16
endif

my_target_triple := $($(LOCAL_2ND_ARCH_VAR_PREFIX)CLANG_$(my_prefix)TRIPLE)
ifndef LOCAL_IS_HOST_MODULE
  my_target_triple_flag := -target $(my_target_triple)$(my_api_level)
else
  my_target_triple_flag := -target $(my_target_triple)
endif
my_asflags += $(my_target_triple_flag)
my_cflags += $(my_target_triple_flag)
my_ldflags += $(my_target_triple_flag)

$(LOCAL_INTERMEDIATE_TARGETS): PRIVATE_GLOBAL_C_INCLUDES := $(my_target_global_c_includes)
$(LOCAL_INTERMEDIATE_TARGETS): PRIVATE_GLOBAL_C_SYSTEM_INCLUDES := $(my_target_global_c_system_includes)
$(LOCAL_INTERMEDIATE_TARGETS): PRIVATE_TARGET_GLOBAL_CFLAGS := $(my_target_global_cflags)
$(LOCAL_INTERMEDIATE_TARGETS): PRIVATE_TARGET_GLOBAL_CONLYFLAGS := $(my_target_global_conlyflags)
$(LOCAL_INTERMEDIATE_TARGETS): PRIVATE_TARGET_GLOBAL_CPPFLAGS := $(my_target_global_cppflags)
$(LOCAL_INTERMEDIATE_TARGETS): PRIVATE_TARGET_GLOBAL_LDFLAGS := $(my_target_global_ldflags)

else # LOCAL_IS_HOST_MODULE

my_host_global_c_includes := $(SRC_HEADERS) \
    $($(LOCAL_2ND_ARCH_VAR_PREFIX)$(my_prefix)C_INCLUDES)
my_host_global_c_system_includes := $(SRC_SYSTEM_HEADERS) \
    $($(LOCAL_2ND_ARCH_VAR_PREFIX)$(my_prefix)C_SYSTEM_INCLUDES)

my_host_global_cflags := $($(LOCAL_2ND_ARCH_VAR_PREFIX)CLANG_$(my_prefix)GLOBAL_CFLAGS)
my_host_global_conlyflags := $($(LOCAL_2ND_ARCH_VAR_PREFIX)CLANG_$(my_prefix)GLOBAL_CONLYFLAGS) $(my_c_std_conlyflags)
my_host_global_cppflags := $($(LOCAL_2ND_ARCH_VAR_PREFIX)CLANG_$(my_prefix)GLOBAL_CPPFLAGS) $(my_cpp_std_cppflags)
ifeq ($(my_use_clang_lld),true)
  my_host_global_ldflags := $($(LOCAL_2ND_ARCH_VAR_PREFIX)CLANG_$(my_prefix)GLOBAL_LLDFLAGS)
else
  my_host_global_ldflags := $($(LOCAL_2ND_ARCH_VAR_PREFIX)CLANG_$(my_prefix)GLOBAL_LDFLAGS)
endif # my_use_clang_lld

$(LOCAL_INTERMEDIATE_TARGETS): PRIVATE_GLOBAL_C_INCLUDES := $(my_host_global_c_includes)
$(LOCAL_INTERMEDIATE_TARGETS): PRIVATE_GLOBAL_C_SYSTEM_INCLUDES := $(my_host_global_c_system_includes)
$(LOCAL_INTERMEDIATE_TARGETS): PRIVATE_HOST_GLOBAL_CFLAGS := $(my_host_global_cflags)
$(LOCAL_INTERMEDIATE_TARGETS): PRIVATE_HOST_GLOBAL_CONLYFLAGS := $(my_host_global_conlyflags)
$(LOCAL_INTERMEDIATE_TARGETS): PRIVATE_HOST_GLOBAL_CPPFLAGS := $(my_host_global_cppflags)
$(LOCAL_INTERMEDIATE_TARGETS): PRIVATE_HOST_GLOBAL_LDFLAGS := $(my_host_global_ldflags)
endif # LOCAL_IS_HOST_MODULE

# To enable coverage for a given module, set LOCAL_NATIVE_COVERAGE=true and
# build with NATIVE_COVERAGE=true in your enviornment.
ifeq ($(NATIVE_COVERAGE),true)
    ifeq ($(my_native_coverage),true)
        # Note that clang coverage doesn't play nicely with acov out of the box.
        # Clang apparently generates .gcno files that aren't compatible with
        # gcov-4.8.  This can be solved by installing gcc-4.6 and invoking lcov
        # with `--gcov-tool /usr/bin/gcov-4.6`.
        #
        # http://stackoverflow.com/questions/17758126/clang-code-coverage-invalid-output
        my_cflags += --coverage -O0
        my_ldflags += --coverage
    endif

    my_coverage_lib := $($(LOCAL_2ND_ARCH_VAR_PREFIX)$(my_prefix)LIBPROFILE_RT)

    $(LOCAL_INTERMEDIATE_TARGETS): PRIVATE_TARGET_COVERAGE_LIB := $(my_coverage_lib)
    $(LOCAL_INTERMEDIATE_TARGETS): $(my_coverage_lib)
endif

####################################################
## Import includes
####################################################
imported_includes :=

ifeq (true,$(call module-in-vendor-or-product))
  imported_includes += $(call intermediates-dir-for,HEADER_LIBRARIES,device_kernel_headers,$(my_kind),,$(LOCAL_2ND_ARCH_VAR_PREFIX),$(my_host_cross))
else
  # everything else should manually specify headers
endif

imported_includes := $(strip \
    $(imported_includes) \
    $(foreach l, $(installed_shared_library_module_names), \
      $(call intermediates-dir-for,SHARED_LIBRARIES,$(l),$(my_kind),,$(LOCAL_2ND_ARCH_VAR_PREFIX),$(my_host_cross))) \
    $(foreach l, $(my_static_libraries) $(my_whole_static_libraries), \
      $(call intermediates-dir-for,STATIC_LIBRARIES,$(l),$(my_kind),,$(LOCAL_2ND_ARCH_VAR_PREFIX),$(my_host_cross))) \
    $(foreach l, $(my_header_libraries), \
      $(call intermediates-dir-for,HEADER_LIBRARIES,$(l),$(my_kind),,$(LOCAL_2ND_ARCH_VAR_PREFIX),$(my_host_cross))))

$(foreach dep,$(imported_includes),\
  $(eval EXPORTS.$$(dep).USERS := $$(EXPORTS.$$(dep).USERS) $$(all_objects)))

ALL_MODULES.$(my_register_name).IMPORTS := $(imported_includes)

###########################################################
## Define PRIVATE_ variables used by multiple module types
###########################################################
$(LOCAL_INTERMEDIATE_TARGETS): PRIVATE_NO_DEFAULT_COMPILER_FLAGS := \
    $(strip $(LOCAL_NO_DEFAULT_COMPILER_FLAGS))

ifeq ($(strip $(WITH_STATIC_ANALYZER)),)
  LOCAL_NO_STATIC_ANALYZER := true
endif

ifneq ($(strip $(LOCAL_IS_HOST_MODULE)),)
  my_syntax_arch := host
else
  my_syntax_arch := $($(my_prefix)$(LOCAL_2ND_ARCH_VAR_PREFIX)ARCH)
endif

ifeq ($(strip $(my_cc)),)
  my_cc := $(my_cc_wrapper) $(CLANG)
endif

SYNTAX_TOOLS_PREFIX := \
    $(LLVM_PREBUILTS_BASE)/$(BUILD_OS)-x86/$(LLVM_PREBUILTS_VERSION)/libexec

ifneq ($(LOCAL_NO_STATIC_ANALYZER),true)
  my_cc := CCC_CC=$(CLANG) CLANG=$(CLANG) \
           $(SYNTAX_TOOLS_PREFIX)/ccc-analyzer
endif

$(LOCAL_INTERMEDIATE_TARGETS): PRIVATE_CC := $(my_cc)

ifeq ($(strip $(my_cxx)),)
  my_cxx := $(my_cxx_wrapper) $(CLANG_CXX)
endif

ifeq ($(strip $(my_cxx_link)),)
  my_cxx_link := $(CLANG_CXX)
endif

ifneq ($(LOCAL_NO_STATIC_ANALYZER),true)
  my_cxx := CCC_CXX=$(CLANG_CXX) CLANG_CXX=$(CLANG_CXX) \
            $(SYNTAX_TOOLS_PREFIX)/c++-analyzer
  my_cxx_link := CCC_CXX=$(CLANG_CXX) CLANG_CXX=$(CLANG_CXX) \
                 $(SYNTAX_TOOLS_PREFIX)/c++-analyzer
endif

$(LOCAL_INTERMEDIATE_TARGETS): PRIVATE_LINKER := $(my_linker)
$(LOCAL_INTERMEDIATE_TARGETS): PRIVATE_CXX := $(my_cxx)
$(LOCAL_INTERMEDIATE_TARGETS): PRIVATE_CXX_LINK := $(my_cxx_link)

$(LOCAL_INTERMEDIATE_TARGETS): PRIVATE_YACCFLAGS := $(LOCAL_YACCFLAGS)
$(LOCAL_INTERMEDIATE_TARGETS): PRIVATE_ASFLAGS := $(my_asflags)
$(LOCAL_INTERMEDIATE_TARGETS): PRIVATE_CONLYFLAGS := $(my_conlyflags)
$(LOCAL_INTERMEDIATE_TARGETS): PRIVATE_CFLAGS := $(my_cflags)
$(LOCAL_INTERMEDIATE_TARGETS): PRIVATE_CPPFLAGS := $(my_cppflags)
$(LOCAL_INTERMEDIATE_TARGETS): PRIVATE_CFLAGS_NO_OVERRIDE := $(my_cflags_no_override)
$(LOCAL_INTERMEDIATE_TARGETS): PRIVATE_CPPFLAGS_NO_OVERRIDE := $(my_cppflags_no_override)
$(LOCAL_INTERMEDIATE_TARGETS): PRIVATE_RTTI_FLAG := $(LOCAL_RTTI_FLAG)
$(LOCAL_INTERMEDIATE_TARGETS): PRIVATE_DEBUG_CFLAGS := $(debug_cflags)
$(LOCAL_INTERMEDIATE_TARGETS): PRIVATE_C_INCLUDES := $(my_c_includes)
$(LOCAL_INTERMEDIATE_TARGETS): PRIVATE_IMPORTED_INCLUDES := $(imported_includes)
$(LOCAL_INTERMEDIATE_TARGETS): PRIVATE_LDFLAGS := $(my_ldflags)
$(LOCAL_INTERMEDIATE_TARGETS): PRIVATE_LDLIBS := $(my_ldlibs)
$(LOCAL_INTERMEDIATE_TARGETS): PRIVATE_TIDY_CHECKS := $(my_tidy_checks)
$(LOCAL_INTERMEDIATE_TARGETS): PRIVATE_TIDY_FLAGS := $(my_tidy_flags)
$(LOCAL_INTERMEDIATE_TARGETS): PRIVATE_ARFLAGS := $(my_arflags)

# this is really the way to get the files onto the command line instead
# of using $^, because then LOCAL_ADDITIONAL_DEPENDENCIES doesn't work
$(LOCAL_INTERMEDIATE_TARGETS): PRIVATE_ALL_SHARED_LIBRARIES := $(built_shared_libraries)
$(LOCAL_INTERMEDIATE_TARGETS): PRIVATE_ALL_STATIC_LIBRARIES := $(built_static_libraries)
$(LOCAL_INTERMEDIATE_TARGETS): PRIVATE_ALL_WHOLE_STATIC_LIBRARIES := $(built_whole_libraries)
$(LOCAL_INTERMEDIATE_TARGETS): PRIVATE_ALL_OBJECTS := $(strip $(all_objects))

###########################################################
# Define library dependencies.
###########################################################
# all_libraries is used for the dependencies on LOCAL_BUILT_MODULE.
all_libraries := \
    $(built_shared_library_deps) \
    $(my_system_shared_libraries_fullpath) \
    $(built_static_libraries) \
    $(built_whole_libraries)

###########################################################
# Export includes
###########################################################

# Headers exported by whole static libraries are also exported by this library.
export_include_deps := $(strip \
   $(foreach l,$(my_whole_static_libraries), \
     $(call intermediates-dir-for,STATIC_LIBRARIES,$(l),$(my_kind),,$(LOCAL_2ND_ARCH_VAR_PREFIX),$(my_host_cross))))
# Re-export requested headers from shared libraries.
export_include_deps += $(strip \
   $(foreach l,$(LOCAL_EXPORT_SHARED_LIBRARY_HEADERS), \
     $(call intermediates-dir-for,SHARED_LIBRARIES,$(l),$(my_kind),,$(LOCAL_2ND_ARCH_VAR_PREFIX),$(my_host_cross))))
# Re-export requested headers from static libraries.
export_include_deps += $(strip \
   $(foreach l,$(LOCAL_EXPORT_STATIC_LIBRARY_HEADERS), \
     $(call intermediates-dir-for,STATIC_LIBRARIES,$(l),$(my_kind),,$(LOCAL_2ND_ARCH_VAR_PREFIX),$(my_host_cross))))
# Re-export requested headers from header libraries.
export_include_deps += $(strip \
   $(foreach l,$(LOCAL_EXPORT_HEADER_LIBRARY_HEADERS), \
     $(call intermediates-dir-for,HEADER_LIBRARIES,$(l),$(my_kind),,$(LOCAL_2ND_ARCH_VAR_PREFIX),$(my_host_cross))))

ifneq ($(strip $(my_export_c_include_dirs)$(export_include_deps)),)
  EXPORTS_LIST += $(intermediates)
  EXPORTS.$(intermediates).FLAGS := $(foreach d,$(my_export_c_include_dirs),-I $(call clean-path,$(d)))
  EXPORTS.$(intermediates).REEXPORT := $(export_include_deps)
  EXPORTS.$(intermediates).DEPS := $(my_export_c_include_deps) $(my_generated_sources) $(LOCAL_EXPORT_C_INCLUDE_DEPS)
endif

ifneq (,$(filter-out $(LOCAL_PATH)/%,$(my_export_c_include_dirs)))
my_soong_problems += non_local__export_c_include_dirs
endif

SOONG_CONV.$(LOCAL_MODULE).PROBLEMS := \
    $(SOONG_CONV.$(LOCAL_MODULE).PROBLEMS) $(my_soong_problems)
SOONG_CONV.$(LOCAL_MODULE).DEPS := \
    $(SOONG_CONV.$(LOCAL_MODULE).DEPS) \
    $(filter-out $($(LOCAL_2ND_ARCH_VAR_PREFIX)UBSAN_RUNTIME_LIBRARY),\
        $(my_static_libraries) \
        $(my_whole_static_libraries) \
        $(my_shared_libraries) \
        $(my_system_shared_libraries))
SOONG_CONV.$(LOCAL_MODULE).TYPE := native
SOONG_CONV.$(LOCAL_MODULE).MAKEFILES := \
    $(SOONG_CONV.$(LOCAL_MODULE).MAKEFILES) $(LOCAL_MODULE_MAKEFILE)
SOONG_CONV.$(LOCAL_MODULE).INSTALLED:= \
    $(SOONG_CONV.$(LOCAL_MODULE).INSTALLED) $(LOCAL_INSTALLED_MODULE)
SOONG_CONV := $(SOONG_CONV) $(LOCAL_MODULE)

###########################################################
# Coverage packaging.
###########################################################
ifeq ($(my_native_coverage),true)
my_gcno_objects := \
    $(cpp_objects) \
    $(gen_cpp_objects) \
    $(c_objects) \
    $(gen_c_objects) \
    $(objc_objects) \
    $(objcpp_objects)

LOCAL_GCNO_FILES := $(patsubst %.o,%.gcno,$(my_gcno_objects))
$(foreach f,$(my_gcno_objects),$(eval $(call gcno-touch-rule,$(f),$(f:.o=.gcno))))
endif<|MERGE_RESOLUTION|>--- conflicted
+++ resolved
@@ -174,7 +174,7 @@
 endif
 endif
 
-my_ndk_sysroot_include :=
+my_ndk_sysroot :=
 my_ndk_sysroot_lib :=
 my_api_level := 10000
 
@@ -207,11 +207,9 @@
 
   my_built_ndk := $(SOONG_OUT_DIR)/ndk
   my_ndk_triple := $($(LOCAL_2ND_ARCH_VAR_PREFIX)TARGET_NDK_TRIPLE)
-  my_ndk_sysroot_include := \
-      $(my_built_ndk)/sysroot/usr/include \
-      $(my_built_ndk)/sysroot/usr/include/$(my_ndk_triple) \
-
-  my_ndk_sysroot_lib := $(my_built_ndk)/sysroot/usr/lib/$(my_ndk_triple)/$(my_ndk_api)
+  my_ndk_sysroot := $(my_built_ndk)/sysroot
+
+  my_ndk_sysroot_lib := $(my_ndk_sysroot)/usr/lib/$(my_ndk_triple)/$(my_ndk_api)
 
   # The bionic linker now has support for packed relocations and gnu style
   # hashes (which are much faster!), but shipping to older devices requires
@@ -1651,19 +1649,6 @@
 ###########################################################
 ifndef LOCAL_IS_HOST_MODULE
 
-ifeq ($(call module-in-vendor-or-product),true)
-  my_target_global_c_includes :=
-  my_target_global_c_system_includes := $(TARGET_OUT_HEADERS)
-else ifdef LOCAL_SDK_VERSION
-  my_target_global_c_includes :=
-  my_target_global_c_system_includes := $(my_ndk_stl_include_path) $(my_ndk_sysroot_include)
-else
-  my_target_global_c_includes := $(SRC_HEADERS) \
-    $($(LOCAL_2ND_ARCH_VAR_PREFIX)$(my_prefix)C_INCLUDES)
-  my_target_global_c_system_includes := $(SRC_SYSTEM_HEADERS) \
-    $($(LOCAL_2ND_ARCH_VAR_PREFIX)$(my_prefix)C_SYSTEM_INCLUDES)
-endif
-
 my_target_global_cflags := $($(LOCAL_2ND_ARCH_VAR_PREFIX)CLANG_$(my_prefix)GLOBAL_CFLAGS)
 my_target_global_conlyflags := $($(LOCAL_2ND_ARCH_VAR_PREFIX)CLANG_$(my_prefix)GLOBAL_CONLYFLAGS) $(my_c_std_conlyflags)
 my_target_global_cppflags := $($(LOCAL_2ND_ARCH_VAR_PREFIX)CLANG_$(my_prefix)GLOBAL_CPPFLAGS) $(my_cpp_std_cppflags)
@@ -1678,7 +1663,6 @@
 else
   my_target_global_ldflags := $($(LOCAL_2ND_ARCH_VAR_PREFIX)CLANG_$(my_prefix)GLOBAL_LDFLAGS)
 endif # my_use_clang_lld
-<<<<<<< HEAD
 ifeq ($(my_sdclang),true)
     ifeq ($(strip $(my_cc)),)
         my_cc := $(SDCLANG_PATH)/clang
@@ -1689,7 +1673,7 @@
     ifeq ($(strip $(my_cxx_link)),)
         my_cxx_link := $(SDCLANG_PATH)/clang++
     endif
-=======
+endif
 
 ifeq ($(call module-in-vendor-or-product),true)
   my_target_global_c_includes :=
@@ -1705,7 +1689,6 @@
   my_target_global_c_system_includes := $(SRC_SYSTEM_HEADERS) \
     $($(LOCAL_2ND_ARCH_VAR_PREFIX)$(my_prefix)C_SYSTEM_INCLUDES)
   my_target_global_cflags += -nostdlibinc
->>>>>>> 3f082f16
 endif
 
 my_target_triple := $($(LOCAL_2ND_ARCH_VAR_PREFIX)CLANG_$(my_prefix)TRIPLE)
