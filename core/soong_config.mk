--- conflicted
+++ resolved
@@ -13,15 +13,9 @@
 endif
 endif
 
-<<<<<<< HEAD
-ifeq ($(WRITE_SOONG_VARIABLES),true)
-
-include $(BUILD_SYSTEM)/json.mk
-=======
 include $(BUILD_SYSTEM)/dex_preopt_config.mk
 
 ifeq ($(WRITE_SOONG_VARIABLES),true)
->>>>>>> 83da2a07
 
 # Create soong.variables with copies of makefile settings.  Runs every build,
 # but only updates soong.variables if it changes
@@ -103,11 +97,8 @@
 $(call add_json_bool, ArtUseReadBarrier,                 $(call invert_bool,$(filter false,$(PRODUCT_ART_USE_READ_BARRIER))))
 $(call add_json_bool, Binder32bit,                       $(BINDER32BIT))
 $(call add_json_str,  BtConfigIncludeDir,                $(BOARD_BLUETOOTH_BDROID_BUILDCFG_INCLUDE_DIR))
-<<<<<<< HEAD
 $(call add_json_bool, Device_support_hwfde,              $(filter true,$(TARGET_HW_DISK_ENCRYPTION)))
 $(call add_json_bool, Device_support_hwfde_perf,         $(filter true,$(TARGET_HW_DISK_ENCRYPTION_PERF)))
-=======
->>>>>>> 83da2a07
 $(call add_json_list, DeviceKernelHeaders,               $(TARGET_PROJECT_SYSTEM_INCLUDES))
 $(call add_json_bool, DevicePrefer32BitApps,             $(filter true,$(TARGET_PREFER_32_BIT_APPS)))
 $(call add_json_bool, DevicePrefer32BitExecutables,      $(filter true,$(TARGET_PREFER_32_BIT_EXECUTABLES)))
@@ -118,13 +109,6 @@
 $(call add_json_list, Platform_systemsdk_versions,       $(PLATFORM_SYSTEMSDK_VERSIONS))
 $(call add_json_bool, Malloc_not_svelte,                 $(call invert_bool,$(filter true,$(MALLOC_SVELTE))))
 $(call add_json_str,  Override_rs_driver,                $(OVERRIDE_RS_DRIVER))
-$(call add_json_bool, UncompressPrivAppDex,              $(call invert_bool,$(filter true,$(DONT_UNCOMPRESS_PRIV_APPS_DEXS))))
-$(call add_json_list, ModulesLoadedByPrivilegedModules,  $(PRODUCT_LOADED_BY_PRIVILEGED_MODULES))
-$(call add_json_bool, DefaultStripDex,                   $(call invert_bool,$(filter nostripping,$(DEX_PREOPT_DEFAULT))))
-$(call add_json_bool, DisableDexPreopt,                  $(filter false,$(WITH_DEXPREOPT)))
-$(call add_json_list, DisableDexPreoptModules,           $(DEXPREOPT_DISABLED_MODULES))
-
-$(call add_json_bool, Product_is_iot,                    $(filter true,$(PRODUCT_IOT)))
 
 $(call add_json_bool, UncompressPrivAppDex,              $(call invert_bool,$(filter true,$(DONT_UNCOMPRESS_PRIV_APPS_DEXS))))
 $(call add_json_list, ModulesLoadedByPrivilegedModules,  $(PRODUCT_LOADED_BY_PRIVILEGED_MODULES))
@@ -148,11 +132,8 @@
 
 $(call add_json_bool, UseGoma,                           $(filter-out false,$(USE_GOMA)))
 $(call add_json_bool, Arc,                               $(filter true,$(TARGET_ARC)))
-<<<<<<< HEAD
 $(call add_json_bool, Qmaa_hal,                          $(filter true,$(TARGET_USES_QMAA_HAL)))
 $(call add_json_bool, Real_hal,                          $(filter true,$(TARGET_USES_REAL_HAL)))
-=======
->>>>>>> 83da2a07
 
 $(call add_json_list, NamespacesToExport,                $(PRODUCT_SOONG_NAMESPACES))
 
@@ -165,11 +146,8 @@
 
 $(call add_json_bool, FlattenApex,                       $(filter true,$(TARGET_FLATTEN_APEX)))
 
-<<<<<<< HEAD
-=======
 $(call add_json_str,  DexpreoptGlobalConfig,             $(DEX_PREOPT_CONFIG))
 
->>>>>>> 83da2a07
 $(call add_json_map, VendorVars)
 $(foreach namespace,$(SOONG_CONFIG_NAMESPACES),\
   $(call add_json_map, $(namespace))\
