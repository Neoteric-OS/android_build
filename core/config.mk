--- conflicted
+++ resolved
@@ -707,7 +707,6 @@
   PRODUCT_FULL_TREBLE := true
 endif
 
-<<<<<<< HEAD
 requirements := \
     PRODUCT_TREBLE_LINKER_NAMESPACES \
     PRODUCT_SEPOLICY_SPLIT \
@@ -726,7 +725,7 @@
     PRODUCT_FULL_TREBLE
 
 requirements :=
-=======
+
 ifdef PRODUCT_SHIPPING_API_LEVEL
   ifneq ($(call math_gt_or_eq,$(PRODUCT_SHIPPING_API_LEVEL),27),)
     ifneq ($(TARGET_USES_MKE2FS),true)
@@ -734,7 +733,6 @@
     endif
   endif
 endif
->>>>>>> 66b8b530
 
 # The default key if not set as LOCAL_CERTIFICATE
 ifdef PRODUCT_DEFAULT_DEV_CERTIFICATE
