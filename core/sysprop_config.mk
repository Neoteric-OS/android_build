# ADDITIONAL_<partition>_PROPERTIES are properties that are determined by the
# build system itself. Don't let it be defined from outside of the core build
# system like Android.mk or <product>.mk files.
_additional_prop_var_names := \
    ADDITIONAL_SYSTEM_PROPERTIES \
    ADDITIONAL_VENDOR_PROPERTIES \
    ADDITIONAL_ODM_PROPERTIES \
    ADDITIONAL_PRODUCT_PROPERTIES

$(foreach name, $(_additional_prop_var_names),\
  $(if $($(name)),\
    $(error $(name) must not set before here. $($(name)))\
  ,)\
  $(eval $(name) :=)\
)
_additional_prop_var_names :=

$(KATI_obsolete_var ADDITIONAL_SYSTEM_PROPERTIES,Use build/soong/scripts/gen_build_prop.py instead)

# Add the system server compiler filter if they are specified for the product.
ifneq (,$(PRODUCT_SYSTEM_SERVER_COMPILER_FILTER))
ADDITIONAL_PRODUCT_PROPERTIES += dalvik.vm.systemservercompilerfilter=$(PRODUCT_SYSTEM_SERVER_COMPILER_FILTER)
endif

# Add the 16K developer option if it is defined for the product.
ifeq ($(PRODUCT_16K_DEVELOPER_OPTION),true)
ADDITIONAL_PRODUCT_PROPERTIES += ro.product.build.16k_page.enabled=true
else
ADDITIONAL_PRODUCT_PROPERTIES += ro.product.build.16k_page.enabled=false
endif

ifeq ($(TARGET_BOOTS_16K),true)
ADDITIONAL_PRODUCT_PROPERTIES += ro.product.page_size=16384
else
ADDITIONAL_PRODUCT_PROPERTIES += ro.product.page_size=4096
endif

# Add cpu properties for bionic and ART.
ADDITIONAL_VENDOR_PROPERTIES += ro.bionic.arch=$(TARGET_ARCH)
ADDITIONAL_VENDOR_PROPERTIES += ro.bionic.cpu_variant=$(TARGET_CPU_VARIANT_RUNTIME)
ADDITIONAL_VENDOR_PROPERTIES += ro.bionic.2nd_arch=$(TARGET_2ND_ARCH)
ADDITIONAL_VENDOR_PROPERTIES += ro.bionic.2nd_cpu_variant=$(TARGET_2ND_CPU_VARIANT_RUNTIME)

ADDITIONAL_VENDOR_PROPERTIES += persist.sys.dalvik.vm.lib.2=libart.so
ADDITIONAL_VENDOR_PROPERTIES += dalvik.vm.isa.$(TARGET_ARCH).variant=$(DEX2OAT_TARGET_CPU_VARIANT_RUNTIME)
ifneq ($(DEX2OAT_TARGET_INSTRUCTION_SET_FEATURES),)
  ADDITIONAL_VENDOR_PROPERTIES += dalvik.vm.isa.$(TARGET_ARCH).features=$(DEX2OAT_TARGET_INSTRUCTION_SET_FEATURES)
endif

ifdef TARGET_2ND_ARCH
  ADDITIONAL_VENDOR_PROPERTIES += dalvik.vm.isa.$(TARGET_2ND_ARCH).variant=$($(TARGET_2ND_ARCH_VAR_PREFIX)DEX2OAT_TARGET_CPU_VARIANT_RUNTIME)
  ifneq ($($(TARGET_2ND_ARCH_VAR_PREFIX)DEX2OAT_TARGET_INSTRUCTION_SET_FEATURES),)
    ADDITIONAL_VENDOR_PROPERTIES += dalvik.vm.isa.$(TARGET_2ND_ARCH).features=$($(TARGET_2ND_ARCH_VAR_PREFIX)DEX2OAT_TARGET_INSTRUCTION_SET_FEATURES)
  endif
endif

# Although these variables are prefixed with TARGET_RECOVERY_, they are also needed under charger
# mode (via libminui).
ifdef TARGET_RECOVERY_DEFAULT_ROTATION
ADDITIONAL_VENDOR_PROPERTIES += \
    ro.minui.default_rotation=$(TARGET_RECOVERY_DEFAULT_ROTATION)
endif
ifdef TARGET_RECOVERY_OVERSCAN_PERCENT
ADDITIONAL_VENDOR_PROPERTIES += \
    ro.minui.overscan_percent=$(TARGET_RECOVERY_OVERSCAN_PERCENT)
endif
ifdef TARGET_RECOVERY_PIXEL_FORMAT
ADDITIONAL_VENDOR_PROPERTIES += \
    ro.minui.pixel_format=$(TARGET_RECOVERY_PIXEL_FORMAT)
endif

ifdef PRODUCT_USE_DYNAMIC_PARTITIONS
ADDITIONAL_VENDOR_PROPERTIES += \
    ro.boot.dynamic_partitions=$(PRODUCT_USE_DYNAMIC_PARTITIONS)
endif

ifdef PRODUCT_RETROFIT_DYNAMIC_PARTITIONS
ADDITIONAL_VENDOR_PROPERTIES += \
    ro.boot.dynamic_partitions_retrofit=$(PRODUCT_RETROFIT_DYNAMIC_PARTITIONS)
endif

ifdef PRODUCT_SHIPPING_API_LEVEL
ADDITIONAL_VENDOR_PROPERTIES += \
    ro.product.first_api_level=$(PRODUCT_SHIPPING_API_LEVEL)
endif

ifdef PRODUCT_SHIPPING_VENDOR_API_LEVEL
ADDITIONAL_VENDOR_PROPERTIES += \
    ro.vendor.api_level=$(PRODUCT_SHIPPING_VENDOR_API_LEVEL)
endif

ifneq ($(TARGET_BUILD_VARIANT),user)
  ifdef PRODUCT_SET_DEBUGFS_RESTRICTIONS
    ADDITIONAL_VENDOR_PROPERTIES += \
      ro.product.debugfs_restrictions.enabled=$(PRODUCT_SET_DEBUGFS_RESTRICTIONS)
  endif
endif

# Vendors with GRF must define BOARD_SHIPPING_API_LEVEL for the vendor API level.
# This must not be defined for the non-GRF devices.
# The values of the GRF properties will be verified by post_process_props.py
ifdef BOARD_SHIPPING_API_LEVEL
ADDITIONAL_VENDOR_PROPERTIES += \
    ro.board.first_api_level=$(BOARD_SHIPPING_API_LEVEL)
endif

# Build system set BOARD_API_LEVEL to show the api level of the vendor API surface.
# This must not be altered outside of build system.
ifdef BOARD_API_LEVEL
ADDITIONAL_VENDOR_PROPERTIES += \
    ro.board.api_level=$(BOARD_API_LEVEL)
endif
# RELEASE_BOARD_API_LEVEL_FROZEN is true when the vendor API surface is frozen.
ifdef RELEASE_BOARD_API_LEVEL_FROZEN
ADDITIONAL_VENDOR_PROPERTIES += \
    ro.board.api_frozen=$(RELEASE_BOARD_API_LEVEL_FROZEN)
endif

# Set build prop. This prop is read by ota_from_target_files when generating OTA,
# to decide if VABC should be disabled.
ifeq ($(BOARD_DONT_USE_VABC_OTA),true)
ADDITIONAL_VENDOR_PROPERTIES += \
    ro.vendor.build.dont_use_vabc=true
endif

# Set the flag in vendor. So VTS would know if the new fingerprint format is in use when
# the system images are replaced by GSI.
ifeq ($(BOARD_USE_VBMETA_DIGTEST_IN_FINGERPRINT),true)
ADDITIONAL_VENDOR_PROPERTIES += \
    ro.vendor.build.fingerprint_has_digest=1
endif

ADDITIONAL_VENDOR_PROPERTIES += \
    ro.vendor.build.security_patch=$(VENDOR_SECURITY_PATCH) \
    ro.product.board=$(TARGET_BOOTLOADER_BOARD_NAME) \
    ro.board.platform=$(TARGET_BOARD_PLATFORM) \
    ro.hwui.use_vulkan=$(TARGET_USES_VULKAN)

ifdef TARGET_SCREEN_DENSITY
ADDITIONAL_VENDOR_PROPERTIES += \
    ro.sf.lcd_density=$(TARGET_SCREEN_DENSITY)
endif

ifdef AB_OTA_UPDATER
ADDITIONAL_VENDOR_PROPERTIES += \
    ro.build.ab_update=$(AB_OTA_UPDATER)
endif

ADDITIONAL_PRODUCT_PROPERTIES += ro.build.characteristics=$(TARGET_AAPT_CHARACTERISTICS)

ifeq ($(AB_OTA_UPDATER),true)
ADDITIONAL_PRODUCT_PROPERTIES += ro.product.ab_ota_partitions=$(subst $(space),$(comma),$(sort $(AB_OTA_PARTITIONS)))
ADDITIONAL_VENDOR_PROPERTIES += ro.vendor.build.ab_ota_partitions=$(subst $(space),$(comma),$(sort $(AB_OTA_PARTITIONS)))
endif

# Set this property for VTS to skip large page size tests on unsupported devices.
ADDITIONAL_PRODUCT_PROPERTIES += \
    ro.product.cpu.pagesize.max=$(TARGET_MAX_PAGE_SIZE_SUPPORTED)

ifeq ($(PRODUCT_NO_BIONIC_PAGE_SIZE_MACRO),true)
ADDITIONAL_PRODUCT_PROPERTIES += ro.product.build.no_bionic_page_size_macro=true
endif

user_variant := $(filter user userdebug,$(TARGET_BUILD_VARIANT))
<<<<<<< HEAD
enable_target_debugging := true
enable_dalvik_lock_contention_logging := true
ifneq (,$(user_variant))
  # Target is secure in user builds.
  ADDITIONAL_SYSTEM_PROPERTIES += ro.secure=1
  ADDITIONAL_SYSTEM_PROPERTIES += security.perf_harden=1

  ifeq ($(user_variant),user)
    ADDITIONAL_SYSTEM_PROPERTIES += ro.adb.secure=1
  endif

  ifneq ($(user_variant),userdebug)
    # Disable debugging in plain user builds.
    enable_target_debugging :=
    enable_dalvik_lock_contention_logging :=
  else
    # Disable debugging in userdebug builds if PRODUCT_NOT_DEBUGGABLE_IN_USERDEBUG
    # is set.
    ifneq (,$(strip $(PRODUCT_NOT_DEBUGGABLE_IN_USERDEBUG)))
      enable_target_debugging :=
    endif
  endif

  # Disallow mock locations by default for user builds
  ADDITIONAL_SYSTEM_PROPERTIES += ro.allow.mock.location=0

else # !user_variant
  # Turn on checkjni for non-user builds.
  ADDITIONAL_SYSTEM_PROPERTIES += ro.kernel.android.checkjni=1
  # Set device insecure for non-user builds.
  ADDITIONAL_SYSTEM_PROPERTIES += ro.secure=0
  # Allow mock locations by default for non user builds
  ADDITIONAL_SYSTEM_PROPERTIES += ro.allow.mock.location=1
endif # !user_variant

ifeq (true,$(strip $(enable_dalvik_lock_contention_logging)))
  # Enable Dalvik lock contention logging.
  ADDITIONAL_SYSTEM_PROPERTIES += dalvik.vm.lockprof.threshold=500
endif # !enable_dalvik_lock_contention_logging

ifeq (true,$(strip $(enable_target_debugging)))
  # Target is more debuggable and adbd is on by default
  ADDITIONAL_SYSTEM_PROPERTIES += ro.debuggable=1
else # !enable_target_debugging
  # Target is less debuggable and adbd is off by default
  ADDITIONAL_SYSTEM_PROPERTIES += ro.debuggable=0
endif # !enable_target_debugging

enable_target_debugging:=
enable_dalvik_lock_contention_logging:=

ifneq ($(filter sdk sdk_addon,$(MAKECMDGOALS)),)
_is_sdk_build := true
endif

ifeq ($(TARGET_BUILD_VARIANT),eng)
ifneq ($(filter ro.setupwizard.mode=ENABLED, $(call collapse-pairs, $(ADDITIONAL_SYSTEM_PROPERTIES))),)
  # Don't require the setup wizard on eng builds
  ADDITIONAL_SYSTEM_PROPERTIES := $(filter-out ro.setupwizard.mode=%,\
          $(call collapse-pairs, $(ADDITIONAL_SYSTEM_PROPERTIES))) \
          ro.setupwizard.mode=OPTIONAL
endif
ifndef _is_sdk_build
  # To speedup startup of non-preopted builds, don't verify or compile the boot image.
  ADDITIONAL_SYSTEM_PROPERTIES += dalvik.vm.image-dex2oat-filter=extract
endif
# b/323566535
ADDITIONAL_SYSTEM_PROPERTIES += init.svc_debug.no_fatal.zygote=true
endif

ifdef _is_sdk_build
ADDITIONAL_SYSTEM_PROPERTIES += xmpp.auto-presence=true
ADDITIONAL_SYSTEM_PROPERTIES += ro.config.nocheckin=yes
endif

_is_sdk_build :=

ADDITIONAL_SYSTEM_PROPERTIES += net.bt.name=Android

# QCV: initialize property - used to detect framework type
ifeq ($(TARGET_FWK_SUPPORTS_FULL_VALUEADDS), true)
  ADDITIONAL_SYSTEM_PROPERTIES += \
        ro.vendor.qti.va_aosp.support=1

  ADDITIONAL_ODM_PROPERTIES += \
        ro.vendor.qti.va_odm.support=1

  $(warning "Compile using modified AOSP tree supporting full vendor value-adds")
else
  ADDITIONAL_SYSTEM_PROPERTIES += \
        ro.vendor.qti.va_aosp.support=0

  ADDITIONAL_ODM_PROPERTIES += \
        ro.vendor.qti.va_odm.support=0

  $(warning "Compile using pure AOSP tree")
endif

# This property is set by flashing debug boot image, so default to false.
ADDITIONAL_SYSTEM_PROPERTIES += ro.force.debuggable=0
=======
>>>>>>> 8f8de5d6

config_enable_uffd_gc := \
  $(firstword $(OVERRIDE_ENABLE_UFFD_GC) $(PRODUCT_ENABLE_UFFD_GC) default)

# This is a temporary system property that controls the ART module. The plan is
# to remove it by Aug 2025, at which time Mainline updates of the ART module
# will ignore it as well.
# If the value is "default", it will be mangled by post_process_props.py.
ADDITIONAL_PRODUCT_PROPERTIES += ro.dalvik.vm.enable_uffd_gc=$(config_enable_uffd_gc)

ADDITIONAL_PRODUCT_PROPERTIES := $(strip $(ADDITIONAL_PRODUCT_PROPERTIES))
ADDITIONAL_VENDOR_PROPERTIES := $(strip $(ADDITIONAL_VENDOR_PROPERTIES))

.KATI_READONLY += \
    ADDITIONAL_PRODUCT_PROPERTIES \
    ADDITIONAL_VENDOR_PROPERTIES<|MERGE_RESOLUTION|>--- conflicted
+++ resolved
@@ -162,109 +162,18 @@
 endif
 
 user_variant := $(filter user userdebug,$(TARGET_BUILD_VARIANT))
-<<<<<<< HEAD
-enable_target_debugging := true
-enable_dalvik_lock_contention_logging := true
-ifneq (,$(user_variant))
-  # Target is secure in user builds.
-  ADDITIONAL_SYSTEM_PROPERTIES += ro.secure=1
-  ADDITIONAL_SYSTEM_PROPERTIES += security.perf_harden=1
-
-  ifeq ($(user_variant),user)
-    ADDITIONAL_SYSTEM_PROPERTIES += ro.adb.secure=1
-  endif
-
-  ifneq ($(user_variant),userdebug)
-    # Disable debugging in plain user builds.
-    enable_target_debugging :=
-    enable_dalvik_lock_contention_logging :=
-  else
-    # Disable debugging in userdebug builds if PRODUCT_NOT_DEBUGGABLE_IN_USERDEBUG
-    # is set.
-    ifneq (,$(strip $(PRODUCT_NOT_DEBUGGABLE_IN_USERDEBUG)))
-      enable_target_debugging :=
-    endif
-  endif
-
-  # Disallow mock locations by default for user builds
-  ADDITIONAL_SYSTEM_PROPERTIES += ro.allow.mock.location=0
-
-else # !user_variant
-  # Turn on checkjni for non-user builds.
-  ADDITIONAL_SYSTEM_PROPERTIES += ro.kernel.android.checkjni=1
-  # Set device insecure for non-user builds.
-  ADDITIONAL_SYSTEM_PROPERTIES += ro.secure=0
-  # Allow mock locations by default for non user builds
-  ADDITIONAL_SYSTEM_PROPERTIES += ro.allow.mock.location=1
-endif # !user_variant
-
-ifeq (true,$(strip $(enable_dalvik_lock_contention_logging)))
-  # Enable Dalvik lock contention logging.
-  ADDITIONAL_SYSTEM_PROPERTIES += dalvik.vm.lockprof.threshold=500
-endif # !enable_dalvik_lock_contention_logging
-
-ifeq (true,$(strip $(enable_target_debugging)))
-  # Target is more debuggable and adbd is on by default
-  ADDITIONAL_SYSTEM_PROPERTIES += ro.debuggable=1
-else # !enable_target_debugging
-  # Target is less debuggable and adbd is off by default
-  ADDITIONAL_SYSTEM_PROPERTIES += ro.debuggable=0
-endif # !enable_target_debugging
-
-enable_target_debugging:=
-enable_dalvik_lock_contention_logging:=
-
-ifneq ($(filter sdk sdk_addon,$(MAKECMDGOALS)),)
-_is_sdk_build := true
-endif
-
-ifeq ($(TARGET_BUILD_VARIANT),eng)
-ifneq ($(filter ro.setupwizard.mode=ENABLED, $(call collapse-pairs, $(ADDITIONAL_SYSTEM_PROPERTIES))),)
-  # Don't require the setup wizard on eng builds
-  ADDITIONAL_SYSTEM_PROPERTIES := $(filter-out ro.setupwizard.mode=%,\
-          $(call collapse-pairs, $(ADDITIONAL_SYSTEM_PROPERTIES))) \
-          ro.setupwizard.mode=OPTIONAL
-endif
-ifndef _is_sdk_build
-  # To speedup startup of non-preopted builds, don't verify or compile the boot image.
-  ADDITIONAL_SYSTEM_PROPERTIES += dalvik.vm.image-dex2oat-filter=extract
-endif
-# b/323566535
-ADDITIONAL_SYSTEM_PROPERTIES += init.svc_debug.no_fatal.zygote=true
-endif
-
-ifdef _is_sdk_build
-ADDITIONAL_SYSTEM_PROPERTIES += xmpp.auto-presence=true
-ADDITIONAL_SYSTEM_PROPERTIES += ro.config.nocheckin=yes
-endif
-
-_is_sdk_build :=
-
-ADDITIONAL_SYSTEM_PROPERTIES += net.bt.name=Android
-
 # QCV: initialize property - used to detect framework type
 ifeq ($(TARGET_FWK_SUPPORTS_FULL_VALUEADDS), true)
-  ADDITIONAL_SYSTEM_PROPERTIES += \
-        ro.vendor.qti.va_aosp.support=1
-
   ADDITIONAL_ODM_PROPERTIES += \
         ro.vendor.qti.va_odm.support=1
 
   $(warning "Compile using modified AOSP tree supporting full vendor value-adds")
 else
-  ADDITIONAL_SYSTEM_PROPERTIES += \
-        ro.vendor.qti.va_aosp.support=0
-
   ADDITIONAL_ODM_PROPERTIES += \
         ro.vendor.qti.va_odm.support=0
 
   $(warning "Compile using pure AOSP tree")
 endif
-
-# This property is set by flashing debug boot image, so default to false.
-ADDITIONAL_SYSTEM_PROPERTIES += ro.force.debuggable=0
-=======
->>>>>>> 8f8de5d6
 
 config_enable_uffd_gc := \
   $(firstword $(OVERRIDE_ENABLE_UFFD_GC) $(PRODUCT_ENABLE_UFFD_GC) default)
