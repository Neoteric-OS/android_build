--- conflicted
+++ resolved
@@ -179,7 +179,6 @@
   endif
 endif
 
-<<<<<<< HEAD
 #Disable CFI in excluded paths
 ifneq ($(filter cfi, $(my_sanitize)),)
   combined_exclude_paths := $(CFI_EXCLUDE_PATHS) \
@@ -189,7 +188,9 @@
          $(filter $(dir)%,$(LOCAL_PATH)))),)
     my_sanitize := $(filter-out cfi,$(my_sanitize))
     my_sanitize_diag := $(filter-out cfi,$(my_sanitize_diag))
-=======
+  endif
+endif
+
 # Enable memtag_heap in included paths (for Arm64 only).
 ifeq ($(filter memtag_heap, $(my_sanitize)),)
   ifneq ($(filter arm64,$(TARGET_$(LOCAL_2ND_ARCH_VAR_PREFIX)ARCH)),)
@@ -206,7 +207,6 @@
            $(filter $(dir)%,$(LOCAL_PATH)))),)
       my_sanitize := memtag_heap $(my_sanitize)
     endif
->>>>>>> 8126dece
   endif
 endif
 
