#
# Copyright (C) 2008 The Android Open Source Project
#
# Licensed under the Apache License, Version 2.0 (the "License");
# you may not use this file except in compliance with the License.
# You may obtain a copy of the License at
#
#      http://www.apache.org/licenses/LICENSE-2.0
#
# Unless required by applicable law or agreed to in writing, software
# distributed under the License is distributed on an "AS IS" BASIS,
# WITHOUT WARRANTIES OR CONDITIONS OF ANY KIND, either express or implied.
# See the License for the specific language governing permissions and
# limitations under the License.
#
# BUILD_ID is usually used to specify the branch name
# (like "MAIN") or a branch name and a release candidate
# (like "CRB01").  It must be a single word, and is
# capitalized by convention.

<<<<<<< HEAD
BUILD_ID=BQ2A.250327.001
=======
BUILD_ID=BP2A.250311.001
>>>>>>> 7e9925ce



BUILD_ID:=${BUILD_ID}-BP2A.250311.001<|MERGE_RESOLUTION|>--- conflicted
+++ resolved
@@ -18,11 +18,7 @@
 # (like "CRB01").  It must be a single word, and is
 # capitalized by convention.
 
-<<<<<<< HEAD
-BUILD_ID=BQ2A.250327.001
-=======
-BUILD_ID=BP2A.250311.001
->>>>>>> 7e9925ce
+BUILD_ID=BQ2A.250327.002
 
 
 
