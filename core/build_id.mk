#
# Copyright (C) 2008 The Android Open Source Project
#
# Licensed under the Apache License, Version 2.0 (the "License");
# you may not use this file except in compliance with the License.
# You may obtain a copy of the License at
#
#      http://www.apache.org/licenses/LICENSE-2.0
#
# Unless required by applicable law or agreed to in writing, software
# distributed under the License is distributed on an "AS IS" BASIS,
# WITHOUT WARRANTIES OR CONDITIONS OF ANY KIND, either express or implied.
# See the License for the specific language governing permissions and
# limitations under the License.
#
# BUILD_ID is usually used to specify the branch name
# (like "MAIN") or a branch name and a release candidate
# (like "CRB01").  It must be a single word, and is
# capitalized by convention.

<<<<<<< HEAD
BUILD_ID=UKQ1.230612.001
=======
BUILD_ID=UP1A.230609.002
>>>>>>> addd66df
<|MERGE_RESOLUTION|>--- conflicted
+++ resolved
@@ -18,8 +18,4 @@
 # (like "CRB01").  It must be a single word, and is
 # capitalized by convention.
 
-<<<<<<< HEAD
-BUILD_ID=UKQ1.230612.001
-=======
-BUILD_ID=UP1A.230609.002
->>>>>>> addd66df
+BUILD_ID=UKQ1.230612.002