#
# Copyright (C) 2008 The Android Open Source Project
#
# Licensed under the Apache License, Version 2.0 (the "License");
# you may not use this file except in compliance with the License.
# You may obtain a copy of the License at
#
#      http://www.apache.org/licenses/LICENSE-2.0
#
# Unless required by applicable law or agreed to in writing, software
# distributed under the License is distributed on an "AS IS" BASIS,
# WITHOUT WARRANTIES OR CONDITIONS OF ANY KIND, either express or implied.
# See the License for the specific language governing permissions and
# limitations under the License.
#
# BUILD_ID is usually used to specify the branch name
# (like "MAIN") or a branch name and a release candidate
# (like "CRB01").  It must be a single word, and is
# capitalized by convention.

<<<<<<< HEAD
BUILD_ID=TPM1.230608.003
=======
BUILD_ID=TQ3A.230805.001
>>>>>>> b734e42b
<|MERGE_RESOLUTION|>--- conflicted
+++ resolved
@@ -18,8 +18,4 @@
 # (like "CRB01").  It must be a single word, and is
 # capitalized by convention.
 
-<<<<<<< HEAD
-BUILD_ID=TPM1.230608.003
-=======
-BUILD_ID=TQ3A.230805.001
->>>>>>> b734e42b
+BUILD_ID=TPM1.230622.001