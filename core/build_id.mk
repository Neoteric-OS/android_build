#
# Copyright (C) 2008 The Android Open Source Project
#
# Licensed under the Apache License, Version 2.0 (the "License");
# you may not use this file except in compliance with the License.
# You may obtain a copy of the License at
#
#      http://www.apache.org/licenses/LICENSE-2.0
#
# Unless required by applicable law or agreed to in writing, software
# distributed under the License is distributed on an "AS IS" BASIS,
# WITHOUT WARRANTIES OR CONDITIONS OF ANY KIND, either express or implied.
# See the License for the specific language governing permissions and
# limitations under the License.
#
# BUILD_ID is usually used to specify the branch name
# (like "MAIN") or a branch name and a release candidate
# (like "CRB01").  It must be a single word, and is
# capitalized by convention.

<<<<<<< HEAD
BUILD_ID=AQ3A.250406.001
=======
BUILD_ID=APM1.240918.021
>>>>>>> c535ea3f
<|MERGE_RESOLUTION|>--- conflicted
+++ resolved
@@ -18,8 +18,4 @@
 # (like "CRB01").  It must be a single word, and is
 # capitalized by convention.
 
-<<<<<<< HEAD
-BUILD_ID=AQ3A.250406.001
-=======
-BUILD_ID=APM1.240918.021
->>>>>>> c535ea3f
+BUILD_ID=AQ3A.250407.001