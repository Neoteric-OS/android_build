#
# Copyright (C) 2008 The Android Open Source Project
#
# Licensed under the Apache License, Version 2.0 (the "License");
# you may not use this file except in compliance with the License.
# You may obtain a copy of the License at
#
#      http://www.apache.org/licenses/LICENSE-2.0
#
# Unless required by applicable law or agreed to in writing, software
# distributed under the License is distributed on an "AS IS" BASIS,
# WITHOUT WARRANTIES OR CONDITIONS OF ANY KIND, either express or implied.
# See the License for the specific language governing permissions and
# limitations under the License.
#
# BUILD_ID is usually used to specify the branch name
# (like "MAIN") or a branch name and a release candidate
# (like "CRB01").  It must be a single word, and is
# capitalized by convention.

<<<<<<< HEAD
BUILD_ID=AQ3A.250127.001
=======
BUILD_ID=APM1.240918.014
>>>>>>> 4ba64ab5
<|MERGE_RESOLUTION|>--- conflicted
+++ resolved
@@ -18,8 +18,4 @@
 # (like "CRB01").  It must be a single word, and is
 # capitalized by convention.
 
-<<<<<<< HEAD
-BUILD_ID=AQ3A.250127.001
-=======
-BUILD_ID=APM1.240918.014
->>>>>>> 4ba64ab5
+BUILD_ID=AQ3A.250128.001