--- conflicted
+++ resolved
@@ -18,11 +18,7 @@
 # (like "CRB01").  It must be a single word, and is
 # capitalized by convention.
 
-<<<<<<< HEAD
-BUILD_ID=BQ2A.241103.001
-=======
-BUILD_ID=BP2A.241027.001
->>>>>>> f3768264
+BUILD_ID=BQ2A.241104.001
 
 
 
