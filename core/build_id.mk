--- conflicted
+++ resolved
@@ -18,8 +18,4 @@
 # (like "CRB01").  It must be a single word, and is
 # capitalized by convention.
 
-<<<<<<< HEAD
-BUILD_ID=UKQ1.221106.001
-=======
-BUILD_ID=UP1A.221031.001
->>>>>>> 50fbd128
+BUILD_ID=UKQ1.221108.001