--- conflicted
+++ resolved
@@ -18,8 +18,4 @@
 # (like "CRB01").  It must be a single word, and is
 # capitalized by convention.
 
-<<<<<<< HEAD
-BUILD_ID=VP1A.230706.001
-=======
-BUILD_ID=ZP1A.230803.001
->>>>>>> 6c5f1bba
+BUILD_ID=ZP1A.230803.001