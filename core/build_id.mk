#
# Copyright (C) 2008 The Android Open Source Project
#
# Licensed under the Apache License, Version 2.0 (the "License");
# you may not use this file except in compliance with the License.
# You may obtain a copy of the License at
#
#      http://www.apache.org/licenses/LICENSE-2.0
#
# Unless required by applicable law or agreed to in writing, software
# distributed under the License is distributed on an "AS IS" BASIS,
# WITHOUT WARRANTIES OR CONDITIONS OF ANY KIND, either express or implied.
# See the License for the specific language governing permissions and
# limitations under the License.
#
# BUILD_ID is usually used to specify the branch name
# (like "MAIN") or a branch name and a release candidate
# (like "CRB01").  It must be a single word, and is
# capitalized by convention.

<<<<<<< HEAD
BUILD_ID=RP1A.191212.001
=======
BUILD_ID=RP1A.200106.001
>>>>>>> 7b319245
<|MERGE_RESOLUTION|>--- conflicted
+++ resolved
@@ -18,8 +18,4 @@
 # (like "CRB01").  It must be a single word, and is
 # capitalized by convention.
 
-<<<<<<< HEAD
-BUILD_ID=RP1A.191212.001
-=======
-BUILD_ID=RP1A.200106.001
->>>>>>> 7b319245
+BUILD_ID=RP1A.200106.001