#
# Copyright (C) 2008 The Android Open Source Project
#
# Licensed under the Apache License, Version 2.0 (the "License");
# you may not use this file except in compliance with the License.
# You may obtain a copy of the License at
#
#      http://www.apache.org/licenses/LICENSE-2.0
#
# Unless required by applicable law or agreed to in writing, software
# distributed under the License is distributed on an "AS IS" BASIS,
# WITHOUT WARRANTIES OR CONDITIONS OF ANY KIND, either express or implied.
# See the License for the specific language governing permissions and
# limitations under the License.
#
# BUILD_ID is usually used to specify the branch name
# (like "MAIN") or a branch name and a release candidate
# (like "CRB01").  It must be a single word, and is
# capitalized by convention.

<<<<<<< HEAD
BUILD_ID=AP3A.240905.015
=======
BUILD_ID=AP3A.240905.013.A1
>>>>>>> ddb8c278
<|MERGE_RESOLUTION|>--- conflicted
+++ resolved
@@ -18,8 +18,4 @@
 # (like "CRB01").  It must be a single word, and is
 # capitalized by convention.
 
-<<<<<<< HEAD
-BUILD_ID=AP3A.240905.015
-=======
-BUILD_ID=AP3A.240905.013.A1
->>>>>>> ddb8c278
+BUILD_ID=AP3A.240905.013.A1