--- conflicted
+++ resolved
@@ -18,11 +18,7 @@
 # (like "CRB01").  It must be a single word, and is
 # capitalized by convention.
 
-<<<<<<< HEAD
-BUILD_ID=BQ2A.241208.001
-=======
-BUILD_ID=ZP1A.241121.002.A1
->>>>>>> c9746d10
+BUILD_ID=BQ2A.241208.002
 
 
 
