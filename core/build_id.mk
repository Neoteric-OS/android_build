--- conflicted
+++ resolved
@@ -18,10 +18,6 @@
 # (like "CRB01").  It must be a single word, and is
 # capitalized by convention.
 
-<<<<<<< HEAD
-BUILD_ID=BQ2A.250411.002
-=======
-BUILD_ID=BP2A.250325.023
->>>>>>> 4185c717
+BUILD_ID=BQ2A.250416.001
 
 BUILD_ID:=${BUILD_ID}-BP2A.250325.023