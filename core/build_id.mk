--- conflicted
+++ resolved
@@ -18,8 +18,4 @@
 # (like "CRB01").  It must be a single word, and is
 # capitalized by convention.
 
-<<<<<<< HEAD
-BUILD_ID=SP1A.210812.016
-=======
-BUILD_ID=SD1A.210817.036.A8
->>>>>>> 04a39c5b
+BUILD_ID=SD1A.210817.036.A8