--- conflicted
+++ resolved
@@ -18,8 +18,4 @@
 # (like "CRB01").  It must be a single word, and is
 # capitalized by convention.
 
-<<<<<<< HEAD
-BUILD_ID=UD1A.230212.001
-=======
-BUILD_ID=UP1A.230212.001
->>>>>>> bacbe2dc
+BUILD_ID=UD1A.230212.002