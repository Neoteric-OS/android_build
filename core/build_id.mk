--- conflicted
+++ resolved
@@ -18,8 +18,4 @@
 # (like "CRB01").  It must be a single word, and is
 # capitalized by convention.
 
-<<<<<<< HEAD
-BUILD_ID=UD1A.221113.001
-=======
-BUILD_ID=UP1A.221114.001
->>>>>>> f131e3cf
+BUILD_ID=UD1A.221114.001