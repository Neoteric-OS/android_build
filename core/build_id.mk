--- conflicted
+++ resolved
@@ -18,8 +18,4 @@
 # (like "CRB01").  It must be a single word, and is
 # capitalized by convention.
 
-<<<<<<< HEAD
-BUILD_ID=ZKQ1.231201.002
-=======
-BUILD_ID=ZP1A.231130.001
->>>>>>> b1a48ed1
+BUILD_ID=ZKQ1.231203.001