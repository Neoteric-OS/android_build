--- conflicted
+++ resolved
@@ -18,8 +18,4 @@
 # (like "CRB01").  It must be a single word, and is
 # capitalized by convention.
 
-<<<<<<< HEAD
-BUILD_ID=AQ3A.240607.002
-=======
-BUILD_ID=AP3A.240530.001
->>>>>>> 69faef41
+BUILD_ID=AQ3A.240607.003