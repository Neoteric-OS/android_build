#
# Copyright (C) 2008 The Android Open Source Project
#
# Licensed under the Apache License, Version 2.0 (the "License");
# you may not use this file except in compliance with the License.
# You may obtain a copy of the License at
#
#      http://www.apache.org/licenses/LICENSE-2.0
#
# Unless required by applicable law or agreed to in writing, software
# distributed under the License is distributed on an "AS IS" BASIS,
# WITHOUT WARRANTIES OR CONDITIONS OF ANY KIND, either express or implied.
# See the License for the specific language governing permissions and
# limitations under the License.
#
# BUILD_ID is usually used to specify the branch name
# (like "MAIN") or a branch name and a release candidate
# (like "CRB01").  It must be a single word, and is
# capitalized by convention.

<<<<<<< HEAD
BUILD_ID=SPM2.220224.003
=======
BUILD_ID=SP2A.220405.003
>>>>>>> f350ca5c
<|MERGE_RESOLUTION|>--- conflicted
+++ resolved
@@ -18,8 +18,4 @@
 # (like "CRB01").  It must be a single word, and is
 # capitalized by convention.
 
-<<<<<<< HEAD
-BUILD_ID=SPM2.220224.003
-=======
-BUILD_ID=SP2A.220405.003
->>>>>>> f350ca5c
+BUILD_ID=SPM2.220315.001