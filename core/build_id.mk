#
# Copyright (C) 2008 The Android Open Source Project
#
# Licensed under the Apache License, Version 2.0 (the "License");
# you may not use this file except in compliance with the License.
# You may obtain a copy of the License at
#
#      http://www.apache.org/licenses/LICENSE-2.0
#
# Unless required by applicable law or agreed to in writing, software
# distributed under the License is distributed on an "AS IS" BASIS,
# WITHOUT WARRANTIES OR CONDITIONS OF ANY KIND, either express or implied.
# See the License for the specific language governing permissions and
# limitations under the License.
#
# BUILD_ID is usually used to specify the branch name
# (like "MAIN") or a branch name and a release candidate
# (like "CRB01").  It must be a single word, and is
# capitalized by convention.

<<<<<<< HEAD
BUILD_ID=BQ2A.241222.001
=======
BUILD_ID=BP2A.241219.001
>>>>>>> 0467d48d



BUILD_ID:=${BUILD_ID}-BP2A.241219.001<|MERGE_RESOLUTION|>--- conflicted
+++ resolved
@@ -18,11 +18,7 @@
 # (like "CRB01").  It must be a single word, and is
 # capitalized by convention.
 
-<<<<<<< HEAD
-BUILD_ID=BQ2A.241222.001
-=======
-BUILD_ID=BP2A.241219.001
->>>>>>> 0467d48d
+BUILD_ID=BQ2A.241223.001
 
 
 
