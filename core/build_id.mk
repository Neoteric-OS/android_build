--- conflicted
+++ resolved
@@ -18,8 +18,4 @@
 # (like "CRB01").  It must be a single word, and is
 # capitalized by convention.
 
-<<<<<<< HEAD
-BUILD_ID=ZKQ1.240122.002
-=======
-BUILD_ID=ZP1A.240117.002
->>>>>>> b254c6f1
+BUILD_ID=ZKQ1.240123.001