#
# Copyright (C) 2008 The Android Open Source Project
#
# Licensed under the Apache License, Version 2.0 (the "License");
# you may not use this file except in compliance with the License.
# You may obtain a copy of the License at
#
#      http://www.apache.org/licenses/LICENSE-2.0
#
# Unless required by applicable law or agreed to in writing, software
# distributed under the License is distributed on an "AS IS" BASIS,
# WITHOUT WARRANTIES OR CONDITIONS OF ANY KIND, either express or implied.
# See the License for the specific language governing permissions and
# limitations under the License.
#
# BUILD_ID is usually used to specify the branch name
# (like "MAIN") or a branch name and a release candidate
# (like "CRB01").  It must be a single word, and is
# capitalized by convention.

<<<<<<< HEAD
BUILD_ID=UKQ1.231220.001
=======
BUILD_ID=UPM1.231025.005
>>>>>>> b78089b9
<|MERGE_RESOLUTION|>--- conflicted
+++ resolved
@@ -18,8 +18,4 @@
 # (like "CRB01").  It must be a single word, and is
 # capitalized by convention.
 
-<<<<<<< HEAD
-BUILD_ID=UKQ1.231220.001
-=======
-BUILD_ID=UPM1.231025.005
->>>>>>> b78089b9
+BUILD_ID=UKQ1.231221.001