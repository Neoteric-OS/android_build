#
# Copyright (C) 2008 The Android Open Source Project
#
# Licensed under the Apache License, Version 2.0 (the "License");
# you may not use this file except in compliance with the License.
# You may obtain a copy of the License at
#
#      http://www.apache.org/licenses/LICENSE-2.0
#
# Unless required by applicable law or agreed to in writing, software
# distributed under the License is distributed on an "AS IS" BASIS,
# WITHOUT WARRANTIES OR CONDITIONS OF ANY KIND, either express or implied.
# See the License for the specific language governing permissions and
# limitations under the License.
#
# BUILD_ID is usually used to specify the branch name
# (like "MAIN") or a branch name and a release candidate
# (like "CRB01").  It must be a single word, and is
# capitalized by convention.

<<<<<<< HEAD
BUILD_ID=BQ2A.241110.001
=======
BUILD_ID=ZP1A.241103.001
>>>>>>> 11235d0b



BUILD_ID:=${BUILD_ID}-ZP1A.241103.001<|MERGE_RESOLUTION|>--- conflicted
+++ resolved
@@ -18,11 +18,7 @@
 # (like "CRB01").  It must be a single word, and is
 # capitalized by convention.
 
-<<<<<<< HEAD
-BUILD_ID=BQ2A.241110.001
-=======
-BUILD_ID=ZP1A.241103.001
->>>>>>> 11235d0b
+BUILD_ID=BQ2A.241111.001
 
 
 
