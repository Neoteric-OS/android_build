--- conflicted
+++ resolved
@@ -18,8 +18,4 @@
 # (like "CRB01").  It must be a single word, and is
 # capitalized by convention.
 
-<<<<<<< HEAD
-BUILD_ID=ZKQ1.240101.001
-=======
-BUILD_ID=ZP1A.240101.001
->>>>>>> 708eaf54
+BUILD_ID=ZKQ1.240102.001