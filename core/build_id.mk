#
# Copyright (C) 2008 The Android Open Source Project
#
# Licensed under the Apache License, Version 2.0 (the "License");
# you may not use this file except in compliance with the License.
# You may obtain a copy of the License at
#
#      http://www.apache.org/licenses/LICENSE-2.0
#
# Unless required by applicable law or agreed to in writing, software
# distributed under the License is distributed on an "AS IS" BASIS,
# WITHOUT WARRANTIES OR CONDITIONS OF ANY KIND, either express or implied.
# See the License for the specific language governing permissions and
# limitations under the License.
#
# BUILD_ID is usually used to specify the branch name
# (like "MAIN") or a branch name and a release candidate
# (like "CRB01").  It must be a single word, and is
# capitalized by convention.

<<<<<<< HEAD
BUILD_ID=BP2A.250325.004



BUILD_ID:=${BUILD_ID}-BP2A.250325.004
=======
BUILD_ID=BP2A.250325.006
>>>>>>> b908adc3
<|MERGE_RESOLUTION|>--- conflicted
+++ resolved
@@ -18,12 +18,7 @@
 # (like "CRB01").  It must be a single word, and is
 # capitalized by convention.
 
-<<<<<<< HEAD
-BUILD_ID=BP2A.250325.004
+BUILD_ID=BP2A.250325.006
 
 
-
-BUILD_ID:=${BUILD_ID}-BP2A.250325.004
-=======
-BUILD_ID=BP2A.250325.006
->>>>>>> b908adc3
+BUILD_ID:=${BUILD_ID}-BP2A.250325.004