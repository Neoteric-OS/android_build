--- conflicted
+++ resolved
@@ -826,10 +826,6 @@
 go run bpmodify.go -w -m=module_name -remove-property=true -property=clang filepath
 ```
 
-<<<<<<< HEAD
-=======
-`BUILD_BROKEN_CLANG_PROPERTY` can be used as temporarily workaround
-
 
 ### Stop using clang_cflags and clang_asflags
 
@@ -850,7 +846,6 @@
 
 `BUILD_BROKEN_CLANG_ASFLAGS` and `BUILD_BROKEN_CLANG_CFLAGS` can be used as temporarily workarounds
 
->>>>>>> d0d1a082
 ### Other envsetup.sh variables  {#other_envsetup_variables}
 
 * ANDROID_TOOLCHAIN
